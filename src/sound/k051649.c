--- conflicted
+++ resolved
@@ -192,14 +192,7 @@
 
 WRITE_HANDLER( K051649_keyonoff_w )
 {
-<<<<<<< HEAD
-#ifdef MESS
-	/* should this be in MAME also? */
-	stream_update(stream,0);
-#endif /* MESS */
-=======
-	stream_update(stream,0);
->>>>>>> 04b78ab2
+	stream_update(stream,0);
 	channel_list[0].key=data&1;
 	channel_list[1].key=data&2;
 	channel_list[2].key=data&4;
