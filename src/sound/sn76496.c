/***************************************************************************

  sn76496.c

  Routines to emulate the Texas Instruments SN76489 / SN76496 programmable
  tone /noise generator. Also known as (or at least compatible with) TMS9919.

  Noise emulation is not accurate due to lack of documentation. The noise
  generator uses a shift register with a XOR-feedback network, but the exact
  layout is unknown. It can be set for either period or white noise; again,
  the details are unknown.

Update (R. Nabet 2002/03/21):
	Using white noise samples by John Kortink (found at
	http://web.inter.nl.net/users/J.Kortink/sn76489.bits), I have been able
	to reverse engineer the value for FB_WNOISE.  Therefore, the values for
	both FB_WNOISE and FB_PNOISE should be regarded as solid.  I still have
	no idea what the correct value for NG_PRESET, however.

***************************************************************************/

#include "driver.h"


#define MAX_OUTPUT 0x7fff

#define STEP 0x10000


/* Formulas for noise generator */
/* bit0 = output */

<<<<<<< HEAD
/* noise feedback for white noise mode */
#define FB_WNOISE 0x14002	/* bit15.d(16bits) = bit0(out) == bit1 (I think) */
							/* this value was reverse-engineered from an actual SN76489 */
//#define FB_WNOISE 0x14000	/* bit15.d(16bits) = bit0(out) ^ bit1 (same thing with reversed polarity) */
=======
/* noise feedback for white noise mode (verified on real SN76489 by John Kortink) */
#define FB_WNOISE 0x14002	/* (16bits) bit16 = bit0(out) ^ bit2 ^ bit15 */
>>>>>>> 04b78ab2

/* noise feedback for periodic noise mode */
#define FB_PNOISE 0x08000	/* 15bit rotate */

/* noise generator start preset (for periodic noise) */
#define NG_PRESET 0x0f35


struct SN76496
{
	int Channel;
	int SampleRate;
	unsigned int UpdateStep;
	int VolTable[16];	/* volume table         */
	int Register[8];	/* registers */
	int LastRegister;	/* last register written */
	int Volume[4];		/* volume of voice 0-2 and noise */
	unsigned int RNG;		/* noise generator      */
	int NoiseFB;		/* noise feedback mask */
	int Period[4];
	int Count[4];
	int Output[4];
};


static struct SN76496 sn[MAX_76496];



static void SN76496Write(int chip,int data)
{
	struct SN76496 *R = &sn[chip];


	/* update the output buffer before changing the registers */
	stream_update(R->Channel,0);

	if (data & 0x80)
	{
		int r = (data & 0x70) >> 4;
		int c = r/2;

		R->LastRegister = r;
		R->Register[r] = (R->Register[r] & 0x3f0) | (data & 0x0f);
		switch (r)
		{
			case 0:	/* tone 0 : frequency */
			case 2:	/* tone 1 : frequency */
			case 4:	/* tone 2 : frequency */
				R->Period[c] = R->UpdateStep * R->Register[r];
				if (R->Period[c] == 0) R->Period[c] = R->UpdateStep;
				if (r == 4)
				{
					/* update noise shift frequency */
					if ((R->Register[6] & 0x03) == 0x03)
						R->Period[3] = 2 * R->Period[2];
				}
				break;
			case 1:	/* tone 0 : volume */
			case 3:	/* tone 1 : volume */
			case 5:	/* tone 2 : volume */
			case 7:	/* noise  : volume */
				R->Volume[c] = R->VolTable[data & 0x0f];
				break;
			case 6:	/* noise  : frequency, mode */
				{
					int n = R->Register[6];
					R->NoiseFB = (n & 4) ? FB_WNOISE : FB_PNOISE;
					n &= 3;
					/* N/512,N/1024,N/2048,Tone #3 output */
					R->Period[3] = (n == 3) ? 2 * R->Period[2] : (R->UpdateStep << (5+n));

					/* reset noise shifter */
					R->RNG = NG_PRESET;
					R->Output[3] = R->RNG & 1;
				}
				break;
		}
	}
	else
	{
		int r = R->LastRegister;
		int c = r/2;

		switch (r)
		{
			case 0:	/* tone 0 : frequency */
			case 2:	/* tone 1 : frequency */
			case 4:	/* tone 2 : frequency */
				R->Register[r] = (R->Register[r] & 0x0f) | ((data & 0x3f) << 4);
				R->Period[c] = R->UpdateStep * R->Register[r];
				if (R->Period[c] == 0) R->Period[c] = R->UpdateStep;
				if (r == 4)
				{
					/* update noise shift frequency */
					if ((R->Register[6] & 0x03) == 0x03)
						R->Period[3] = 2 * R->Period[2];
				}
				break;
		}
	}
}


WRITE_HANDLER( SN76496_0_w ) {	SN76496Write(0,data); }
WRITE_HANDLER( SN76496_1_w ) {	SN76496Write(1,data); }
WRITE_HANDLER( SN76496_2_w ) {	SN76496Write(2,data); }
WRITE_HANDLER( SN76496_3_w ) {	SN76496Write(3,data); }



static void SN76496Update(int chip,INT16 *buffer,int length)
{
	int i;
	struct SN76496 *R = &sn[chip];


	/* If the volume is 0, increase the counter */
	for (i = 0;i < 4;i++)
	{
		if (R->Volume[i] == 0)
		{
			/* note that I do count += length, NOT count = length + 1. You might think */
			/* it's the same since the volume is 0, but doing the latter could cause */
			/* interferencies when the program is rapidly modulating the volume. */
			if (R->Count[i] <= length*STEP) R->Count[i] += length*STEP;
		}
	}

	while (length > 0)
	{
		int vol[4];
		unsigned int out;
		int left;


		/* vol[] keeps track of how long each square wave stays */
		/* in the 1 position during the sample period. */
		vol[0] = vol[1] = vol[2] = vol[3] = 0;

		for (i = 0;i < 3;i++)
		{
			if (R->Output[i]) vol[i] += R->Count[i];
			R->Count[i] -= STEP;
			/* Period[i] is the half period of the square wave. Here, in each */
			/* loop I add Period[i] twice, so that at the end of the loop the */
			/* square wave is in the same status (0 or 1) it was at the start. */
			/* vol[i] is also incremented by Period[i], since the wave has been 1 */
			/* exactly half of the time, regardless of the initial position. */
			/* If we exit the loop in the middle, Output[i] has to be inverted */
			/* and vol[i] incremented only if the exit status of the square */
			/* wave is 1. */
			while (R->Count[i] <= 0)
			{
				R->Count[i] += R->Period[i];
				if (R->Count[i] > 0)
				{
					R->Output[i] ^= 1;
					if (R->Output[i]) vol[i] += R->Period[i];
					break;
				}
				R->Count[i] += R->Period[i];
				vol[i] += R->Period[i];
			}
			if (R->Output[i]) vol[i] -= R->Count[i];
		}

		left = STEP;
		do
		{
			int nextevent;


			if (R->Count[3] < left) nextevent = R->Count[3];
			else nextevent = left;

			if (R->Output[3]) vol[3] += R->Count[3];
			R->Count[3] -= nextevent;
			if (R->Count[3] <= 0)
			{
				if (R->RNG & 1) R->RNG ^= R->NoiseFB;
				R->RNG >>= 1;
				R->Output[3] = R->RNG & 1;
				R->Count[3] += R->Period[3];
				if (R->Output[3]) vol[3] += R->Period[3];
			}
			if (R->Output[3]) vol[3] -= R->Count[3];

			left -= nextevent;
		} while (left > 0);

		out = vol[0] * R->Volume[0] + vol[1] * R->Volume[1] +
				vol[2] * R->Volume[2] + vol[3] * R->Volume[3];

		if (out > MAX_OUTPUT * STEP) out = MAX_OUTPUT * STEP;

		*(buffer++) = out / STEP;

		length--;
	}
}



static void SN76496_set_clock(int chip,int clock)
{
	struct SN76496 *R = &sn[chip];


	/* the base clock for the tone generators is the chip clock divided by 16; */
	/* for the noise generator, it is clock / 256. */
	/* Here we calculate the number of steps which happen during one sample */
	/* at the given sample rate. No. of events = sample rate / (clock/16). */
	/* STEP is a multiplier used to turn the fraction into a fixed point */
	/* number. */
	R->UpdateStep = ((double)STEP * R->SampleRate * 16) / clock;
}



static void SN76496_set_gain(int chip,int gain)
{
	struct SN76496 *R = &sn[chip];
	int i;
	double out;


	gain &= 0xff;

	/* increase max output basing on gain (0.2 dB per step) */
	out = MAX_OUTPUT / 3;
	while (gain-- > 0)
		out *= 1.023292992;	/* = (10 ^ (0.2/20)) */

	/* build volume table (2dB per step) */
	for (i = 0;i < 15;i++)
	{
		/* limit volume to avoid clipping */
		if (out > MAX_OUTPUT / 3) R->VolTable[i] = MAX_OUTPUT / 3;
		else R->VolTable[i] = out;

		out /= 1.258925412;	/* = 10 ^ (2/20) = 2dB */
	}
	R->VolTable[15] = 0;
}



static int SN76496_init(const struct MachineSound *msound,int chip,int clock,int volume,int sample_rate)
{
	int i;
	struct SN76496 *R = &sn[chip];
	char name[40];


	sprintf(name,"SN76496 #%d",chip);
	R->Channel = stream_init(name,volume,sample_rate,chip,SN76496Update);

	if (R->Channel == -1)
		return 1;

	R->SampleRate = sample_rate;
	SN76496_set_clock(chip,clock);

	for (i = 0;i < 4;i++) R->Volume[i] = 0;

	R->LastRegister = 0;
	for (i = 0;i < 8;i+=2)
	{
		R->Register[i] = 0;
		R->Register[i + 1] = 0x0f;	/* volume = 0 */
	}

	for (i = 0;i < 4;i++)
	{
		R->Output[i] = 0;
		R->Period[i] = R->Count[i] = R->UpdateStep;
	}
	R->RNG = NG_PRESET;
	R->Output[3] = R->RNG & 1;

	return 0;
}



int SN76496_sh_start(const struct MachineSound *msound)
{
	int chip;
	const struct SN76496interface *intf = msound->sound_interface;


	for (chip = 0;chip < intf->num;chip++)
	{
		if (SN76496_init(msound,chip,intf->baseclock[chip],intf->volume[chip] & 0xff,Machine->sample_rate) != 0)
			return 1;

		SN76496_set_gain(chip,(intf->volume[chip] >> 8) & 0xff);
	}
	return 0;
}<|MERGE_RESOLUTION|>--- conflicted
+++ resolved
@@ -30,15 +30,8 @@
 /* Formulas for noise generator */
 /* bit0 = output */
 
-<<<<<<< HEAD
-/* noise feedback for white noise mode */
-#define FB_WNOISE 0x14002	/* bit15.d(16bits) = bit0(out) == bit1 (I think) */
-							/* this value was reverse-engineered from an actual SN76489 */
-//#define FB_WNOISE 0x14000	/* bit15.d(16bits) = bit0(out) ^ bit1 (same thing with reversed polarity) */
-=======
 /* noise feedback for white noise mode (verified on real SN76489 by John Kortink) */
 #define FB_WNOISE 0x14002	/* (16bits) bit16 = bit0(out) ^ bit2 ^ bit15 */
->>>>>>> 04b78ab2
 
 /* noise feedback for periodic noise mode */
 #define FB_PNOISE 0x08000	/* 15bit rotate */
