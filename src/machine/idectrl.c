/***************************************************************************

	Generic (PC-style) IDE controller implementation

***************************************************************************/

#include "idectrl.h"
#include "state.h"


/*************************************
 *
 *	Debugging
 *
 *************************************/

#define VERBOSE						0
#define PRINTF_IDE_COMMANDS			0
#define PRINTF_IDE_PASSWORD			0

#if VERBOSE
#define LOG(x)	logerror x
#else
#define LOG(X)
#endif

#if (VERBOSE && PRINTF_IDE_COMMANDS)
#define LOGPRINT(x)	logerror x; printf x
#elif PRINTF_IDE_COMMANDS
#define LOGPRINT(x)	printf x
#else
#define LOGPRINT(X)
#endif



/*************************************
 *
 *	Constants
 *
 *************************************/

#define IDE_DISK_SECTOR_SIZE		512

<<<<<<< HEAD
#define TIME_PER_SECTOR				(TIME_IN_USEC(100))
#define TIME_PER_MULTISECTOR		(TIME_IN_USEC(145))
#define TIME_PER_ROTATION			(TIME_IN_HZ(5400/60))
=======
#define TIME_PER_SECTOR			(TIME_IN_USEC(100))
#define TIME_PER_ROTATION		(TIME_IN_HZ(5400/60))
>>>>>>> d1b7a303
#define TIME_SECURITY_ERROR		(TIME_IN_MSEC(1000))

#define TIME_SEEK_MULTISECTOR		(TIME_IN_MSEC(13))
#define TIME_NO_SEEK_MULTISECTOR	(TIME_IN_USEC(16.3))

#define IDE_STATUS_ERROR			0x01
#define IDE_STATUS_HIT_INDEX		0x02
#define IDE_STATUS_BUFFER_READY		0x08
#define IDE_STATUS_SEEK_COMPLETE	0x10
#define IDE_STATUS_DRIVE_READY		0x40
#define IDE_STATUS_BUSY				0x80

#define IDE_CONFIG_REGISTERS		0x10

#define IDE_ADDR_CONFIG_UNK			0x034
#define IDE_ADDR_CONFIG_REGISTER	0x038
#define IDE_ADDR_CONFIG_DATA		0x03c

#define IDE_ADDR_DATA				0x1f0
#define IDE_ADDR_ERROR				0x1f1
#define IDE_ADDR_SECTOR_COUNT		0x1f2
#define IDE_ADDR_SECTOR_NUMBER		0x1f3
#define IDE_ADDR_CYLINDER_LSB		0x1f4
#define IDE_ADDR_CYLINDER_MSB		0x1f5
#define IDE_ADDR_HEAD_NUMBER		0x1f6
#define IDE_ADDR_STATUS_COMMAND		0x1f7

#define IDE_ADDR_STATUS_CONTROL		0x3f6

#define IDE_COMMAND_READ_MULTIPLE	0x20
#define IDE_COMMAND_READ_MULTIPLE_ONCE	0x21
#define IDE_COMMAND_WRITE_MULTIPLE	0x30
#define IDE_COMMAND_SET_CONFIG		0x91
#define IDE_COMMAND_READ_MULTIPLE_BLOCK	0xc4
#define IDE_COMMAND_WRITE_MULTIPLE_BLOCK 0xc5
#define IDE_COMMAND_SET_BLOCK_COUNT		0xc6
#define IDE_COMMAND_READ_DMA			0xc8
#define IDE_COMMAND_WRITE_DMA			0xca
#define IDE_COMMAND_GET_INFO		0xec
#define IDE_COMMAND_SET_FEATURES		0xef
#define IDE_COMMAND_SECURITY_UNLOCK	0xf2
#define IDE_COMMAND_UNKNOWN_F9		0xf9

#define IDE_ERROR_NONE				0x00
#define IDE_ERROR_DEFAULT			0x01
#define IDE_ERROR_UNKNOWN_COMMAND	0x04
#define IDE_ERROR_BAD_LOCATION		0x10
#define IDE_ERROR_BAD_SECTOR		0x80

#define IDE_BUSMASTER_STATUS_ACTIVE		0x01
#define IDE_BUSMASTER_STATUS_ERROR		0x02
#define IDE_BUSMASTER_STATUS_IRQ		0x04



/*************************************
 *
 *	Type definitions
 *
 *************************************/

struct ide_state
{
	UINT8	adapter_control;
	UINT8	status;
	UINT8	error;
	UINT8	command;
	UINT8	interrupt_pending;
	UINT8	precomp_offset;

	UINT8	buffer[IDE_DISK_SECTOR_SIZE];
	UINT8	features[IDE_DISK_SECTOR_SIZE];
	UINT16	buffer_offset;
	UINT16	sector_count;

	UINT16	block_count;
	UINT16	sectors_until_int;
	
	UINT8	dma_active;
	UINT8	dma_cpu;
	UINT8	dma_address_xor;
	UINT8	dma_last_buffer;
	offs_t	dma_address;
	offs_t	dma_descriptor;
	UINT32	dma_bytes_left;
	
	UINT8	bus_master_command;
	UINT8	bus_master_status;
	UINT32	bus_master_descriptor;

	UINT16	cur_cylinder;
	UINT8	cur_sector;
	UINT8	cur_head;
	UINT8	cur_head_reg;

	UINT32	cur_lba;

	UINT16	num_cylinders;
	UINT8	num_sectors;
	UINT8	num_heads;

	UINT8	config_unknown;
	UINT8	config_register[IDE_CONFIG_REGISTERS];
	UINT8	config_register_num;

	struct ide_interface *intf;
	void *	disk;
	void *	last_status_timer;
	void *	reset_timer;

	int	master_password_enable;
	int	user_password_enable;
	UINT8 *	master_password;
	UINT8 *	user_password;
};



/*************************************
 *
 *	Local variables
 *
 *************************************/

static struct ide_state idestate[MAX_IDE_CONTROLLERS];



/*************************************
 *
 *	Prototypes
 *
 *************************************/

static void reset_callback(int param);

static void ide_build_features(struct ide_state *ide);

static void continue_read(struct ide_state *ide);
static void read_sector_done(int which);
static void read_first_sector(struct ide_state *ide);
static void read_next_sector(struct ide_state *ide);

static UINT32 ide_controller_read(struct ide_state *ide, offs_t offset, int size);
static void ide_controller_write(struct ide_state *ide, offs_t offset, int size, UINT32 data);



/*************************************
 *
 *	Interrupts
 *
 *************************************/

INLINE void signal_interrupt(struct ide_state *ide)
{
	LOG(("IDE interrupt assert\n"));

	/* signal an interrupt */
	if (ide->intf->interrupt)
		(*ide->intf->interrupt)(ASSERT_LINE);
	ide->interrupt_pending = 1;
	ide->bus_master_status |= IDE_BUSMASTER_STATUS_IRQ;
}


INLINE void clear_interrupt(struct ide_state *ide)
{
	LOG(("IDE interrupt clear\n"));

	/* clear an interrupt */
	if (ide->intf->interrupt)
		(*ide->intf->interrupt)(CLEAR_LINE);
	ide->interrupt_pending = 0;
}



/*************************************
 *
 *	Initialization & reset
 *
 *************************************/

int ide_controller_init_custom(int which, struct ide_interface *intf, void *diskhandle)
{
	struct ide_state *ide = &idestate[which];
	const struct hard_disk_header *header;

	/* NULL interface is immediate failure */
	if (!intf)
		return 1;

	/* reset the IDE state */
	memset(ide, 0, sizeof(*ide));
	ide->intf = intf;

	/* set MAME harddisk handle */
	ide->disk = diskhandle;

	/* get and copy the geometry */
	if (ide->disk)
	{
		header = hard_disk_get_header(ide->disk);
		ide->num_cylinders = header->cylinders;
		ide->num_sectors = header->sectors;
		ide->num_heads = header->heads;
		if (header->seclen != IDE_DISK_SECTOR_SIZE)
			/* wrong sector len */
			return 1;
#if PRINTF_IDE_COMMANDS
		printf("CHS: %d %d %d\n", ide->num_cylinders, ide->num_sectors, ide->num_heads);
#endif
	}

	/* build the features page */
	ide_build_features(ide);

	/* create a timer for timing status */
	ide->last_status_timer = timer_alloc(NULL);
	ide->reset_timer = timer_alloc(reset_callback);

	/* register ide status */
	state_save_register_UINT8 ("ide", which, "adapter_control",        &ide->adapter_control,       1);
	state_save_register_UINT8 ("ide", which, "status",                 &ide->status,                1);
	state_save_register_UINT8 ("ide", which, "error",                  &ide->error,                 1);
	state_save_register_UINT8 ("ide", which, "command",                &ide->command,               1);
	state_save_register_UINT8 ("ide", which, "interrupt_pending",      &ide->interrupt_pending,     1);
	state_save_register_UINT8 ("ide", which, "precomp_offset",         &ide->precomp_offset,        1);

	state_save_register_UINT8 ("ide", which, "buffer",                 ide->buffer,                 IDE_DISK_SECTOR_SIZE);
	state_save_register_UINT8 ("ide", which, "features",               ide->features,               IDE_DISK_SECTOR_SIZE);
	state_save_register_UINT16("ide", which, "buffer_offset",          &ide->buffer_offset,         1);
	state_save_register_UINT16("ide", which, "sector_count",           &ide->sector_count,          1);

	state_save_register_UINT16("ide", which, "block_count",            &ide->block_count,           1);
	state_save_register_UINT16("ide", which, "sectors_until_int",      &ide->sectors_until_int,     1);

	state_save_register_UINT8 ("ide", which, "dma_active",             &ide->dma_active,            1);
	state_save_register_UINT8 ("ide", which, "dma_cpu",                &ide->dma_cpu,               1);
	state_save_register_UINT8 ("ide", which, "dma_address_xor",        &ide->dma_address_xor,       1);
	state_save_register_UINT8 ("ide", which, "dma_last_buffer",        &ide->dma_last_buffer,       1);
	state_save_register_UINT32("ide", which, "dma_address",            &ide->dma_address,           1);
	state_save_register_UINT32("ide", which, "dma_descriptor",         &ide->dma_descriptor,        1);
	state_save_register_UINT32("ide", which, "dma_bytes_left",         &ide->dma_bytes_left,        1);

	state_save_register_UINT8 ("ide", which, "bus_master_command",     &ide->bus_master_command,    1);
	state_save_register_UINT8 ("ide", which, "bus_master_status",      &ide->bus_master_status,     1);
	state_save_register_UINT32("ide", which, "bus_master_descriptor",  &ide->bus_master_descriptor, 1);

	state_save_register_UINT16("ide", which, "cur_cylinder",           &ide->cur_cylinder,          1);
	state_save_register_UINT8 ("ide", which, "cur_sector",             &ide->cur_sector,            1);
	state_save_register_UINT8 ("ide", which, "cur_head",               &ide->cur_head,              1);
	state_save_register_UINT8 ("ide", which, "cur_head_reg",           &ide->cur_head_reg,          1);

	state_save_register_UINT32("ide", which, "cur_lba",                &ide->cur_lba,               1);

	state_save_register_UINT16("ide", which, "num_cylinders",          &ide->num_cylinders,         1);
	state_save_register_UINT8 ("ide", which, "num_sectors",            &ide->num_sectors,           1);
	state_save_register_UINT8 ("ide", which, "num_heads",              &ide->num_heads,             1);

	state_save_register_UINT8 ("ide", which, "config_unknown",         &ide->config_unknown,        1);
	state_save_register_UINT8 ("ide", which, "config_register",        ide->config_register,        IDE_CONFIG_REGISTERS);
	state_save_register_UINT8 ("ide", which, "config_register_num",    &ide->config_register_num,   1);

	state_save_register_int   ("ide", which, "master_password_enable", &ide->master_password_enable);
	state_save_register_int   ("ide", which, "user_password_enable",   &ide->user_password_enable);

	return 0;
}

int ide_controller_init(int which, struct ide_interface *intf)
{
	/* we only support one hard disk right now; get a handle to it */
	return ide_controller_init_custom(which, intf, get_disk_handle(0));
}


void ide_controller_reset(int which)
{
	struct ide_state *ide = &idestate[which];

	LOG(("IDE controller reset performed\n"));

	/* reset the drive state */
	ide->status = IDE_STATUS_DRIVE_READY | IDE_STATUS_SEEK_COMPLETE;
	ide->error = IDE_ERROR_DEFAULT;
	ide->buffer_offset = 0;
	ide->master_password_enable = (ide->master_password != NULL);
	ide->user_password_enable = (ide->user_password != NULL);
	clear_interrupt(ide);
}


UINT8 *ide_get_features(int which)
{
	struct ide_state *ide = &idestate[which];
	return ide->features;
}


void ide_set_master_password(int which, UINT8 *password)
{
	struct ide_state *ide = &idestate[which];

	ide->master_password = password;
	ide->master_password_enable = (ide->master_password != NULL);
}


void ide_set_user_password(int which, UINT8 *password)
{
	struct ide_state *ide = &idestate[which];

	ide->user_password = password;
	ide->user_password_enable = (ide->user_password != NULL);
}


static void reset_callback(int param)
{
	ide_controller_reset(param);
}



/*************************************
 *
 *	Convert offset/mem_mask to offset
 *	and size
 *
 *************************************/

INLINE int convert_to_offset_and_size32(offs_t *offset, data32_t mem_mask)
{
	int size = 4;

	/* determine which real offset */
	if (mem_mask & 0x000000ff)
	{
		(*offset)++, size = 3;
		if (mem_mask & 0x0000ff00)
		{
			(*offset)++, size = 2;
			if (mem_mask & 0x00ff0000)
				(*offset)++, size = 1;
		}
	}

	/* determine the real size */
	if (!(mem_mask & 0xff000000))
		return size;
	size--;
	if (!(mem_mask & 0x00ff0000))
		return size;
	size--;
	if (!(mem_mask & 0x0000ff00))
		return size;
	size--;
	return size;
}

INLINE int convert_to_offset_and_size16(offs_t *offset, data32_t mem_mask)
{
	int size = 2;

	/* determine which real offset */
	if (mem_mask & 0x000000ff)
		(*offset)++, size = 1;

	if (!(mem_mask & 0x0000ff00))
		return size;
	size--;
	return size;
}



/*************************************
 *
 *	Compute the LBA address
 *
 *************************************/

INLINE UINT32 lba_address(struct ide_state *ide)
{
	/* LBA direct? */
	if (ide->cur_head_reg & 0x40)
		return ide->cur_sector + ide->cur_cylinder * 256 + ide->cur_head * 16777216;

	/* standard CHS */
	else
		return (ide->cur_cylinder * ide->num_heads + ide->cur_head) * ide->num_sectors + ide->cur_sector - 1;
}



/*************************************
 *
 *	Advance to the next sector
 *
 *************************************/

INLINE void next_sector(struct ide_state *ide)
{
	/* LBA direct? */
	if (ide->cur_head_reg & 0x40)
	{
		ide->cur_sector++;
		if (ide->cur_sector == 0)
		{
			ide->cur_cylinder++;
			if (ide->cur_cylinder == 0)
				ide->cur_head++;
		}
	}

	/* standard CHS */
	else
	{
		/* sectors are 1-based */
		ide->cur_sector++;
		if (ide->cur_sector > ide->num_sectors)
		{
			/* heads are 0 based */
			ide->cur_sector = 1;
			ide->cur_head++;
			if (ide->cur_head >= ide->num_heads)
			{
				ide->cur_head = 0;
				ide->cur_cylinder++;
			}
		}
	}

	ide->cur_lba = lba_address(ide);
}



/*************************************
 *
 *	Build a features page
 *
 *************************************/

static void swap_strncpy(UINT8 *dst, const char *src, int field_size_in_words)
{
	int i;

	for (i = 0; i < field_size_in_words * 2 && src[i]; i++)
		dst[i ^ 1] = src[i];
	for ( ; i < field_size_in_words; i++)
		dst[i ^ 1] = ' ';
}


static void ide_build_features(struct ide_state *ide)
{
	int total_sectors = ide->num_cylinders * ide->num_heads * ide->num_sectors;

	memset(ide->buffer, 0, IDE_DISK_SECTOR_SIZE);

	/* basic geometry */
	ide->features[ 0*2+0] = 0x5a;						/*  0: configuration bits */
	ide->features[ 0*2+1] = 0x04;
	ide->features[ 1*2+0] = ide->num_cylinders & 0xff;	/*  1: logical cylinders */
	ide->features[ 1*2+1] = ide->num_cylinders >> 8;
	ide->features[ 2*2+0] = 0;							/*  2: reserved */
	ide->features[ 2*2+1] = 0;
	ide->features[ 3*2+0] = ide->num_heads & 0xff;		/*  3: logical heads */
	ide->features[ 3*2+1] = ide->num_heads >> 8;
	ide->features[ 4*2+0] = 0;							/*  4: vendor specific (obsolete) */
	ide->features[ 4*2+1] = 0;
	ide->features[ 5*2+0] = 0;							/*  5: vendor specific (obsolete) */
	ide->features[ 5*2+1] = 0;
	ide->features[ 6*2+0] = ide->num_sectors & 0xff;	/*  6: logical sectors per logical track */
	ide->features[ 6*2+1] = ide->num_sectors >> 8;
	ide->features[ 7*2+0] = 0;							/*  7: vendor-specific */
	ide->features[ 7*2+1] = 0;
	ide->features[ 8*2+0] = 0;							/*  8: vendor-specific */
	ide->features[ 8*2+1] = 0;
	ide->features[ 9*2+0] = 0;							/*  9: vendor-specific */
	ide->features[ 9*2+1] = 0;
	swap_strncpy(&ide->features[10*2+0], 				/* 10-19: serial number */
			"00000000000000000000", 10);
	ide->features[20*2+0] = 0;							/* 20: vendor-specific */
	ide->features[20*2+1] = 0;
	ide->features[21*2+0] = 0;							/* 21: vendor-specific */
	ide->features[21*2+1] = 0;
	ide->features[22*2+0] = 4;							/* 22: # of vendor-specific bytes on read/write long commands */
	ide->features[22*2+1] = 0;
	swap_strncpy(&ide->features[23*2+0], 				/* 23-26: firmware revision */
			"1.0", 4);
	swap_strncpy(&ide->features[27*2+0], 				/* 27-46: model number */
			"MAME Compressed Hard Disk", 20);
	ide->features[47*2+0] = 0x01;						/* 47: read/write multiple support */
	ide->features[47*2+1] = 0x80;
	ide->features[48*2+0] = 0;							/* 48: reserved */
	ide->features[48*2+1] = 0;
	ide->features[49*2+0] = 0x00;						/* 49: capabilities */
	ide->features[49*2+1] = 0x0f;
	ide->features[50*2+0] = 0;							/* 50: reserved */
	ide->features[50*2+1] = 0;
	ide->features[51*2+0] = 2;							/* 51: PIO data transfer cycle timing mode */
	ide->features[51*2+1] = 0;
	ide->features[52*2+0] = 2;							/* 52: single word DMA transfer cycle timing mode */
	ide->features[52*2+1] = 0;
	ide->features[53*2+0] = 3;							/* 53: field validity */
	ide->features[53*2+1] = 0;
	ide->features[54*2+0] = ide->num_cylinders & 0xff;	/* 54: number of current logical cylinders */
	ide->features[54*2+1] = ide->num_cylinders >> 8;
	ide->features[55*2+0] = ide->num_heads & 0xff;		/* 55: number of current logical heads */
	ide->features[55*2+1] = ide->num_heads >> 8;
	ide->features[56*2+0] = ide->num_sectors & 0xff;	/* 56: number of current logical sectors per track */
	ide->features[56*2+1] = ide->num_sectors >> 8;
	ide->features[57*2+0] = total_sectors & 0xff;		/* 57-58: number of current logical sectors per track */
	ide->features[57*2+1] = total_sectors >> 8;
	ide->features[58*2+0] = total_sectors >> 16;
	ide->features[58*2+1] = total_sectors >> 24;
	ide->features[59*2+0] = 0;							/* 59: multiple sector timing */
	ide->features[59*2+1] = 0;
	ide->features[60*2+0] = total_sectors & 0xff;		/* 60-61: total user addressable sectors */
	ide->features[60*2+1] = total_sectors >> 8;
	ide->features[61*2+0] = total_sectors >> 16;
	ide->features[61*2+1] = total_sectors >> 24;
	ide->features[62*2+0] = 0x07;						/* 62: single word dma transfer */
	ide->features[62*2+1] = 0x00;
	ide->features[63*2+0] = 0x07;						/* 63: multiword DMA transfer */
	ide->features[63*2+1] = 0x04;
	ide->features[64*2+0] = 0x03;						/* 64: flow control PIO transfer modes supported */
	ide->features[64*2+1] = 0x00;
	ide->features[65*2+0] = 0x78;						/* 65: minimum multiword DMA transfer cycle time per word */
	ide->features[65*2+1] = 0x00;
	ide->features[66*2+0] = 0x78;						/* 66: mfr's recommended multiword DMA transfer cycle time */
	ide->features[66*2+1] = 0x00;
	ide->features[67*2+0] = 0x4d;						/* 67: minimum PIO transfer cycle time without flow control */
	ide->features[67*2+1] = 0x01;
	ide->features[68*2+0] = 0x78;						/* 68: minimum PIO transfer cycle time with IORDY */
	ide->features[68*2+1] = 0x00;
}



/*************************************
 *
 *	security error handling
 *
 *************************************/

static void security_error_done(int which)
{
	struct ide_state *ide = &idestate[which];

	/* clear error state */
	ide->status &= ~IDE_STATUS_ERROR;
	ide->status |= IDE_STATUS_DRIVE_READY;
}

static void security_error(struct ide_state *ide)
{
	/* set error state */
	ide->status |= IDE_STATUS_ERROR;
	ide->status &= ~IDE_STATUS_DRIVE_READY;

	/* just set a timer and mark ourselves error */
	timer_set(TIME_SECURITY_ERROR, ide - idestate, security_error_done);
}



/*************************************
 *
 *	Sector reading
 *
 *************************************/

static void continue_read(struct ide_state *ide)
{
	/* reset the totals */
	ide->buffer_offset = 0;

	/* clear the buffer ready flag */
	ide->status &= ~IDE_STATUS_BUFFER_READY;

	if (ide->master_password_enable || ide->user_password_enable)
	{
		security_error(ide);

		ide->sector_count = 0;
		ide->bus_master_status &= ~IDE_BUSMASTER_STATUS_ACTIVE;
		ide->dma_active = 0;

		return;
	}

	/* if there is more data to read, keep going */
	if (ide->sector_count > 0)
		ide->sector_count--;
	if (ide->sector_count > 0)
		read_next_sector(ide);
	else
	{
		ide->bus_master_status &= ~IDE_BUSMASTER_STATUS_ACTIVE;
		ide->dma_active = 0;
	}
}


static void write_buffer_to_dma(struct ide_state *ide)
{
	int bytesleft = IDE_DISK_SECTOR_SIZE;
	UINT8 *data = ide->buffer;
	
//	LOG(("Writing sector to %08X\n", ide->dma_address));

	/* loop until we've consumed all bytes */
	while (bytesleft--)
	{
		/* if we're out of space, grab the next descriptor */
		if (ide->dma_bytes_left == 0)
		{
			/* if we're out of buffer space, that's bad */
			if (ide->dma_last_buffer)
			{
				LOG(("DMA Out of buffer space!\n"));
				return;
			}
		
			/* fetch the address */
			ide->dma_address = cpunum_read_byte(ide->dma_cpu, ide->dma_descriptor++ ^ ide->dma_address_xor);
			ide->dma_address |= cpunum_read_byte(ide->dma_cpu, ide->dma_descriptor++ ^ ide->dma_address_xor) << 8;
			ide->dma_address |= cpunum_read_byte(ide->dma_cpu, ide->dma_descriptor++ ^ ide->dma_address_xor) << 16;
			ide->dma_address |= cpunum_read_byte(ide->dma_cpu, ide->dma_descriptor++ ^ ide->dma_address_xor) << 24;
			ide->dma_address &= 0xfffffffe;

			/* fetch the length */
			ide->dma_bytes_left = cpunum_read_byte(ide->dma_cpu, ide->dma_descriptor++ ^ ide->dma_address_xor);
			ide->dma_bytes_left |= cpunum_read_byte(ide->dma_cpu, ide->dma_descriptor++ ^ ide->dma_address_xor) << 8;
			ide->dma_bytes_left |= cpunum_read_byte(ide->dma_cpu, ide->dma_descriptor++ ^ ide->dma_address_xor) << 16;
			ide->dma_bytes_left |= cpunum_read_byte(ide->dma_cpu, ide->dma_descriptor++ ^ ide->dma_address_xor) << 24;
			ide->dma_last_buffer = (ide->dma_bytes_left >> 31) & 1;
			ide->dma_bytes_left &= 0xfffe;
			if (ide->dma_bytes_left == 0)
				ide->dma_bytes_left = 0x10000;
			
//			LOG(("New DMA descriptor: address = %08X  bytes = %04X  last = %d\n", ide->dma_address, ide->dma_bytes_left, ide->dma_last_buffer));
		}
		
		/* write the next byte */
		cpunum_write_byte(ide->dma_cpu, ide->dma_address++, *data++);
		ide->dma_bytes_left--;
	}
}


static void read_sector_done(int which)
{
	struct ide_state *ide = &idestate[which];
	int lba = lba_address(ide), count = 0;

	/* now do the read */
	if (ide->disk)
		count = hard_disk_read(ide->disk, lba, 1, ide->buffer);

	/* by default, mark the buffer ready and the seek complete */
	ide->status |= IDE_STATUS_BUFFER_READY;
	ide->status |= IDE_STATUS_SEEK_COMPLETE;

	/* and clear the busy adn error flags */
	ide->status &= ~IDE_STATUS_ERROR;
	ide->status &= ~IDE_STATUS_BUSY;

	/* if we succeeded, advance to the next sector and set the nice bits */
	if (count == 1)
	{
		/* advance the pointers */
		next_sector(ide);

		/* clear the error value */
		ide->error = IDE_ERROR_NONE;

		/* signal an interrupt */
		if (--ide->sectors_until_int == 0 || ide->sector_count == 1)
		{
			ide->sectors_until_int = ((ide->command == IDE_COMMAND_READ_MULTIPLE_BLOCK) ? ide->block_count : 1);
		signal_interrupt(ide);
	}

		/* keep going for DMA */
		if (ide->dma_active)
		{
			write_buffer_to_dma(ide);
			continue_read(ide);
		}
	}

	/* if we got an error, we need to report it */
	else
	{
		/* set the error flag and the error */
		ide->status |= IDE_STATUS_ERROR;
		ide->error = IDE_ERROR_BAD_SECTOR;
		ide->bus_master_status |= IDE_BUSMASTER_STATUS_ERROR;
		ide->bus_master_status &= ~IDE_BUSMASTER_STATUS_ACTIVE;

		/* signal an interrupt */
		signal_interrupt(ide);
	}
}


static void read_first_sector(struct ide_state *ide)
{
	/* mark ourselves busy */
	ide->status |= IDE_STATUS_BUSY;

	/* just set a timer */
	if (ide->command == IDE_COMMAND_READ_MULTIPLE_BLOCK)
	{
		double seek_time;

		if (ide->cur_lba == lba_address(ide))
			seek_time = TIME_NO_SEEK_MULTISECTOR;
		else
			seek_time = TIME_SEEK_MULTISECTOR;

		timer_set(seek_time, ide - idestate, read_sector_done);
	}
	else
		timer_set(TIME_PER_SECTOR, ide - idestate, read_sector_done);
}


static void read_next_sector(struct ide_state *ide)
{
	/* mark ourselves busy */
	ide->status |= IDE_STATUS_BUSY;

	if (ide->command == IDE_COMMAND_READ_MULTIPLE_BLOCK)
	{
		if (ide->sectors_until_int != 1)
			/* make ready now */
			read_sector_done(ide - idestate);
		else
			/* just set a timer */
			timer_set(TIME_IN_USEC(1), ide - idestate, read_sector_done);
	}
	else
		/* just set a timer */
		timer_set(TIME_PER_SECTOR, ide - idestate, read_sector_done);
}



/*************************************
 *
 *	Sector writing
 *
 *************************************/

static void write_sector_done(int which);

static void continue_write(struct ide_state *ide)
{
	/* reset the totals */
	ide->buffer_offset = 0;

	/* clear the buffer ready flag */
	ide->status &= ~IDE_STATUS_BUFFER_READY;
	ide->status |= IDE_STATUS_BUSY;

	if (ide->command == IDE_COMMAND_WRITE_MULTIPLE_BLOCK)
	{
		if (ide->sectors_until_int != 1)
		{
			/* ready to write now */
			write_sector_done(ide - idestate);
		}
		else
		{
			/* set a timer to do the write */
			timer_set(TIME_PER_SECTOR, ide - idestate, write_sector_done);
		}
	}
	else
	{
		/* set a timer to do the write */
		timer_set(TIME_PER_SECTOR, ide - idestate, write_sector_done);
	}
}


static void read_buffer_from_dma(struct ide_state *ide)
{
	int bytesleft = IDE_DISK_SECTOR_SIZE;
	UINT8 *data = ide->buffer;
	
//	LOG(("Reading sector from %08X\n", ide->dma_address));

	/* loop until we've consumed all bytes */
	while (bytesleft--)
	{
		/* if we're out of space, grab the next descriptor */
		if (ide->dma_bytes_left == 0)
		{
			/* if we're out of buffer space, that's bad */
			if (ide->dma_last_buffer)
			{
				LOG(("DMA Out of buffer space!\n"));
				return;
			}
		
			/* fetch the address */
			ide->dma_address = cpunum_read_byte(ide->dma_cpu, ide->dma_descriptor++ ^ ide->dma_address_xor);
			ide->dma_address |= cpunum_read_byte(ide->dma_cpu, ide->dma_descriptor++ ^ ide->dma_address_xor) << 8;
			ide->dma_address |= cpunum_read_byte(ide->dma_cpu, ide->dma_descriptor++ ^ ide->dma_address_xor) << 16;
			ide->dma_address |= cpunum_read_byte(ide->dma_cpu, ide->dma_descriptor++ ^ ide->dma_address_xor) << 24;
			ide->dma_address &= 0xfffffffe;

			/* fetch the length */
			ide->dma_bytes_left = cpunum_read_byte(ide->dma_cpu, ide->dma_descriptor++ ^ ide->dma_address_xor);
			ide->dma_bytes_left |= cpunum_read_byte(ide->dma_cpu, ide->dma_descriptor++ ^ ide->dma_address_xor) << 8;
			ide->dma_bytes_left |= cpunum_read_byte(ide->dma_cpu, ide->dma_descriptor++ ^ ide->dma_address_xor) << 16;
			ide->dma_bytes_left |= cpunum_read_byte(ide->dma_cpu, ide->dma_descriptor++ ^ ide->dma_address_xor) << 24;
			ide->dma_last_buffer = (ide->dma_bytes_left >> 31) & 1;
			ide->dma_bytes_left &= 0xfffe;
			if (ide->dma_bytes_left == 0)
				ide->dma_bytes_left = 0x10000;
			
//			LOG(("New DMA descriptor: address = %08X  bytes = %04X  last = %d\n", ide->dma_address, ide->dma_bytes_left, ide->dma_last_buffer));
		}
		
		/* read the next byte */
		*data++ = cpunum_read_byte(ide->dma_cpu, ide->dma_address++);
		ide->dma_bytes_left--;
	}
}


static void write_sector_done(int which)
{
	struct ide_state *ide = &idestate[which];
	int lba = lba_address(ide), count = 0;

	/* now do the write */
	if (ide->disk)
		count = hard_disk_write(ide->disk, lba, 1, ide->buffer);

	/* by default, mark the buffer ready and the seek complete */
	ide->status |= IDE_STATUS_BUFFER_READY;
	ide->status |= IDE_STATUS_SEEK_COMPLETE;

	/* and clear the busy adn error flags */
	ide->status &= ~IDE_STATUS_ERROR;
	ide->status &= ~IDE_STATUS_BUSY;

	/* if we succeeded, advance to the next sector and set the nice bits */
	if (count == 1)
	{
		/* advance the pointers */
		next_sector(ide);

		/* clear the error value */
		ide->error = IDE_ERROR_NONE;

		/* signal an interrupt */
		if (--ide->sectors_until_int == 0 || ide->sector_count == 1)
		{
			ide->sectors_until_int = ((ide->command == IDE_COMMAND_WRITE_MULTIPLE_BLOCK) ? ide->block_count : 1);
			signal_interrupt(ide);
		}
		
		/* signal an interrupt if there's more data needed */
		if (ide->sector_count > 0)
			ide->sector_count--;
		if (ide->sector_count == 0)
			ide->status &= ~IDE_STATUS_BUFFER_READY;
		
		/* keep going for DMA */
		if (ide->dma_active && ide->sector_count != 0)
		{
			read_buffer_from_dma(ide);
			continue_write(ide);
		}
		else
			ide->dma_active = 0;
	}

	/* if we got an error, we need to report it */
	else
	{
		/* set the error flag and the error */
		ide->status |= IDE_STATUS_ERROR;
		ide->error = IDE_ERROR_BAD_SECTOR;
		ide->bus_master_status |= IDE_BUSMASTER_STATUS_ERROR;
		ide->bus_master_status &= ~IDE_BUSMASTER_STATUS_ACTIVE;

		/* signal an interrupt */
		signal_interrupt(ide);
	}
}



/*************************************
 *
 *	Handle IDE commands
 *
 *************************************/

void handle_command(struct ide_state *ide, UINT8 command)
{
	/* implicitly clear interrupts here */
	clear_interrupt(ide);

	ide->command = command;
	switch (command)
	{
		case IDE_COMMAND_READ_MULTIPLE:
		case IDE_COMMAND_READ_MULTIPLE_ONCE:
			LOGPRINT(("IDE Read multiple: C=%d H=%d S=%d LBA=%d count=%d\n",
				ide->cur_cylinder, ide->cur_head, ide->cur_sector, lba_address(ide), ide->sector_count));

			/* reset the buffer */
			ide->buffer_offset = 0;
			ide->sectors_until_int = 1;
			ide->dma_active = 0;

			/* start the read going */
			read_first_sector(ide);
			break;

		case IDE_COMMAND_READ_MULTIPLE_BLOCK:
			LOGPRINT(("IDE Read multiple block: C=%d H=%d S=%d LBA=%d count=%d\n",
				ide->cur_cylinder, ide->cur_head, ide->cur_sector, lba_address(ide), ide->sector_count));

			/* reset the buffer */
			ide->buffer_offset = 0;
			ide->sectors_until_int = 1;
			ide->dma_active = 0;

			/* start the read going */
			read_first_sector(ide);
			break;

		case IDE_COMMAND_READ_DMA:
			LOGPRINT(("IDE Read multiple DMA: C=%d H=%d S=%d LBA=%d count=%d\n",
				ide->cur_cylinder, ide->cur_head, ide->cur_sector, lba_address(ide), ide->sector_count));

			/* reset the buffer */
			ide->buffer_offset = 0;
			ide->sectors_until_int = ide->sector_count;
			ide->dma_active = 1;

			/* start the read going */
			if (ide->bus_master_command & 1)
<<<<<<< HEAD
			read_next_sector(ide);
=======
				read_first_sector(ide);
>>>>>>> d1b7a303
			break;

		case IDE_COMMAND_WRITE_MULTIPLE:
			LOGPRINT(("IDE Write multiple: C=%d H=%d S=%d LBA=%d count=%d\n",
				ide->cur_cylinder, ide->cur_head, ide->cur_sector, lba_address(ide), ide->sector_count));

			/* reset the buffer */
			ide->buffer_offset = 0;
			ide->sectors_until_int = 1;
			ide->dma_active = 0;

			/* mark the buffer ready */
			ide->status |= IDE_STATUS_BUFFER_READY;
			break;

		case IDE_COMMAND_WRITE_MULTIPLE_BLOCK:
			LOGPRINT(("IDE Write multiple block: C=%d H=%d S=%d LBA=%d count=%d\n",
				ide->cur_cylinder, ide->cur_head, ide->cur_sector, lba_address(ide), ide->sector_count));

			/* reset the buffer */
			ide->buffer_offset = 0;
			ide->sectors_until_int = 1;
			ide->dma_active = 0;

			/* mark the buffer ready */
			ide->status |= IDE_STATUS_BUFFER_READY;
			break;

		case IDE_COMMAND_WRITE_DMA:
			LOGPRINT(("IDE Write multiple DMA: C=%d H=%d S=%d LBA=%d count=%d\n",
				ide->cur_cylinder, ide->cur_head, ide->cur_sector, lba_address(ide), ide->sector_count));

			/* reset the buffer */
			ide->buffer_offset = 0;
			ide->sectors_until_int = ide->sector_count;
			ide->dma_active = 1;

			/* start the read going */
			if (ide->bus_master_command & 1)
			{
				read_buffer_from_dma(ide);
				continue_write(ide);
			}
			break;

		case IDE_COMMAND_SECURITY_UNLOCK:
			LOGPRINT(("IDE Security Unlock\n"));

			/* reset the buffer */
			ide->buffer_offset = 0;
			ide->sectors_until_int = 0;
			ide->dma_active = 0;

			/* mark the buffer ready */
			ide->status |= IDE_STATUS_BUFFER_READY;
			signal_interrupt(ide);
			break;

		case IDE_COMMAND_GET_INFO:
			LOGPRINT(("IDE Read features\n"));

			/* reset the buffer */
			ide->buffer_offset = 0;
			ide->sector_count = 1;

			/* build the features page */
			memcpy(ide->buffer, ide->features, sizeof(ide->buffer));

			/* indicate everything is ready */
			ide->status |= IDE_STATUS_BUFFER_READY;
			ide->status |= IDE_STATUS_SEEK_COMPLETE;

			/* and clear the busy adn error flags */
			ide->status &= ~IDE_STATUS_ERROR;
			ide->status &= ~IDE_STATUS_BUSY;

			/* clear the error too */
			ide->error = IDE_ERROR_NONE;

			/* signal an interrupt */
			signal_interrupt(ide);
			break;

		case IDE_COMMAND_SET_CONFIG:
			LOGPRINT(("IDE Set configuration (%d heads, %d sectors)\n", ide->cur_head + 1, ide->sector_count));

			ide->num_sectors = ide->sector_count;
			ide->num_heads = ide->cur_head + 1;

			/* signal an interrupt */
			signal_interrupt(ide);
			break;

		case IDE_COMMAND_UNKNOWN_F9:
			/* only used by Killer Instinct AFAICT */
			LOGPRINT(("IDE unknown command (F9)\n"));

			/* signal an interrupt */
			signal_interrupt(ide);
			break;

		case IDE_COMMAND_SET_FEATURES:
			LOGPRINT(("IDE Set features (%02X %02X %02X %02X %02X)\n", ide->precomp_offset, ide->sector_count & 0xff, ide->cur_sector, ide->cur_cylinder & 0xff, ide->cur_cylinder >> 8));

			/* signal an interrupt */
			signal_interrupt(ide);
			break;
		
		case IDE_COMMAND_SET_BLOCK_COUNT:
			LOGPRINT(("IDE Set block count (%02X)\n", ide->sector_count));

			ide->block_count = ide->sector_count;

			/* signal an interrupt */
			signal_interrupt(ide);
			break;

		default:
			LOGPRINT(("IDE unknown command (%02X)\n", command));
#ifdef MAME_DEBUG
{
	extern int debug_key_pressed;
	debug_key_pressed = 1;
}
#endif
			break;
	}
}



/*************************************
 *
 *	IDE controller read
 *
 *************************************/

static UINT32 ide_controller_read(struct ide_state *ide, offs_t offset, int size)
{
	UINT32 result = 0;

	/* logit */
	if (offset != IDE_ADDR_DATA && offset != IDE_ADDR_STATUS_COMMAND && offset != IDE_ADDR_STATUS_CONTROL)
		LOG(("%08X:IDE read at %03X, size=%d\n", activecpu_get_previouspc(), offset, size));

	switch (offset)
	{
		/* unknown config register */
		case IDE_ADDR_CONFIG_UNK:
			return ide->config_unknown;

		/* active config register */
		case IDE_ADDR_CONFIG_REGISTER:
			return ide->config_register_num;

		/* data from active config register */
		case IDE_ADDR_CONFIG_DATA:
			if (ide->config_register_num < IDE_CONFIG_REGISTERS)
				return ide->config_register[ide->config_register_num];
			return 0;

		/* read data if there's data to be read */
		case IDE_ADDR_DATA:
			if (ide->status & IDE_STATUS_BUFFER_READY)
			{
				/* fetch the correct amount of data */
				result = ide->buffer[ide->buffer_offset++];
				if (size > 1)
					result |= ide->buffer[ide->buffer_offset++] << 8;
				if (size > 2)
				{
					result |= ide->buffer[ide->buffer_offset++] << 16;
					result |= ide->buffer[ide->buffer_offset++] << 24;
				}

				/* if we're at the end of the buffer, handle it */
				if (ide->buffer_offset >= IDE_DISK_SECTOR_SIZE)
					continue_read(ide);
			}
			break;

		/* return the current error */
		case IDE_ADDR_ERROR:
			return ide->error;

		/* return the current sector count */
		case IDE_ADDR_SECTOR_COUNT:
			return ide->sector_count;

		/* return the current sector */
		case IDE_ADDR_SECTOR_NUMBER:
			return ide->cur_sector;

		/* return the current cylinder LSB */
		case IDE_ADDR_CYLINDER_LSB:
			return ide->cur_cylinder & 0xff;

		/* return the current cylinder MSB */
		case IDE_ADDR_CYLINDER_MSB:
			return ide->cur_cylinder >> 8;

		/* return the current head */
		case IDE_ADDR_HEAD_NUMBER:
			return ide->cur_head_reg;

		/* return the current status and clear any pending interrupts */
		case IDE_ADDR_STATUS_COMMAND:
		/* return the current status but don't clear interrupts */
		case IDE_ADDR_STATUS_CONTROL:
			result = ide->status;
			if (timer_timeelapsed(ide->last_status_timer) > TIME_PER_ROTATION)
			{
				result |= IDE_STATUS_HIT_INDEX;
				timer_adjust(ide->last_status_timer, TIME_NEVER, 0, 0);
			}

			/* clear interrutps only when reading the real status */
			if (offset == IDE_ADDR_STATUS_COMMAND)
			{
				if (ide->interrupt_pending)
					clear_interrupt(ide);
			}
			
			/* take a bit of time to speed up people who poll hard */
			activecpu_adjust_icount(-100);
			break;

		/* log anything else */
		default:
			logerror("%08X:unknown IDE read at %03X, size=%d\n", activecpu_get_previouspc(), offset, size);
			break;
	}

	/* return the result */
	return result;
}



/*************************************
 *
 *	IDE controller write
 *
 *************************************/

static void ide_controller_write(struct ide_state *ide, offs_t offset, int size, UINT32 data)
{
	/* logit */
	if (offset != IDE_ADDR_DATA)
		LOG(("%08X:IDE write to %03X = %08X, size=%d\n", activecpu_get_previouspc(), offset, data, size));

	switch (offset)
	{
		/* unknown config register */
		case IDE_ADDR_CONFIG_UNK:
			ide->config_unknown = data;
			break;

		/* active config register */
		case IDE_ADDR_CONFIG_REGISTER:
			ide->config_register_num = data;
			break;

		/* data from active config register */
		case IDE_ADDR_CONFIG_DATA:
			if (ide->config_register_num < IDE_CONFIG_REGISTERS)
				ide->config_register[ide->config_register_num] = data;
			break;

		/* write data */
		case IDE_ADDR_DATA:
			if (ide->status & IDE_STATUS_BUFFER_READY)
			{
				/* store the correct amount of data */
				ide->buffer[ide->buffer_offset++] = data;
				if (size > 1)
					ide->buffer[ide->buffer_offset++] = data >> 8;
				if (size > 2)
				{
					ide->buffer[ide->buffer_offset++] = data >> 16;
					ide->buffer[ide->buffer_offset++] = data >> 24;
				}

				/* if we're at the end of the buffer, handle it */
				if (ide->buffer_offset >= IDE_DISK_SECTOR_SIZE)
				{
					if (ide->command != IDE_COMMAND_SECURITY_UNLOCK)
						continue_write(ide);
					else
					{
						if (ide->user_password_enable && memcmp(ide->buffer, ide->user_password, 2 + 32) == 0)
						{
							LOGPRINT(("IDE Unlocked user password\n"));
							ide->user_password_enable = 0;
						}
						if (ide->master_password_enable && memcmp(ide->buffer, ide->master_password, 2 + 32) == 0)
						{
							LOGPRINT(("IDE Unlocked master password\n"));
							ide->master_password_enable = 0;
						}
#if PRINTF_IDE_PASSWORD
						{
							int i;

							for (i = 0; i < 34; i += 2)
							{
								if (i % 8 == 2)
									printf("\n");

								printf("0x%02x, 0x%02x, ", ide->buffer[i], ide->buffer[i + 1]);
								//printf("0x%02x%02x, ", ide->buffer[i], ide->buffer[i + 1]);
							}
							printf("\n");
						}
#endif

						/* clear the busy adn error flags */
						ide->status &= ~IDE_STATUS_ERROR;
						ide->status &= ~IDE_STATUS_BUSY;
						ide->status &= ~IDE_STATUS_BUFFER_READY;

						if (ide->master_password_enable || ide->user_password_enable)
							security_error(ide);
						else
							ide->status |= IDE_STATUS_DRIVE_READY;
					}
				}
			}
			break;

		/* precompensation offset?? */
		case IDE_ADDR_ERROR:
			ide->precomp_offset = data;
			break;

		/* sector count */
		case IDE_ADDR_SECTOR_COUNT:
			ide->sector_count = data ? data : 256;
			break;

		/* current sector */
		case IDE_ADDR_SECTOR_NUMBER:
			ide->cur_sector = data;
			break;

		/* current cylinder LSB */
		case IDE_ADDR_CYLINDER_LSB:
			ide->cur_cylinder = (ide->cur_cylinder & 0xff00) | (data & 0xff);
			break;

		/* current cylinder MSB */
		case IDE_ADDR_CYLINDER_MSB:
			ide->cur_cylinder = (ide->cur_cylinder & 0x00ff) | ((data & 0xff) << 8);
			break;

		/* current head */
		case IDE_ADDR_HEAD_NUMBER:
			ide->cur_head = data & 0x0f;
			ide->cur_head_reg = data;
			// drive index = data & 0x10
			// LBA mode = data & 0x40
			break;

		/* command */
		case IDE_ADDR_STATUS_COMMAND:
			handle_command(ide, data);
			break;

		/* adapter control */
		case IDE_ADDR_STATUS_CONTROL:
			ide->adapter_control = data;

			/* handle controller reset */
			//if (data == 0x04)
			if (data & 0x04)
			{
				ide->status |= IDE_STATUS_BUSY;
				ide->status &= ~IDE_STATUS_DRIVE_READY;
				timer_adjust(ide->reset_timer, TIME_IN_MSEC(5), ide - idestate, 0);
			}
			break;
	}
}



/*************************************
 *
 *	Bus master read
 *
 *************************************/

static UINT32 ide_bus_master_read(struct ide_state *ide, offs_t offset, int size)
{
	LOG(("%08X:ide_bus_master_read(%d, %d)\n", activecpu_get_previouspc(), offset, size));

	/* command register */
	if (offset == 0)
		return ide->bus_master_command | (ide->bus_master_status << 16);
	
	/* descriptor table register */
	if (offset == 4)
		return ide->bus_master_descriptor;
	
	return 0xffffffff;
}



/*************************************
 *
 *	Bus master write
 *
 *************************************/

static void ide_bus_master_write(struct ide_state *ide, offs_t offset, int size, UINT32 data)
{
	LOG(("%08X:ide_bus_master_write(%d, %d, %08X)\n", activecpu_get_previouspc(), offset, size, data));

	/* command register */
	if (offset == 0)
	{
		UINT8 old = ide->bus_master_command;
		UINT8 val = data & 0xff;
		
		/* save the read/write bit and the start/stop bit */
		ide->bus_master_command = (old & 0xf6) | (val & 0x09);
		ide->bus_master_status = (ide->bus_master_status & ~IDE_BUSMASTER_STATUS_ACTIVE) | (val & 0x01);
		
		/* handle starting a transfer */
		if (!(old & 1) && (val & 1))
		{
			/* reset all the DMA data */
			ide->dma_bytes_left = 0;
			ide->dma_last_buffer = 0;
			ide->dma_descriptor = ide->bus_master_descriptor;
			ide->dma_cpu = cpu_getactivecpu();
			ide->dma_address_xor = (activecpu_endianess() == CPU_IS_LE) ? 0 : 3;
			
			/* if we're going live, start the pending read/write */
			if (ide->dma_active)
			{
				if (ide->bus_master_command & 8)
					read_next_sector(ide);
				else
				{
					read_buffer_from_dma(ide);
					continue_write(ide);
				}
			}
		}
	}
	
	/* status register */
	if (offset <= 2 && offset + size > 2)
	{
		UINT8 old = ide->bus_master_status;
		UINT8 val = data >> (8 * (2 - offset));
		
		/* save the DMA capable bits */
		ide->bus_master_status = (old & 0x9f) | (val & 0x60);
		
		/* clear interrupt and error bits */
		if (val & IDE_BUSMASTER_STATUS_IRQ)
			ide->bus_master_status &= ~IDE_BUSMASTER_STATUS_IRQ;
		if (val & IDE_BUSMASTER_STATUS_ERROR)
			ide->bus_master_status &= ~IDE_BUSMASTER_STATUS_ERROR;
	}
	
	/* descriptor table register */
	if (offset == 4)
		ide->bus_master_descriptor = data & 0xfffffffc;
}



/*************************************
 *
 *	IDE direct handlers (16-bit)
 *
 *************************************/

/*
	ide_bus_0_r()

	Read a 16-bit word from the IDE bus directly.

	select: 0->CS1Fx active, 1->CS3Fx active
	offset: register offset (state of DA2-DA0)
*/
int ide_bus_0_r(int select, int offset)
{
	/*int shift;*/

	offset += select ? 0x3f0 : 0x1f0;
	/*if (offset == 0x1f0)
	{
		return ide_controller32_0_r(offset >> 2, 0xffff0000);
	}
	else
	{
		shift = (offset & 3) * 8;
		return (ide_controller32_0_r(offset >> 2, ~ (0xff << shift)) >> shift);
	}*/
	return ide_controller_read(&idestate[0], offset, (offset == 0x1f0) ? 2 : 1);
}

/*
	ide_bus_0_w()

	Write a 16-bit word to the IDE bus directly.

	select: 0->CS1Fx active, 1->CS3Fx active
	offset: register offset (state of DA2-DA0)
	data: data written (state of D0-D15 or D0-D7)
*/
void ide_bus_0_w(int select, int offset, int data)
{
	/*int shift;*/

	offset += select ? 0x3f0 : 0x1f0;
	/*if (offset == 0x1f0)
	{
		ide_controller32_0_w(offset >> 2, data, 0xffff0000);
	}
	else
	{
		shift = (offset & 3) * 8;
		ide_controller32_0_w(offset >> 2, data << shift, ~ (0xff << shift));
	}*/
	if (offset == 0x1f0)
		ide_controller_write(&idestate[0], offset, 2, data);
	else
		ide_controller_write(&idestate[0], offset, 1, data & 0xff);
}



/*************************************
 *
 *	32-bit IDE handlers
 *
 *************************************/

READ32_HANDLER( ide_controller32_0_r )
{
	int size;

	offset *= 4;
	size = convert_to_offset_and_size32(&offset, mem_mask);

	return ide_controller_read(&idestate[0], offset, size) << ((offset & 3) * 8);
}


WRITE32_HANDLER( ide_controller32_0_w )
{
	int size;

	offset *= 4;
	size = convert_to_offset_and_size32(&offset, mem_mask);

	ide_controller_write(&idestate[0], offset, size, data >> ((offset & 3) * 8));
}


READ32_HANDLER( ide_bus_master32_0_r )
{
	int size;

	offset *= 4;
	size = convert_to_offset_and_size32(&offset, mem_mask);

	return ide_bus_master_read(&idestate[0], offset, size) << ((offset & 3) * 8);
}


WRITE32_HANDLER( ide_bus_master32_0_w )
{
	int size;

	offset *= 4;
	size = convert_to_offset_and_size32(&offset, mem_mask);

	ide_bus_master_write(&idestate[0], offset, size, data >> ((offset & 3) * 8));
}



/*************************************
 *
 *	16-bit IDE handlers
 *
 *************************************/

READ16_HANDLER( ide_controller16_0_r )
{
	int size;

	offset *= 2;
	size = convert_to_offset_and_size16(&offset, mem_mask);

	return ide_controller_read(&idestate[0], offset, size) << ((offset & 1) * 8);
}


WRITE16_HANDLER( ide_controller16_0_w )
{
	int size;

	offset *= 2;
	size = convert_to_offset_and_size16(&offset, mem_mask);

	ide_controller_write(&idestate[0], offset, size, data >> ((offset & 1) * 8));
}<|MERGE_RESOLUTION|>--- conflicted
+++ resolved
@@ -42,14 +42,8 @@
 
 #define IDE_DISK_SECTOR_SIZE		512
 
-<<<<<<< HEAD
-#define TIME_PER_SECTOR				(TIME_IN_USEC(100))
-#define TIME_PER_MULTISECTOR		(TIME_IN_USEC(145))
-#define TIME_PER_ROTATION			(TIME_IN_HZ(5400/60))
-=======
 #define TIME_PER_SECTOR			(TIME_IN_USEC(100))
 #define TIME_PER_ROTATION		(TIME_IN_HZ(5400/60))
->>>>>>> d1b7a303
 #define TIME_SECURITY_ERROR		(TIME_IN_MSEC(1000))
 
 #define TIME_SEEK_MULTISECTOR		(TIME_IN_MSEC(13))
@@ -1007,11 +1001,7 @@
 
 			/* start the read going */
 			if (ide->bus_master_command & 1)
-<<<<<<< HEAD
-			read_next_sector(ide);
-=======
 				read_first_sector(ide);
->>>>>>> d1b7a303
 			break;
 
 		case IDE_COMMAND_WRITE_MULTIPLE:
