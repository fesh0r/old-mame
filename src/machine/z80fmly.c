/***************************************************************************

  Z80 FMLY.C   Z80 FAMILY CHIP EMURATOR for MAME Ver.0.1 alpha

  Support chip :  Z80PIO , Z80CTC

  Copyright(C) 1997 Tatsuyuki Satoh.

  This version are tested starforce driver.

  8/21/97 -- Heavily modified by Aaron Giles to be much more accurate for the MCR games
  8/27/97 -- Rewritten a second time by Aaron Giles, with the datasheets in hand

pending:
	Z80CTC , Counter mode & Timer with Trigrt start :not support Triger level

***************************************************************************/

#include <stdio.h>
#include "driver.h"
#include "z80fmly.h"
#include "cpu/z80/z80.h"

typedef struct
{
	int vector;                 /* interrupt vector */
	int clock;                  /* system clock */
	double invclock16;          /* 16/system clock */
	double invclock256;         /* 256/system clock */
	void (*intr)(int which);    /* interrupt callback */
	mem_write_handler zc[4];    /* zero crossing callbacks */
	int notimer;                /* no timer masks */
	int mask[4];                /* masked channel flags */
	int mode[4];                /* current mode */
	int tconst[4];              /* time constant */
	int down[4];                /* down counter (clock mode only) */
	int extclk[4];              /* current signal from the external clock */
	void *timer[4];             /* array of active timers */

	int int_state[4];           /* interrupt status (for daisy chain) */
} z80ctc;

static z80ctc ctcs[MAX_CTC];


/* these are the bits of the incoming commands to the CTC */
#define INTERRUPT			0x80
#define INTERRUPT_ON 	0x80
#define INTERRUPT_OFF	0x00

#define MODE				0x40
#define MODE_TIMER		0x00
#define MODE_COUNTER		0x40

#define PRESCALER			0x20
#define PRESCALER_256	0x20
#define PRESCALER_16		0x00

#define EDGE				0x10
#define EDGE_FALLING		0x00
#define EDGE_RISING		0x10

#define TRIGGER			0x08
#define TRIGGER_AUTO		0x00
#define TRIGGER_CLOCK	0x08

#define CONSTANT			0x04
#define CONSTANT_LOAD	0x04
#define CONSTANT_NONE	0x00

#define RESET				0x02
#define RESET_CONTINUE	0x00
#define RESET_ACTIVE		0x02

#define CONTROL			0x01
#define CONTROL_VECTOR	0x00
#define CONTROL_WORD		0x01

/* these extra bits help us keep things accurate */
#define WAITING_FOR_TRIG	0x100


static void z80ctc_timercallback (int param);


void z80ctc_init (z80ctc_interface *intf)
{
	int i;

	memset (ctcs, 0, sizeof (ctcs));

	for (i = 0; i < intf->num; i++)
	{
		ctcs[i].clock = intf->baseclock[i];
		ctcs[i].invclock16 = 16.0 / (double)intf->baseclock[i];
		ctcs[i].invclock256 = 256.0 / (double)intf->baseclock[i];
		ctcs[i].notimer = intf->notimer[i];
		ctcs[i].intr = intf->intr[i];
		ctcs[i].zc[0] = intf->zc0[i];
		ctcs[i].zc[1] = intf->zc1[i];
		ctcs[i].zc[2] = intf->zc2[i];
		ctcs[i].zc[3] = 0;
		z80ctc_reset (i);
	}
}


double z80ctc_getperiod (int which, int ch)
{
	z80ctc *ctc = ctcs + which;
	double clock;
	int mode;

	/* keep channel within range, and get the current mode */
	ch &= 3;
	mode = ctc->mode[ch];

	/* if reset active */
	if( (mode & RESET) == RESET_ACTIVE) return 0;
	/* if counter mode */
	if( (mode & MODE) == MODE_COUNTER)
	{
		logerror("CTC %d is CounterMode : Can't calcrate period\n", ch );
		return 0;
	}

	/* compute the period */
	clock = ((mode & PRESCALER) == PRESCALER_16) ? ctc->invclock16 : ctc->invclock256;
	return clock * (double)ctc->tconst[ch];
}

/* interrupt request callback with daisy-chain circuit */
static void z80ctc_interrupt_check( z80ctc *ctc )
{
	int state = 0;
	int ch;

	for( ch = 3 ; ch >= 0 ; ch-- )
	{
		/* if IEO disable , same and lower IRQ is masking */
/* ASG: changed this line because this state could have an interrupt pending as well! */
/*		if( ctc->int_state[ch] & Z80_INT_IEO ) state  = Z80_INT_IEO;*/
		if( ctc->int_state[ch] & Z80_INT_IEO ) state  = ctc->int_state[ch];
		else                                   state |= ctc->int_state[ch];
	}
	/* change interrupt status */
	if (ctc->intr) (*ctc->intr)(state);
}


void z80ctc_reset (int which)
{
	z80ctc *ctc = ctcs + which;
	int i;

	/* set up defaults */
	for (i = 0; i < 4; i++)
	{
		ctc->mode[i] = RESET_ACTIVE;
		ctc->tconst[i] = 0x100;
		if (ctc->timer[i])
			timer_remove (ctc->timer[i]);
		ctc->timer[i] = NULL;
		ctc->int_state[i] = 0;
	}
	z80ctc_interrupt_check( ctc );
}

void z80ctc_0_reset (void) { z80ctc_reset (0); }
void z80ctc_1_reset (void) { z80ctc_reset (1); }


void z80ctc_w (int which, int offset, int data)
{
	z80ctc *ctc = ctcs + which;
	int mode, ch;

	/* keep channel within range, and get the current mode */
	ch = offset & 3;
	mode = ctc->mode[ch];

	/* if we're waiting for a time constant, this is it */
	if ((mode & CONSTANT) == CONSTANT_LOAD)
	{
		/* set the time constant (0 -> 0x100) */
		ctc->tconst[ch] = data ? data : 0x100;

		/* clear the internal mode -- we're no longer waiting */
		ctc->mode[ch] &= ~CONSTANT;

		/* also clear the reset, since the constant gets it going again */
		ctc->mode[ch] &= ~RESET;

		/* if we're in timer mode.... */
		if ((mode & MODE) == MODE_TIMER)
		{
			/* if we're triggering on the time constant, reset the down counter now */
			if ((mode & TRIGGER) == TRIGGER_AUTO)
			{
				double clock = ((mode & PRESCALER) == PRESCALER_16) ? ctc->invclock16 : ctc->invclock256;
				if (ctc->timer[ch])
					timer_remove (ctc->timer[ch]);
				if (!(ctc->notimer & (1<<ch)))
					ctc->timer[ch] = timer_pulse (clock * (double)ctc->tconst[ch], (which << 2) + ch, z80ctc_timercallback);
			}

			/* else set the bit indicating that we're waiting for the appropriate trigger */
			else
				ctc->mode[ch] |= WAITING_FOR_TRIG;
		}

		/* also set the down counter in case we're clocking externally */
		ctc->down[ch] = ctc->tconst[ch];

		/* all done here */
		return;
	}

	/* if we're writing the interrupt vector, handle it specially */
#if 0	/* Tatsuyuki Satoh changes */
	/* The 'Z80family handbook' wrote,                            */
	/* interrupt vector is able to set for even channel (0 or 2)  */
	if ((data & CONTROL) == CONTROL_VECTOR && (ch&1) == 0)
#else
	if ((data & CONTROL) == CONTROL_VECTOR && ch == 0)
#endif
	{
		ctc->vector = data & 0xf8;
		logerror("CTC Vector = %02x\n", ctc->vector);
		return;
	}

	/* this must be a control word */
	if ((data & CONTROL) == CONTROL_WORD)
	{
		/* set the new mode */
		ctc->mode[ch] = data;
		logerror("CTC ch.%d mode = %02x\n", ch, data);

		/* if we're being reset, clear out any pending timers for this channel */
		if ((data & RESET) == RESET_ACTIVE)
		{
			if (ctc->timer[ch])
				timer_remove (ctc->timer[ch]);
			ctc->timer[ch] = NULL;

			if( ctc->int_state[ch] != 0 )
			{
				/* clear interrupt service , request */
				ctc->int_state[ch] = 0;
				z80ctc_interrupt_check( ctc );
			}
		}

		/* all done here */
		return;
	}
}

WRITE_HANDLER( z80ctc_0_w ) { z80ctc_w (0, offset, data); }
WRITE_HANDLER( z80ctc_1_w ) { z80ctc_w (1, offset, data); }


int z80ctc_r (int which, int ch)
{
	z80ctc *ctc = ctcs + which;
	int mode;

	/* keep channel within range */
	ch &= 3;
	mode = ctc->mode[ch];

	/* if we're in counter mode, just return the count */
	if ((mode & MODE) == MODE_COUNTER)
		return ctc->down[ch];

	/* else compute the down counter value */
	else
	{
		double clock = ((mode & PRESCALER) == PRESCALER_16) ? ctc->invclock16 : ctc->invclock256;

logerror("CTC clock %f\n",1.0/clock);


		if (ctc->timer[ch])
			return ((int)(timer_timeleft (ctc->timer[ch]) / clock) + 1) & 0xff;
		else
			return 0;
	}
}

READ_HANDLER( z80ctc_0_r ) { return z80ctc_r (0, offset); }
READ_HANDLER( z80ctc_1_r ) { return z80ctc_r (1, offset); }


int z80ctc_interrupt( int which )
{
	z80ctc *ctc = ctcs + which;
	int ch;

	for( ch = 0 ; ch < 4 ; ch++ )
	{
		if( ctc->int_state[ch] )
		{
			if( ctc->int_state[ch] == Z80_INT_REQ)
				ctc->int_state[ch] = Z80_INT_IEO;
			break;
		}
	}
	if( ch > 3 )
	{
		logerror("CTC entry INT : non IRQ\n");
		ch = 0;
	}
	z80ctc_interrupt_check( ctc );
	return ctc->vector + ch * 2;
}

/* when operate RETI , soud be call this function for request pending interrupt */
void z80ctc_reti( int which )
{
	z80ctc *ctc = ctcs + which;
	int ch;

	for( ch = 0 ; ch < 4 ; ch++ )
	{
		if( ctc->int_state[ch] & Z80_INT_IEO )
		{
			/* highest served interrupt found */
			/* clear interrupt status */
			ctc->int_state[ch] &= ~Z80_INT_IEO;
			/* search next interrupt */
			break;
		}
	}
	/* set next interrupt stattus */
	z80ctc_interrupt_check( ctc );
}

static void z80ctc_timercallback (int param)
{
	int which = param >> 2;
	int ch = param & 3;
	z80ctc *ctc = ctcs + which;

	/* down counter has reached zero - see if we should interrupt */
	if ((ctc->mode[ch] & INTERRUPT) == INTERRUPT_ON)
	{
		if( !(ctc->int_state[ch] & Z80_INT_REQ) )
		{
			ctc->int_state[ch] |= Z80_INT_REQ;
			z80ctc_interrupt_check( ctc );
		}
	}
	/* generate the clock pulse */
	if (ctc->zc[ch])
	{
		(*ctc->zc[ch])(0,1);
		(*ctc->zc[ch])(0,0);
	}

	/* reset the down counter */
	ctc->down[ch] = ctc->tconst[ch];
}


void z80ctc_trg_w (int which, int trg, int offset, int data)
{
	z80ctc *ctc = ctcs + which;
	int ch = trg & 3;
	int mode;

	data = data ? 1 : 0;
	mode = ctc->mode[ch];

	/* see if the trigger value has changed */
	if (data != ctc->extclk[ch])
	{
		ctc->extclk[ch] = data;

		/* see if this is the active edge of the trigger */
		if (((mode & EDGE) == EDGE_RISING && data) || ((mode & EDGE) == EDGE_FALLING && !data))
		{
			/* if we're waiting for a trigger, start the timer */
			if ((mode & WAITING_FOR_TRIG) && (mode & MODE) == MODE_TIMER)
			{
				double clock = ((mode & PRESCALER) == PRESCALER_16) ? ctc->invclock16 : ctc->invclock256;

logerror("CTC clock %f\n",1.0/clock);


				if (ctc->timer[ch])
					timer_remove (ctc->timer[ch]);
				if (!(ctc->notimer & (1<<ch)))
					ctc->timer[ch] = timer_pulse (clock * (double)ctc->tconst[ch], (which << 2) + ch, z80ctc_timercallback);
			}

			/* we're no longer waiting */
			ctc->mode[ch] &= ~WAITING_FOR_TRIG;

			/* if we're clocking externally, decrement the count */
			if ((mode & MODE) == MODE_COUNTER)
			{
				ctc->down[ch]--;

				/* if we hit zero, do the same thing as for a timer interrupt */
				if (!ctc->down[ch])
					z80ctc_timercallback ((which << 2) + ch);
			}
		}
	}
}

WRITE_HANDLER( z80ctc_0_trg0_w ) { z80ctc_trg_w (0, 0, offset, data); }
WRITE_HANDLER( z80ctc_0_trg1_w ) { z80ctc_trg_w (0, 1, offset, data); }
WRITE_HANDLER( z80ctc_0_trg2_w ) { z80ctc_trg_w (0, 2, offset, data); }
WRITE_HANDLER( z80ctc_0_trg3_w ) { z80ctc_trg_w (0, 3, offset, data); }
WRITE_HANDLER( z80ctc_1_trg0_w ) { z80ctc_trg_w (1, 0, offset, data); }
WRITE_HANDLER( z80ctc_1_trg1_w ) { z80ctc_trg_w (1, 1, offset, data); }
WRITE_HANDLER( z80ctc_1_trg2_w ) { z80ctc_trg_w (1, 2, offset, data); }
WRITE_HANDLER( z80ctc_1_trg3_w ) { z80ctc_trg_w (1, 3, offset, data); }


/*---------------------- Z80 PIO ---------------------------------*/

/* starforce emurate Z80PIO subset */
/* ch.A mode 1 input handshake mode from sound command */
/* ch.b not use */


#define PIO_MODE0 0x00		/* output mode */
#define PIO_MODE1 0x01		/* input  mode */
#define PIO_MODE2 0x02		/* i/o    mode */
#define PIO_MODE3 0x03		/* bit    mode */
/* pio controll port operation (bit 0-3) */
#define PIO_OP_MODE 0x0f	/* mode select        */
#define PIO_OP_INTC 0x07	/* interrupt controll */
#define PIO_OP_INTE 0x03	/* interrupt enable   */
#define PIO_OP_INTE 0x03	/* interrupt enable   */
/* pio interrupt controll nit */
#define PIO_INT_ENABLE 0x80  /* ENABLE : 0=disable , 1=enable */
#define PIO_INT_AND    0x40  /* LOGIC  : 0=OR      , 1=AND    */
#define PIO_INT_HIGH   0x20  /* LEVEL  : 0=low     , 1=high   */
#define PIO_INT_MASK   0x10  /* MASK   : 0=off     , 1=on     */

typedef struct
{
	int vector[2];                        /* interrupt vector               */
	void (*intr)(int which);              /* interrupt callbacks            */
	void (*rdyr[2])(int data);            /* RDY active callback            */
	int mode[2];                          /* mode 00=in,01=out,02=i/o,03=bit*/
	int enable[2];                        /* interrupt enable               */
	int mask[2];                          /* mask folowers                  */
	int dir[2];                           /* direction (bit mode)           */
	int rdy[2];                           /* ready pin level                */
	int in[2];                            /* input port data                */
	int out[2];                           /* output port                    */
	int strobe[2];							/* strobe inputs */
	int int_state[2];                     /* interrupt status (daisy chain) */
} z80pio;

static z80pio pios[MAX_PIO];

static void	z80pio_set_rdy(z80pio *pio, int ch, int state)
{
	/* set state */
	pio->rdy[ch] = state;

	/* call callback with state */
	if (pio->rdyr[ch]!=0)
		pio->rdyr[ch](pio->rdy[ch]);
}

/* initialize pio emurator */
void z80pio_init (z80pio_interface *intf)
{
	int i;

	memset (pios, 0, sizeof (pios));

	for (i = 0; i < intf->num; i++)
	{
		pios[i].intr = intf->intr[i];
		pios[i].rdyr[0] = intf->rdyA[i];
		pios[i].rdyr[1] = intf->rdyB[i];
		z80pio_reset (i);
	}
}

static void z80pio_interrupt_check( z80pio *pio )
{
	int state;

	if( pio->int_state[1] & Z80_INT_IEO ) state  = Z80_INT_IEO;
	else                                  state  = pio->int_state[1];
	if( pio->int_state[0] & Z80_INT_IEO ) state  = Z80_INT_IEO;
	else                                  state |= pio->int_state[0];
	/* change daisy chain status */
	if (pio->intr) (*pio->intr)(state);
}

static void z80pio_check_irq( z80pio *pio , int ch )
{
	int irq = 0;
	int data;
	int old_state;

	if( pio->enable[ch] & PIO_INT_ENABLE )
	{
		if( pio->mode[ch] == PIO_MODE3 )
		{
			data  =  pio->in[ch] & pio->dir[ch]; /* input data only */
			data &= ~pio->mask[ch];              /* mask follow     */
			if( !(pio->enable[ch]&PIO_INT_HIGH) )/* active level    */
				data ^= pio->mask[ch];             /* active low  */
			if( pio->enable[ch]&PIO_INT_AND )    /* logic      */
			     { if( data == pio->mask[ch] ) irq = 1; }
			else { if( data == 0             ) irq = 1; }
			/* if portB , portA mode 2 check */
			if( ch && (pio->mode[0]==PIO_MODE2) )
			{
				if( pio->rdy[ch] == 0 ) irq = 1;
			}
		}
		else if( pio->rdy[ch] == 0 ) irq = 1;
	}
	old_state = pio->int_state[ch];
	if( irq ) pio->int_state[ch] |=  Z80_INT_REQ;
	else      pio->int_state[ch] &= ~Z80_INT_REQ;

	if( old_state != pio->int_state[ch] )
		z80pio_interrupt_check( pio );
}

void z80pio_reset (int which)
{
	z80pio *pio = pios + which;
	int i;

	for( i = 0 ; i <= 1 ; i++){
		pio->mask[i]   = 0xff;	/* mask all on */
		pio->enable[i] = 0x00;	/* disable     */
		pio->mode[i]   = 0x01;	/* mode input  */
		pio->dir[i]    = 0x01;	/* dir  input  */
		z80pio_set_rdy(pio,i,0);	/* RDY = low   */
		pio->out[i]    = 0x00;	/* outdata = 0 */
		pio->int_state[i] = 0;
<<<<<<< HEAD
		pio->strobe[i] = 0;		
=======
		pio->strobe[i] = 0;
>>>>>>> 0ae26b0f
	}
	z80pio_interrupt_check( pio );
}

/* pio data register write */
void z80pio_d_w( int which , int ch , int data )
{
	z80pio *pio = pios + which;
	if( ch ) ch = 1;

	pio->out[ch] = data;	/* latch out data */
	switch( pio->mode[ch] ){
	case PIO_MODE0:			/* mode 0 output */
	case PIO_MODE2:			/* mode 2 i/o */
		z80pio_set_rdy(pio, ch,1); /* ready = H */
		z80pio_check_irq( pio , ch );
		return;
	case PIO_MODE1:			/* mode 1 intput */
	case PIO_MODE3:			/* mode 0 bit */
		return;
	default:
		logerror("PIO-%c data write,bad mode\n",'A'+ch );
	}
}

/* pio controll register write */
void z80pio_c_w( int which , int ch , int data )
{
	z80pio *pio = pios + which;
	if( ch ) ch = 1;

	/* load direction phase ? */
	if( pio->mode[ch] == 0x13 ){
		pio->dir[ch] = data;
		pio->mode[ch] = 0x03;
		return;
	}
	/* load mask folows phase ? */
	if( pio->enable[ch] & PIO_INT_MASK ){	/* load mask folows */
		pio->mask[ch] = data;
		pio->enable[ch] &= ~PIO_INT_MASK;
		logerror("PIO-%c interrupt mask %02x\n",'A'+ch,data );
		return;
	}
	switch( data & 0x0f ){
	case PIO_OP_MODE:	/* mode select 0=out,1=in,2=i/o,3=bit */
		pio->mode[ch] = (data >> 6 );
		if( pio->mode[ch] == 0x03 ) pio->mode[ch] = 0x13;
		logerror("PIO-%c Mode %x\n",'A'+ch,pio->mode[ch] );
		break;
	case PIO_OP_INTC:		/* interrupt control */
		pio->enable[ch] = data & 0xf0;
		pio->mask[ch]   = 0x00;
		/* when interrupt enable , set vector request flag */
		logerror("PIO-%c Controll %02x\n",'A'+ch,data );
		break;
	case PIO_OP_INTE:		/* interrupt enable controll */
		pio->enable[ch] &= ~PIO_INT_ENABLE;
		pio->enable[ch] |= (data & PIO_INT_ENABLE);
		logerror("PIO-%c enable %02x\n",'A'+ch,data&0x80 );
		break;
	default:
			if( !(data&1) )
			{
				pio->vector[ch] = data;
				logerror("PIO-%c vector %02x\n",'A'+ch,data);
			}
			else logerror("PIO-%c illegal command %02x\n",'A'+ch,data );
	}
	/* interrupt check */
	z80pio_check_irq( pio , ch );
}

/* pio controll register read */
int z80pio_c_r( int which , int ch )
{
	if( ch ) ch = 1;

	logerror("PIO-%c controll read\n",'A'+ch );
	return 0;
}

/* pio data register read */
int z80pio_d_r( int which , int ch )
{
	z80pio *pio = pios + which;
	if( ch ) ch = 1;

	switch( pio->mode[ch] ){
	case PIO_MODE0:			/* mode 0 output */
		return pio->out[ch];
	case PIO_MODE1:			/* mode 1 intput */
		z80pio_set_rdy(pio, ch, 1);	/* ready = H */
		z80pio_check_irq( pio , ch );
		return pio->in[ch];
	case PIO_MODE2:			/* mode 2 i/o */
		if( ch ) logerror("PIO-B mode 2 \n");
		z80pio_set_rdy(pio, 1, 1); /* brdy = H */
		z80pio_check_irq( pio , ch );
		return pio->in[ch];
	case PIO_MODE3:			/* mode 3 bit */
		return (pio->in[ch]&pio->dir[ch])|(pio->out[ch]&~pio->dir[ch]);
	}
	logerror("PIO-%c data read,bad mode\n",'A'+ch );
	return 0;
}

int z80pio_interrupt( int which )
{
	z80pio *pio = pios + which;
	int ch = 0;

	/* port A */
	if( pio->int_state[0] == Z80_INT_REQ )
	{
		pio->int_state[0] |= Z80_INT_IEO;
	} if( pio->int_state[0] == 0 )
	{
		/* port B */
		ch = 1;
		if( pio->int_state[1] == Z80_INT_REQ )
		{
			pio->int_state[1] |= Z80_INT_IEO;
		}
		else
		{
			logerror("PIO entry INT : non IRQ\n");
			ch = 0;
		}
	}
	z80pio_interrupt_check( pio );
	return pio->vector[ch];
}

void z80pio_reti( int which )
{
	z80pio *pio = pios + which;

	if( pio->int_state[0] & Z80_INT_IEO )
	{
		pio->int_state[0] &= ~Z80_INT_IEO;
	} else if( pio->int_state[1] & Z80_INT_IEO )
	{
		pio->int_state[1] &= ~Z80_INT_IEO;
	}
	/* set next interrupt stattus */
	z80pio_interrupt_check( pio );
}

/* z80pio port write */
void z80pio_p_w( int which , int ch , int data )
{
	z80pio *pio = pios + which;

	if( ch ) ch = 1;

	pio->in[ch]  = data;
	switch( pio->mode[ch] ){
	case PIO_MODE0:
		logerror("PIO-%c OUTPUT mode and data write\n",'A'+ch );
		break;
	case PIO_MODE2:	/* only port A */
		ch = 1;		/* handshake and IRQ is use portB */
	case PIO_MODE1:
		z80pio_set_rdy(pio, ch, 0);
		z80pio_check_irq( pio , ch );
		break;
	case PIO_MODE3:
		/* irq check */
		z80pio_check_irq( pio , ch );
		break;
	}
}

/* z80pio port read */
int z80pio_p_r( int which , int ch )
{
	z80pio *pio = pios + which;

	if( ch ) ch = 1;

	switch( pio->mode[ch] ){
	case PIO_MODE2:		/* port A only */
	case PIO_MODE0:
		z80pio_set_rdy(pio, ch, 0);
		z80pio_check_irq( pio , ch );
		break;
	case PIO_MODE1:
		logerror("PIO-%c INPUT mode and data read\n",'A'+ch );
		break;
	case PIO_MODE3:
		/*     input bits                , output bits                */
		return (pio->in[ch]&pio->dir[ch])|(pio->out[ch]&~pio->dir[ch]);
	}
	return pio->out[ch];
}

/* for mame interface */

void z80pio_0_reset (void) { z80pio_reset (0); }

WRITE_HANDLER( z80pio_0_w )
{
	if(offset&1) z80pio_c_w(0,(offset/2)&1,data);
	else         z80pio_d_w(0,(offset/2)&1,data);
}

READ_HANDLER( z80pio_0_r )
{
	return (offset&1) ? z80pio_c_r(0,(offset/2)&1) : z80pio_d_r(0,(offset/2)&1);
}

WRITE_HANDLER( z80pioA_0_p_w ) { z80pio_p_w(0,0,data);   }
WRITE_HANDLER( z80pioB_0_p_w ) { z80pio_p_w(0,1,data);   }
READ_HANDLER( z80pioA_0_p_r )           { return z80pio_p_r(0,0); }
READ_HANDLER( z80pioB_0_p_r )           { return z80pio_p_r(0,1); }

static void z80pio_update_strobe(int which, int ch, int state)
{
	z80pio *pio = pios + which;

	if (ch) ch=1;

	switch (pio->mode[ch])
	{
		/* output mode */
		case PIO_MODE0:
		{
			/* ensure valid */
			state = state & 0x01;

			/* strobe changed state? */
			if ((pio->strobe[ch]^state)!=0)
			{
				/* yes */
				if (state!=0)
				{
					/* positive edge */
					logerror("PIO-%c positive strobe\n",'A'+ch );
					/* ready is now inactive */
					z80pio_set_rdy(pio, ch, 0);

					/* int enabled? */
					if (pio->enable[ch] & PIO_INT_ENABLE)
					{
						/* trigger an int request */
						pio->int_state[ch] |= Z80_INT_REQ;
					}
				}
			}
<<<<<<< HEAD
		
=======

>>>>>>> 0ae26b0f
			/* store strobe state */
			pio->strobe[ch] = state;

			/* check interrupt */
			z80pio_interrupt_check( pio );
		}
		break;
<<<<<<< HEAD
	
=======

>>>>>>> 0ae26b0f
		default:
			break;
	}
}

/* set /astb input */
/* /astb is active low */
/* output mode: a positive edge is used by peripheral to acknowledge
the receipt of data */
/* input mode: strobe is used by peripheral to load data from the peripheral
into port a input register, data loaded into pio when signal is active */
void	z80pio_astb_w(int which, int state)
{
	z80pio_update_strobe(which, 0, state);
}

/* set bstb input */
void	z80pio_bstb_w(int which, int state)
{
	z80pio_update_strobe(which, 1, state);
}<|MERGE_RESOLUTION|>--- conflicted
+++ resolved
@@ -545,11 +545,7 @@
 		z80pio_set_rdy(pio,i,0);	/* RDY = low   */
 		pio->out[i]    = 0x00;	/* outdata = 0 */
 		pio->int_state[i] = 0;
-<<<<<<< HEAD
-		pio->strobe[i] = 0;		
-=======
 		pio->strobe[i] = 0;
->>>>>>> 0ae26b0f
 	}
 	z80pio_interrupt_check( pio );
 }
@@ -800,11 +796,7 @@
 					}
 				}
 			}
-<<<<<<< HEAD
-		
-=======
-
->>>>>>> 0ae26b0f
+
 			/* store strobe state */
 			pio->strobe[ch] = state;
 
@@ -812,11 +804,7 @@
 			z80pio_interrupt_check( pio );
 		}
 		break;
-<<<<<<< HEAD
-	
-=======
-
->>>>>>> 0ae26b0f
+
 		default:
 			break;
 	}
