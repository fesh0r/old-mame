#ifndef _8255PPI_H_
#define _8255PPI_H_

#define MAX_8255 8

typedef struct
{
	int num;							 /* number of PPIs to emulate */
	read8_handler portAread[MAX_8255];
	read8_handler portBread[MAX_8255];
	read8_handler portCread[MAX_8255];
	write8_handler portAwrite[MAX_8255];
	write8_handler portBwrite[MAX_8255];
	write8_handler portCwrite[MAX_8255];
} ppi8255_interface;


/* Init */
void ppi8255_init( ppi8255_interface *intfce);

/* Read/Write */
int ppi8255_r ( int which, int offset );
void ppi8255_w( int which, int offset, int data );

void ppi8255_set_portAread( int which, read8_handler portAread);
void ppi8255_set_portBread( int which, read8_handler portBread);
void ppi8255_set_portCread( int which, read8_handler portCread);

void ppi8255_set_portAwrite( int which, write8_handler portAwrite);
void ppi8255_set_portBwrite( int which, write8_handler portBwrite);
void ppi8255_set_portCwrite( int which, write8_handler portCwrite);

#ifdef MESS
/* Peek at the ports */
data8_t ppi8255_peek( int which, offs_t offset );
#endif

/* Helpers */
<<<<<<< HEAD
READ_HANDLER( ppi8255_0_r );
READ_HANDLER( ppi8255_1_r );
READ_HANDLER( ppi8255_2_r );
READ_HANDLER( ppi8255_3_r );
READ_HANDLER( ppi8255_4_r );
READ_HANDLER( ppi8255_5_r );
READ_HANDLER( ppi8255_6_r );
READ_HANDLER( ppi8255_7_r );
WRITE_HANDLER( ppi8255_0_w );
WRITE_HANDLER( ppi8255_1_w );
WRITE_HANDLER( ppi8255_2_w );
WRITE_HANDLER( ppi8255_3_w );
WRITE_HANDLER( ppi8255_4_w );
WRITE_HANDLER( ppi8255_5_w );
WRITE_HANDLER( ppi8255_6_w );
WRITE_HANDLER( ppi8255_7_w );


/**************************************************************************/
/* Added by Kev Thacker */
/* mode 2 (used by Sord M5 to communicate with FD-5 disc interface */

/* interface for mode 2 */
typedef struct 
{
	write8_handler	obfa_write[MAX_8255];
	write8_handler	intra_write[MAX_8255];
	write8_handler	ibfa_write[MAX_8255];
} ppi8255_mode2_interface;

/* set interface to use for mode 2 */
/* call AFTER setting interface with other function */
void ppi8255_set_mode2_interface( ppi8255_mode2_interface *intfce);

/* set acka input */
void ppi8255_set_input_acka(int which, int data);

/* set stba input */
void ppi8255_set_input_stba(int which, int data);

=======
READ8_HANDLER( ppi8255_0_r );
READ8_HANDLER( ppi8255_1_r );
READ8_HANDLER( ppi8255_2_r );
READ8_HANDLER( ppi8255_3_r );
READ8_HANDLER( ppi8255_4_r );
READ8_HANDLER( ppi8255_5_r );
READ8_HANDLER( ppi8255_6_r );
READ8_HANDLER( ppi8255_7_r );
WRITE8_HANDLER( ppi8255_0_w );
WRITE8_HANDLER( ppi8255_1_w );
WRITE8_HANDLER( ppi8255_2_w );
WRITE8_HANDLER( ppi8255_3_w );
WRITE8_HANDLER( ppi8255_4_w );
WRITE8_HANDLER( ppi8255_5_w );
WRITE8_HANDLER( ppi8255_6_w );
WRITE8_HANDLER( ppi8255_7_w );
>>>>>>> 761484a4
#endif<|MERGE_RESOLUTION|>--- conflicted
+++ resolved
@@ -36,48 +36,6 @@
 #endif
 
 /* Helpers */
-<<<<<<< HEAD
-READ_HANDLER( ppi8255_0_r );
-READ_HANDLER( ppi8255_1_r );
-READ_HANDLER( ppi8255_2_r );
-READ_HANDLER( ppi8255_3_r );
-READ_HANDLER( ppi8255_4_r );
-READ_HANDLER( ppi8255_5_r );
-READ_HANDLER( ppi8255_6_r );
-READ_HANDLER( ppi8255_7_r );
-WRITE_HANDLER( ppi8255_0_w );
-WRITE_HANDLER( ppi8255_1_w );
-WRITE_HANDLER( ppi8255_2_w );
-WRITE_HANDLER( ppi8255_3_w );
-WRITE_HANDLER( ppi8255_4_w );
-WRITE_HANDLER( ppi8255_5_w );
-WRITE_HANDLER( ppi8255_6_w );
-WRITE_HANDLER( ppi8255_7_w );
-
-
-/**************************************************************************/
-/* Added by Kev Thacker */
-/* mode 2 (used by Sord M5 to communicate with FD-5 disc interface */
-
-/* interface for mode 2 */
-typedef struct 
-{
-	write8_handler	obfa_write[MAX_8255];
-	write8_handler	intra_write[MAX_8255];
-	write8_handler	ibfa_write[MAX_8255];
-} ppi8255_mode2_interface;
-
-/* set interface to use for mode 2 */
-/* call AFTER setting interface with other function */
-void ppi8255_set_mode2_interface( ppi8255_mode2_interface *intfce);
-
-/* set acka input */
-void ppi8255_set_input_acka(int which, int data);
-
-/* set stba input */
-void ppi8255_set_input_stba(int which, int data);
-
-=======
 READ8_HANDLER( ppi8255_0_r );
 READ8_HANDLER( ppi8255_1_r );
 READ8_HANDLER( ppi8255_2_r );
@@ -94,5 +52,4 @@
 WRITE8_HANDLER( ppi8255_5_w );
 WRITE8_HANDLER( ppi8255_6_w );
 WRITE8_HANDLER( ppi8255_7_w );
->>>>>>> 761484a4
 #endif