#ifndef _8255PPI_H_
#define _8255PPI_H_

#define MAX_8255 8

typedef struct
{
	int num;							 /* number of PPIs to emulate */
	read8_handler portAread[MAX_8255];
	read8_handler portBread[MAX_8255];
	read8_handler portCread[MAX_8255];
	write8_handler portAwrite[MAX_8255];
	write8_handler portBwrite[MAX_8255];
	write8_handler portCwrite[MAX_8255];
} ppi8255_interface;


/* Init */
void ppi8255_init( ppi8255_interface *intfce);

/* Read/Write */
int ppi8255_r ( int which, int offset );
void ppi8255_w( int which, int offset, int data );

void ppi8255_set_portAread( int which, read8_handler portAread);
void ppi8255_set_portBread( int which, read8_handler portBread);
void ppi8255_set_portCread( int which, read8_handler portCread);

void ppi8255_set_portAwrite( int which, write8_handler portAwrite);
void ppi8255_set_portBwrite( int which, write8_handler portBwrite);
void ppi8255_set_portCwrite( int which, write8_handler portCwrite);

#ifdef MESS
/* Peek at the ports */
data8_t ppi8255_peek( int which, offs_t offset );
#endif

/* Helpers */
READ8_HANDLER( ppi8255_0_r );
READ8_HANDLER( ppi8255_1_r );
READ8_HANDLER( ppi8255_2_r );
READ8_HANDLER( ppi8255_3_r );
READ8_HANDLER( ppi8255_4_r );
READ8_HANDLER( ppi8255_5_r );
READ8_HANDLER( ppi8255_6_r );
READ8_HANDLER( ppi8255_7_r );
WRITE8_HANDLER( ppi8255_0_w );
WRITE8_HANDLER( ppi8255_1_w );
WRITE8_HANDLER( ppi8255_2_w );
WRITE8_HANDLER( ppi8255_3_w );
WRITE8_HANDLER( ppi8255_4_w );
WRITE8_HANDLER( ppi8255_5_w );
WRITE8_HANDLER( ppi8255_6_w );
WRITE8_HANDLER( ppi8255_7_w );

/**************************************************************************/
/* Added by Kev Thacker */
/* mode 2 (used by Sord M5 to communicate with FD-5 disc interface */

/* interface for mode 2 */
<<<<<<< HEAD
typedef struct 
=======
typedef struct
>>>>>>> 9e98b465
{
	write8_handler	obfa_write[MAX_8255];
	write8_handler	intra_write[MAX_8255];
	write8_handler	ibfa_write[MAX_8255];
} ppi8255_mode2_interface;

/* set interface to use for mode 2 */
/* call AFTER setting interface with other function */
void ppi8255_set_mode2_interface( ppi8255_mode2_interface *intfce);

/* set acka input */
void ppi8255_set_input_acka(int which, int data);

/* set stba input */
void ppi8255_set_input_stba(int which, int data);

#endif /* MESS */<|MERGE_RESOLUTION|>--- conflicted
+++ resolved
@@ -58,11 +58,7 @@
 /* mode 2 (used by Sord M5 to communicate with FD-5 disc interface */
 
 /* interface for mode 2 */
-<<<<<<< HEAD
-typedef struct 
-=======
 typedef struct
->>>>>>> 9e98b465
 {
 	write8_handler	obfa_write[MAX_8255];
 	write8_handler	intra_write[MAX_8255];
