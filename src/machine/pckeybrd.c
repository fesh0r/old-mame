/**********************************************************************

    pckeybrd.c

    PC-style keyboard emulation

    This emulation is decoupled from the AT 8042 emulation used in the
    IBM ATs and above

**********************************************************************/

/* Todo: (added by KT 22-Jun-2000 
	1. Check scancodes I have added are the actual scancodes for set 2 or 3.
	2. Check how codes are changed based on Shift/Control states for those sets
	   that require it - info in Help PC! 

*/

#include "driver.h"
#include "machine/pckeybrd.h"

/* AT keyboard documentation comes from www.beyondlogic.org and HelpPC documentation */

/* to enable logging of keyboard read/writes */
#define LOG_KEYBOARD	0


/*
	The PS/2 models have three make/break scan code sets.  The first
	  set matches the PC & XT make/break scan code set and is the one
	  listed here.	Scan code sets are selected by writing the value F0
	  to the keyboard via the ~8042~ (port 60h).  The following is a brief
	  description of the scan code sets (see the PS/2 Technical Reference
	  manuals for more information on scan code sets 2 and 3):

    *  set 1, each key has a base scan code.  Some keys generate
	   extra scan codes to generate artificial shift states.  This
	   is similar to the standard scan code set used on the PC and XT.
    *  set 2, each key sends one make scan code and two break scan
	   codes bytes (F0 followed by the make code).	This scan code
	   set is available on the IBM AT also.
    *  set 3, each key sends one make scan code and two break scan
	   codes bytes (F0 followed by the make code) and no keys are
	   altered by Shift/Alt/Ctrl keys.
    *  typematic scan codes are the same as the make scan code

*/


/* using the already existing input port definitions, this table re-maps
to scancode set 3.
I don't have the details for scan-code set 2,3 but they sound very similar
to the scancode set I have here. - KT 22/Jun/2000 */


/* key set 3 */
static int at_keyboard_scancode_set_2_3[]=
{
	0,
	0x076,
	0x016,
	0x01e,
	0x026,
	0x025,
	0x02e,
	0x036,
	0x03d,
	0x03e,
	0x046,
	0x045,
	0x04e,
	0x055,
	0x066,
	0x00d,
	0x015,
	0x01d,
	0x024,
	0x02d,
	0x02c,
	0x035,
	0x03c,
	0x043,
	0x044,
	0x04d,
	0x054,
	0x05b,
	0x05a,
	0x014,
	0x01c,
	0x01b,
	0x023,
	0x02b,
	0x034,
	0x033,
	0x03b,
	0x042,
	0x04b,
	0x04c,
	0x052,
	0x00e,
	0x012,
	0x05d,
	0x01a,
	0x022,
	0x021,
	0x02a,
	0x032,
	0x031,
	0x03a,
	0x041,
	0x049,
	0x04a,
	0x059,
	0x000,
	0x011,
	0x029,
	0x058,
	0x05,
	0x06,
	0x04,
	0x0c,
	0x03,
	0x0b,
	0x083,
	0x0a,
	0x01,
	0x09,
	0x077,
	0x07e,
	0x06c,
	0x075,
	0x07d,
	0x07b,
	0x06b,
	0x073,
	0x074,
	0x079,
	0x069,
	0x072,
	0x07a,
	0x070,
	0x071,
	0x00,
	0x00,
	0x078,
	0x07,
	0x05a,
	0x014,
	0x04a,
	0x000,
	0x011,
	0x06c,
	0x075,
	0x07d,
	0x06b,
	0x074,
	0x069,
	0x072,
	0x07a,
	0x070,
	0x071,
	0x000,
	0x000,
	0x000
};


#define AT_KEYBOARD_QUEUE_MAXSIZE	256

typedef struct at_keyboard
{	
	AT_KEYBOARD_TYPE type;
	int on;
	UINT8 delay;   /* 240/60 -> 0,25s */
	UINT8 repeat;   /* 240/ 8 -> 30/s */
	int numlock;
	UINT8 queue[AT_KEYBOARD_QUEUE_MAXSIZE];
	UINT8 head;
	UINT8 tail;
	UINT8 make[128];	

	int input_state;
	int scan_code_set;
	int last_code;

	int ports[8];
} at_keyboard;

static at_keyboard keyboard;

typedef struct extended_keyboard_code
{
	const char *pressed;
	const char *released;
} extended_keyboard_code;


static extended_keyboard_code keyboard_mf2_code[0x10][2/*numlock off, on*/]={ 
	{	{ "\xe0\x1c", "\xe0\x9c" } }, // keypad enter
	{	{ "\xe0\x1d", "\xe0\x9d" } }, // right control
	{	{ "\xe0\x35", "\xe0\xb5" } },
	{	{ "\xe0\x37", "\xe0\xb7" } },
	{	{ "\xe0\x38", "\xe0\xb8" } },
	{	{ "\xe0\x47", "\xe0\xc7" }, { "\xe0\x2a\xe0\x47", "\xe0\xc7\xe0\xaa" } },
	{	{ "\xe0\x48", "\xe0\xc8" }, { "\xe0\x2a\xe0\x48", "\xe0\xc8\xe0\xaa" } },
	{	{ "\xe0\x49", "\xe0\xc9" }, { "\xe0\x2a\xe0\x49", "\xe0\xc9\xe0\xaa" } },
	{	{ "\xe0\x4b", "\xe0\xcb" }, { "\xe0\x2a\xe0\x4b", "\xe0\xcb\xe0\xaa" } },
	{	{ "\xe0\x4d", "\xe0\xcd" },	{ "\xe0\x2a\xe0\x4d", "\xe0\xcd\xe0\xaa" } },
	{	{ "\xe0\x4f", "\xe0\xcf" }, { "\xe0\x2a\xe0\x4f", "\xe0\xcf\xe0\xaa" } },
	{	{ "\xe0\x50", "\xe0\xd0" }, { "\xe0\x2a\xe0\x50", "\xe0\xd0\xe0\xaa" } },
	{	{ "\xe0\x51", "\xe0\xd1" }, { "\xe0\x2a\xe0\x51", "\xe0\xd1\xe0\xaa" } },
	{	{ "\xe0\x52", "\xe0\xd2" }, { "\xe0\x2a\xe0\x52", "\xe0\xd2\xe0\xaa" } },
	{	{ "\xe0\x53", "\xe0\xd3" }, { "\xe0\x2a\xe0\x53", "\xe0\xd3\xe0\xaa" } },
	{	{ "\xe1\x1d\x45\xe1\x9d\xc5" }, { "\xe0\x2a\xe1\x1d\x45\xe1\x9d\xc5" } }
};

/* I don't think these keys change if num-lock is active! */
/* pc-at extended keyboard make/break codes for code set 3 */
static extended_keyboard_code at_keyboard_extended_codes_set_2_3[]=
{
	/*keypad enter */
	{
		"\xe0\x5a",
		"\xe0\xf0\x5a"
	},
	/* right control */
	{
		"\xe0\x14",
		"\xe0\xf0\x14"
	},
	/* keypad slash */
	{
		"\xe0\x4a",
		"\xe0\xf0\x4a"
	},
	/* print screen */
	{
		"\xe0\x12\xe0\x7c",
		0, /* I don't know the break sequence */

	},
	/* right alt */
	{
		"\xe0\x11",
		"\xe0\xf0\x11"
	},
	/* home */
	{
		"\xe0\x6c",
		"\xe0\xf0\x6c"
	},
	/* cursor up */
	{
		"\xe0\x75",
		"\xe0\xf0\x75"
	},
	/* page up */
	{
		"\xe0\x7d",
		"\xe0\xf0\x7d"
	},
	/* cursor left */
	{
		"\xe0\x6b",
		"\xe0\xf0\x6b",
	},
	/* cursor right */
	{
		"\xe0\x74",
		"\xe0\xf0\x74"
	},
	/* end */
	{
		"\xe0\x69",
		"\xe0\xf0\x69",
	},
	/* cursor down */
	{
		"\xe0\x72",
		"\xe0\xf0\x72"
	},
	/* page down */
	{
		"\xe0\x7a",
		"\xe0\xf0\x7a"
	},
	/* insert */
	{
		"\xe0\x70",
		"\xe0\xf0\x70",
	},
	/* delete */
	{
		"\xe0\x71",
		"\xe0\xf0\x71"
	},
	/* pause */
	{
		"\xe1\x14\x77\xe1\xf0\x14\xf0\x77",
		0, /*?? I don't know the break sequence */
	}
	
};

static void at_keyboard_queue_insert(UINT8 data);
static int at_keyboard_queue_size(void);



void at_keyboard_init(AT_KEYBOARD_TYPE type)
{
	int i;
	char buf[32];

	memset(&keyboard, 0, sizeof(keyboard));
	keyboard.type = type;
<<<<<<< HEAD
#ifdef MESS
	keyboard.input_port_base = 4;
#else
	keyboard.input_port_base = 0;
#endif
=======
>>>>>>> cc54e90b
	keyboard.on = 1;
	keyboard.delay = 60;
	keyboard.repeat = 8;
	keyboard.numlock = 0;
	keyboard.head = keyboard.tail = 0;
	keyboard.input_state = 0;
	memset(&keyboard.make[0], 0, sizeof(UINT8)*128);
	/* set default led state */
	set_led_status(2, 0);
	set_led_status(0, 0);
	set_led_status(1, 0);

	keyboard.scan_code_set = 3;

	/* locate the keyboard ports */
	for (i = 0; i < sizeof(keyboard.ports) / sizeof(keyboard.ports[0]); i++)
	{
		sprintf(buf, "pc_keyboard_%d", i);
		keyboard.ports[i] = port_tag_to_index(buf);
	}
}



void at_keyboard_reset(void)
{
	keyboard.head = keyboard.tail = 0;
	keyboard.input_state = 0;
	memset(&keyboard.make[0], 0, sizeof(UINT8)*128);
	/* set default led state */
	set_led_status(2, 0);
	set_led_status(0, 0);
	set_led_status(1, 0);

	keyboard.scan_code_set=1;
	at_keyboard_queue_insert(0xaa);
}

/* set initial scan set */
void	at_keyboard_set_scan_code_set(int set)
{
	keyboard.scan_code_set = set;
}

<<<<<<< HEAD
/* set base index for input ports */
void at_keyboard_set_input_port_base(int base)
{
	keyboard.input_port_base = base;
}

=======
>>>>>>> cc54e90b


/* insert a code into the buffer */
static void at_keyboard_queue_insert(UINT8 data)
{
	if (LOG_KEYBOARD)
		logerror("keyboard queueing %.2x\n",data);

	keyboard.queue[keyboard.head] = data;
	keyboard.head++;
	keyboard.head %= (sizeof(keyboard.queue) / sizeof(keyboard.queue[0]));
}



static int at_keyboard_queue_size(void)
{
	int queue_size;
	queue_size = keyboard.head - keyboard.tail;
	if (queue_size < 0)
		queue_size += sizeof(keyboard.queue) / sizeof(keyboard.queue[0]);
	return queue_size;
}



/* add a list of codes to the keyboard buffer */
static void at_keyboard_helper(const char *codes)
{
	int i;
	for (i = 0; codes[i]; i++)
		at_keyboard_queue_insert(codes[i]);
}


/* add codes for standard keys */
static void at_keyboard_standard_scancode_insert(int our_code, int pressed)
{
	int scancode = our_code;

	switch (keyboard.scan_code_set)
	{
		case 1:
		{
			/* the original code was designed for this set, and there is
			a 1:1 correspondance for the scancodes */
			scancode = our_code;
		
			if (!pressed)
			{
				/* adjust code for break code */
				scancode|=0x080;
			}
		}
		break;

		case 2:
		case 3:
		{
			/* lookup scancode */
			scancode = at_keyboard_scancode_set_2_3[our_code];

			if (!pressed)
			{
				/* break code */
				at_keyboard_queue_insert(0x0f0);
			}

		}
		break;
	}

	at_keyboard_queue_insert(scancode);
}

static void at_keyboard_extended_scancode_insert(int code, int pressed)
{
	code = code - 0x060;

	switch (keyboard.scan_code_set)
	{
		case 1:
		{
			if (pressed)
			{
				if (keyboard_mf2_code[code][keyboard.numlock].pressed)
					at_keyboard_helper(keyboard_mf2_code[code][keyboard.numlock].pressed);
				else
					at_keyboard_helper(keyboard_mf2_code[code][0].pressed);
			}
			else
			{
				if (keyboard_mf2_code[code][keyboard.numlock].released)
					at_keyboard_helper(keyboard_mf2_code[code][keyboard.numlock].released);
				else if (keyboard_mf2_code[code][0].released)
					at_keyboard_helper(keyboard_mf2_code[code][0].released);
			}
		}
		break;

		case 2:
		case 3:
		{
			extended_keyboard_code *key = &at_keyboard_extended_codes_set_2_3[code];

			if (pressed)
			{
				if (key->pressed)
				{
					at_keyboard_helper(key->pressed);
				}
			}
			else
			{
				if (key->released)
				{
					at_keyboard_helper(key->released);
				}
			}
		}
		break;
	}

}


/**************************************************************************
 *	scan keys and stuff make/break codes
 **************************************************************************/

static UINT32 at_keyboard_readport(int port)
{
	UINT32 result = 0;
	if (keyboard.ports[port] >= 0)
		result = readinputport(keyboard.ports[port]);
	return result;
}

void at_keyboard_polling(void)
{
	int i;

<<<<<<< HEAD
#ifdef MESS
	if (keyboard.on)
#endif
=======
	if (keyboard.on)
>>>>>>> cc54e90b
	{
		/* add codes for keys that are set */
		for( i = 0x01; i < 0x80; i++  )
		{
			if (i==0x60) i+=0x10; // keys 0x60..0x6f need special handling

			if( at_keyboard_readport(i/16) & (1 << (i & 15)) )
			{
				if( keyboard.make[i] == 0 )
				{
					keyboard.make[i] = 1;

					if (i==0x45) keyboard.numlock^=1;

					at_keyboard_standard_scancode_insert(i,1);
				}
				else
				{
					keyboard.make[i] += 1;
					
					if( keyboard.make[i] == keyboard.delay )
					{
						at_keyboard_standard_scancode_insert(i, 1);
					}
					else
					{
						if( keyboard.make[i] == keyboard.delay + keyboard.repeat )
						{
							keyboard.make[i] = keyboard.delay;
							at_keyboard_standard_scancode_insert(i, 1);
						}
					}
				}
			}
			else
			{
				if( keyboard.make[i] )
				{
					keyboard.make[i] = 0;

					at_keyboard_standard_scancode_insert(i, 0);
				}
			}
		}

			/* extended scan-codes */
			for( i = 0x60; i < 0x70; i++  )
			{
				if( at_keyboard_readport(i/16) & (1 << (i & 15)) )
				{
					if( keyboard.make[i] == 0 )
					{
						keyboard.make[i] = 1;
						
						at_keyboard_extended_scancode_insert(i,1);
						
					}
					else
					{
						keyboard.make[i] += 1;
						if( keyboard.make[i] == keyboard.delay )
						{
							at_keyboard_extended_scancode_insert(i, 1);
						}
						else
						{
							if( keyboard.make[i] == keyboard.delay + keyboard.repeat )
							{
								keyboard.make[i]=keyboard.delay;
								
								at_keyboard_extended_scancode_insert(i, 1);
							}
						}
					}
				}
				else
				{
					if( keyboard.make[i] )
					{
						keyboard.make[i] = 0;
						
						at_keyboard_extended_scancode_insert(i,0);
					}
				}
		}
	}
}

int at_keyboard_read(void)
{
	int data;
	if (keyboard.tail == keyboard.head)
		return -1;

	data = keyboard.queue[keyboard.tail];

	if (LOG_KEYBOARD)
		logerror("at_keyboard_read(): Keyboard Read 0x%02x\n",data);

	keyboard.tail++;
	keyboard.tail %= sizeof(keyboard.queue) / sizeof(keyboard.queue[0]);
	return data;
}

static void at_clear_buffer_and_acknowledge(void)
{
	/* clear output buffer and respond with acknowledge */
	keyboard.head = keyboard.tail = 0;
	at_keyboard_queue_insert(0x0fa);
}

/* From Ralf Browns Interrupt list:

Values for keyboard commands (data also goes to PORT 0060h):
Value	Count	Description
 EDh	double	set/reset mode indicators Caps Num Scrl
		bit 2 = CapsLk, bit 1 = NumLk, bit 0 = ScrlLk
		all other bits must be zero.
 EEh	sngl	diagnostic echo. returns EEh.
 EFh	sngl	NOP (No OPeration). reserved for future use
 EF+26h	double	[Cherry MF2 G80-1501HAD] read 256 bytes of chipcard data
		keyboard must be disabled before this and has to
		be enabled after finished.
 F0h	double	get/set scan code set
		00h get current set
		01h scancode set 1 (PCs and PS/2 mod 30, except Type 2 ctrlr)

		02h scancode set 2 (ATs, PS/2, default)
		03h scancode set 3
 F2h	sngl	read keyboard ID (read two ID bytes)
		AT keyboards returns FA (ACK)
		MF2 returns AB 41 (translation) or
			    AB 83 (pass through)
 F3h	double	set typematic rate/delay
		format of the second byte:
		bit7=0 : reserved
		bit6-5 : typemativ delay
			 00b=250ms     10b= 750ms
			 01b=500ms     11b=1000ms
		bit4-0 : typematic rate (see #P050)
 F4h	sngl	enable keyboard
 F5h	sngl	disable keyboard. set default parameters (no keyboard scanning)
 F6h	sngl	set default parameters
 F7h	sngl	[MCA] set all keys to typematic (scancode set 3)

 F8h	sngl	[MCA] set all keys to make/release
 F9h	sngl	[MCA] set all keys to make only
 FAh	sngl	[MCA] set all keys to typematic/make/release
 FBh	sngl	[MCA] set al keys to typematic
 FCh	double	[MCA] set specific key to make/release
 FDh	double	[MCA] set specific key to make only
 FEh	sngl	resend last scancode
 FFh	sngl	perform internal power-on reset function
Note:	each command is acknowledged by FAh (ACK), if not mentioned otherwise.
	  See PORT 0060h-R for details.
SeeAlso: #P046
*/

void at_keyboard_write(UINT8 data)
{
	if (LOG_KEYBOARD)
		logerror("keyboard write %.2x\n",data);

	switch (keyboard.input_state)
	{
		case 0:
			switch (data) {
			case 0xed: // leds schalten
				/* acknowledge */
				at_keyboard_queue_insert(0x0fa);
				/* now waiting for  code... */
				keyboard.input_state=1;
				break;
			case 0xee: // echo
				/* echo code with no acknowledge */
				at_keyboard_queue_insert(0xee);
				break;
			case 0xf0: // scancodes adjust
				/* acknowledge */
				at_clear_buffer_and_acknowledge();
				/* waiting for data */
				keyboard.input_state=2;
				break;
			case 0xf2: // identify keyboard
				/* ack and two byte keyboard id */
				at_keyboard_queue_insert(0xfa);

				/* send keyboard code */
				if (keyboard.type == AT_KEYBOARD_TYPE_MF2) {
					at_keyboard_queue_insert(0xab);
					at_keyboard_queue_insert(0x41);
				}
				else
				{
					/* from help-pc docs */
					at_keyboard_queue_insert(0x0ab);
					at_keyboard_queue_insert(0x083);
				}

				break;
			case 0xf3: // adjust rates
				/* acknowledge */
				at_keyboard_queue_insert(0x0fa);

				keyboard.input_state=3;
				break;
			case 0xf4: // activate
				at_clear_buffer_and_acknowledge();

				keyboard.on=1;
				break;
			case 0xf5:
				/* acknowledge */
				at_clear_buffer_and_acknowledge();
				// standardvalues
				keyboard.on=0;
				break;
			case 0xf6:
				at_clear_buffer_and_acknowledge();
				// standardvalues
				keyboard.on=1;
				break;
			case 0xfe: // resend
				// should not happen, for now send 0 
				at_keyboard_queue_insert(0);	//keyboard.last_code);
				break;
			case 0xff: // reset
				/* it doesn't state this in the docs I have read, but I assume
				that the keyboard input buffer is cleared. The PCW16 sends &ff,
				and requires that 0x0fa is the first byte to be read */
					
				at_clear_buffer_and_acknowledge();

	//			/* acknowledge */
	//			at_keyboard_queue_insert(0xfa);
				/* BAT completion code */
				at_keyboard_queue_insert(0xaa);
				break;
			}
			break;
		case 1: 
			/* code received */
			keyboard.input_state=0;

			/* command? */
			if (data & 0x080)
			{
				/* command received instead of code - execute command */
				at_keyboard_write(data);
			}
			else
			{
				/* send acknowledge */
				at_keyboard_queue_insert(0x0fa);
			
				/* led  bits */
				/* bits: 0 scroll lock, 1 num lock, 2 capslock */
				
				/* led's in same order as my keyboard leds. */
				/* num lock, caps lock, scroll lock */
				set_led_status(2, (data & 0x01));
				set_led_status(0, ((data & 0x02)>>1));
				set_led_status(1, ((data & 0x04)>>2));

			}
			break;
		case 2:
			keyboard.input_state=0;

			/* command? */
			if (data & 0x080)
			{
				/* command received instead of code - execute command */
				at_keyboard_write(data);
			}
			else
			{
				/* 00  return byte indicating scan code set in use
				01  select scan code set 1  (used on PC & XT)
				02  select scan code set 2
				03  select scan code set 3
				*/

				if (data == 0x00)
				{
						at_keyboard_queue_insert(keyboard.scan_code_set);
				}
				else
				{
					keyboard.scan_code_set = data;
				}
			}
		
			break;
		case 3:
			/* 6,5: 250ms, 500ms, 750ms, 1s */
			/* 4..0: 30 26.7 .... 2 chars/s*/
		
			/* command? */
			keyboard.input_state=0;
			if (data & 0x080)
			{
				/* command received instead of code - execute command */
				at_keyboard_write(data);
			}
			else
			{
				/* received keyboard repeat */

			}

			break;
	}
}

#ifdef MESS
/***************************************************************************
  unicode_char_to_at_keycode
***************************************************************************/

static UINT8 unicode_char_to_at_keycode(unicode_char_t ch)
{
	UINT8 b;
	switch(ch) {
	case '\032':					b = 1;		break;
	case '1':						b = 2;		break;
	case '2':						b = 3;		break;
	case '3':						b = 4;		break;
	case '4':						b = 5;		break;
	case '5':						b = 6;		break;
	case '6':						b = 7;		break;
	case '7':						b = 8;		break;
	case '8':						b = 9;		break;
	case '9':						b = 10;		break;
	case '0':						b = 11;		break;
	case '-':						b = 12;		break;
	case '=':						b = 13;		break;
	case '\010':					b = 14;		break;
	case '\t':						b = 15;		break;
	case 'q':						b = 16;		break;
	case 'w':						b = 17;		break;
	case 'e':						b = 18;		break;
	case 'r':						b = 19;		break;
	case 't':						b = 20;		break;
	case 'y':						b = 21;		break;
	case 'u':						b = 22;		break;
	case 'i':						b = 23;		break;
	case 'o':						b = 24;		break;
	case 'p':						b = 25;		break;
	case '[':						b = 26;		break;
	case ']':						b = 27;		break;
	case '\r':						b = 28;		break;
	case UCHAR_MAMEKEY(CAPSLOCK):	b = 29;		break;
	case 'a':						b = 30;		break;
	case 's':						b = 31;		break;
	case 'd':						b = 32;		break;
	case 'f':						b = 33;		break;
	case 'g':						b = 34;		break;
	case 'h':						b = 35;		break;
	case 'j':						b = 36;		break;
	case 'k':						b = 37;		break;
	case 'l':						b = 38;		break;
	case ';':						b = 39;		break;
	case '\'':						b = 40;		break;
	case '`':						b = 41;		break;
	case '\\':						b = 43;		break;
	case 'z':						b = 44;		break;
	case 'x':						b = 45;		break;
	case 'c':						b = 46;		break;
	case 'v':						b = 47;		break;
	case 'b':						b = 48;		break;
	case 'n':						b = 49;		break;
	case 'm':						b = 50;		break;
	case ',':						b = 51;		break;
	case '.':						b = 52;		break;
	case '/':						b = 53;		break;
	case ' ':						b = 0x39;	break;
	case UCHAR_MAMEKEY(F1):			b = 0x3b;	break;
	case UCHAR_MAMEKEY(F2):			b = 0x3c;	break;
	case UCHAR_MAMEKEY(F3):			b = 0x3d;	break;
	case UCHAR_MAMEKEY(F4):			b = 0x3e;	break;
	case UCHAR_MAMEKEY(F5):			b = 0x3f;	break;
	case UCHAR_MAMEKEY(F6):			b = 0x40;	break;
	case UCHAR_MAMEKEY(F7):			b = 0x41;	break;
	case UCHAR_MAMEKEY(F8):			b = 0x42;	break;
	case UCHAR_MAMEKEY(F9):			b = 0x43;	break;
	case UCHAR_MAMEKEY(F10):		b = 0x44;	break;
	case UCHAR_MAMEKEY(NUMLOCK):	b = 0x45;	break;
	case UCHAR_MAMEKEY(SCRLOCK):	b = 0x46;	break;
	case UCHAR_MAMEKEY(7_PAD):		b = 0x47;	break;
	case UCHAR_MAMEKEY(8_PAD):		b = 0x48;	break;
	case UCHAR_MAMEKEY(9_PAD):		b = 0x49;	break;
	case UCHAR_MAMEKEY(MINUS_PAD):	b = 0x4a;	break;
	case UCHAR_MAMEKEY(4_PAD):		b = 0x4b;	break;
	case UCHAR_MAMEKEY(5_PAD):		b = 0x4c;	break;
	case UCHAR_MAMEKEY(6_PAD):		b = 0x4d;	break;
	case UCHAR_MAMEKEY(PLUS_PAD):	b = 0x4e;	break;
	case UCHAR_MAMEKEY(1_PAD):		b = 0x4f;	break;
	case UCHAR_MAMEKEY(2_PAD):		b = 0x50;	break;
	case UCHAR_MAMEKEY(3_PAD):		b = 0x51;	break;
	case UCHAR_MAMEKEY(0_PAD):		b = 0x52;	break;
	case UCHAR_MAMEKEY(DEL_PAD):	b = 0x53;	break;
	case UCHAR_MAMEKEY(F11):		b = 0x57;	break;
	case UCHAR_MAMEKEY(F12):		b = 0x58;	break;
	case '~':						b = 0x81;	break;
	case '!':						b = 0x82;	break;
	case '@':						b = 0x83;	break;
	case '#':						b = 0x84;	break;
	case '$':						b = 0x85;	break;
	case '%':						b = 0x86;	break;
	case '^':						b = 0x87;	break;
	case '&':						b = 0x88;	break;
	case '*':						b = 0x89;	break;
	case '(':						b = 0x8a;	break;
	case ')':						b = 0x8b;	break;
	case '_':						b = 0x8c;	break;
	case '+':						b = 0x8d;	break;
	case 'Q':						b = 0x90;	break;
	case 'W':						b = 0x91;	break;
	case 'E':						b = 0x92;	break;
	case 'R':						b = 0x93;	break;
	case 'T':						b = 0x94;	break;
	case 'Y':						b = 0x95;	break;
	case 'U':						b = 0x96;	break;
	case 'I':						b = 0x97;	break;
	case 'O':						b = 0x98;	break;
	case 'P':						b = 0x99;	break;
	case '{':						b = 0x9a;	break;
	case '}':						b = 0x9b;	break;
	case 'A':						b = 0x9e;	break;
	case 'S':						b = 0x9f;	break;
	case 'D':						b = 0xa0;	break;
	case 'F':						b = 0xa1;	break;
	case 'G':						b = 0xa2;	break;
	case 'H':						b = 0xa3;	break;
	case 'J':						b = 0xa4;	break;
	case 'K':						b = 0xa5;	break;
	case 'L':						b = 0xa6;	break;
	case ':':						b = 0xa7;	break;
	case '\"':						b = 0xa8;	break;
	case '|':						b = 0xab;	break;
	case 'Z':						b = 0xac;	break;
	case 'X':						b = 0xad;	break;
	case 'C':						b = 0xae;	break;
	case 'V':						b = 0xaf;	break;
	case 'B':						b = 0xb0;	break;
	case 'N':						b = 0xb1;	break;
	case 'M':						b = 0xb2;	break;
	case '<':						b = 0xb3;	break;
	case '>':						b = 0xb4;	break;
	case '?':						b = 0xb5;	break;
	default:						b = 0;		break;
	}
	return b;
}

/***************************************************************************
  QUEUE_CHARS( at_keyboard )
***************************************************************************/

QUEUE_CHARS( at_keyboard )
{
	int i;
	UINT8 b;

	for (i = 0; (i < text_len) && ((at_keyboard_queue_size()) + 4 < AT_KEYBOARD_QUEUE_MAXSIZE); i++)
	{
		b = unicode_char_to_at_keycode(text[i]);
		if (b)
		{
			if (b & 0x80)
				at_keyboard_standard_scancode_insert(0x36, 1);

			at_keyboard_standard_scancode_insert(b & 0x7f, 1);
			at_keyboard_standard_scancode_insert(b & 0x7f, 0);

			if (b & 0x80)
				at_keyboard_standard_scancode_insert(0x36, 0);
		}
	}
	return i;
}



/***************************************************************************
  Keyboard declaration
***************************************************************************/

#define PC_KEYB_HELPER(bit,text,key1,key2) \
	PORT_BIT( bit, 0x0000, IPT_KEYBOARD) PORT_NAME(text) PORT_CODE(key1) PORT_CODE(key2)

INPUT_PORTS_START( pc_keyboard )
    PORT_START  /* IN4 */
	PORT_BIT ( 0x0001, 0x0000, IPT_UNUSED ) 	/* unused scancode 0 */
	PORT_BIT( 0x0002, 0x0000, IPT_KEYBOARD) PORT_CODE(KEYCODE_ESC) PORT_CHAR(26)			/* Esc                         01  81 */
	PORT_BIT( 0x0004, 0x0000, IPT_KEYBOARD) PORT_CODE(KEYCODE_1) PORT_CHAR('1') PORT_CHAR('!')	/* 1                           02  82 */
	PORT_BIT( 0x0008, 0x0000, IPT_KEYBOARD) PORT_CODE(KEYCODE_2) PORT_CHAR('2') PORT_CHAR('@')	/* 2                           03  83 */
	PORT_BIT( 0x0010, 0x0000, IPT_KEYBOARD) PORT_CODE(KEYCODE_3) PORT_CHAR('3') PORT_CHAR('#')	/* 3                           04  84 */
	PORT_BIT( 0x0020, 0x0000, IPT_KEYBOARD) PORT_CODE(KEYCODE_4) PORT_CHAR('4') PORT_CHAR('$')	/* 4                           05  85 */
	PORT_BIT( 0x0040, 0x0000, IPT_KEYBOARD) PORT_CODE(KEYCODE_5) PORT_CHAR('5') PORT_CHAR('%')	/* 5                           06  86 */
	PORT_BIT( 0x0080, 0x0000, IPT_KEYBOARD) PORT_CODE(KEYCODE_6) PORT_CHAR('6') PORT_CHAR('^')	/* 6                           07  87 */
	PORT_BIT( 0x0100, 0x0000, IPT_KEYBOARD) PORT_CODE(KEYCODE_7) PORT_CHAR('7') PORT_CHAR('&')	/* 7                           08  88 */
	PORT_BIT( 0x0200, 0x0000, IPT_KEYBOARD) PORT_CODE(KEYCODE_8) PORT_CHAR('8') PORT_CHAR('*')	/* 8                           09  89 */
	PORT_BIT( 0x0400, 0x0000, IPT_KEYBOARD) PORT_CODE(KEYCODE_9) PORT_CHAR('9') PORT_CHAR('(')	/* 9                           0A  8A */
	PORT_BIT( 0x0800, 0x0000, IPT_KEYBOARD) PORT_CODE(KEYCODE_0) PORT_CHAR('0') PORT_CHAR(')')	/* 0                           0B  8B */
	PORT_BIT( 0x1000, 0x0000, IPT_KEYBOARD) PORT_CODE(KEYCODE_MINUS) PORT_CHAR('-') PORT_CHAR('_')	/* -                           0C  8C */
	PORT_BIT( 0x2000, 0x0000, IPT_KEYBOARD) PORT_CODE(KEYCODE_EQUALS) PORT_CHAR('=') PORT_CHAR('+')	/* =                           0D  8D */
	PORT_BIT( 0x4000, 0x0000, IPT_KEYBOARD) PORT_CODE(KEYCODE_BACKSPACE) PORT_CHAR(8)			/* Backspace                   0E  8E */
	PORT_BIT( 0x8000, 0x0000, IPT_KEYBOARD) PORT_CODE(KEYCODE_TAB) PORT_CHAR(9)			/* Tab                         0F  8F */
		
	PORT_START	/* IN5 */
	PORT_BIT( 0x0001, 0x0000, IPT_KEYBOARD) PORT_CODE(KEYCODE_Q) PORT_CHAR('Q') /* Q                           10  90 */
	PORT_BIT( 0x0002, 0x0000, IPT_KEYBOARD) PORT_CODE(KEYCODE_W) PORT_CHAR('W') /* W                           11  91 */
	PORT_BIT( 0x0004, 0x0000, IPT_KEYBOARD) PORT_CODE(KEYCODE_E) PORT_CHAR('E') /* E                           12  92 */
	PORT_BIT( 0x0008, 0x0000, IPT_KEYBOARD) PORT_CODE(KEYCODE_R) PORT_CHAR('R') /* R                           13  93 */
	PORT_BIT( 0x0010, 0x0000, IPT_KEYBOARD) PORT_CODE(KEYCODE_T) PORT_CHAR('T') /* T                           14  94 */
	PORT_BIT( 0x0020, 0x0000, IPT_KEYBOARD) PORT_CODE(KEYCODE_Y) PORT_CHAR('Y') /* Y                           15  95 */
	PORT_BIT( 0x0040, 0x0000, IPT_KEYBOARD) PORT_CODE(KEYCODE_U) PORT_CHAR('U') /* U                           16  96 */
	PORT_BIT( 0x0080, 0x0000, IPT_KEYBOARD) PORT_CODE(KEYCODE_I) PORT_CHAR('I') /* I                           17  97 */
	PORT_BIT( 0x0100, 0x0000, IPT_KEYBOARD) PORT_CODE(KEYCODE_O) PORT_CHAR('O') /* O                           18  98 */
	PORT_BIT( 0x0200, 0x0000, IPT_KEYBOARD) PORT_CODE(KEYCODE_P) PORT_CHAR('P') /* P                           19  99 */
	PORT_BIT( 0x0400, 0x0000, IPT_KEYBOARD) PORT_CODE(KEYCODE_OPENBRACE) PORT_CHAR('[') PORT_CHAR('{') /* [                           1A  9A */
	PORT_BIT( 0x0800, 0x0000, IPT_KEYBOARD) PORT_CODE(KEYCODE_CLOSEBRACE) PORT_CHAR(']') PORT_CHAR('}') /* ]                           1B  9B */
	PORT_BIT( 0x1000, 0x0000, IPT_KEYBOARD) PORT_CODE(KEYCODE_ENTER) PORT_CHAR(13) /* Enter                       1C  9C */
	PORT_BIT( 0x2000, 0x0000, IPT_KEYBOARD) PORT_CODE(KEYCODE_LCONTROL) PORT_CHAR(UCHAR_MAMEKEY(LCONTROL))      /* Left Ctrl                   1D  9D */
	PORT_BIT( 0x4000, 0x0000, IPT_KEYBOARD) PORT_CODE(KEYCODE_A) PORT_CHAR('A') /* A                           1E  9E */
	PORT_BIT( 0x8000, 0x0000, IPT_KEYBOARD) PORT_CODE(KEYCODE_S) PORT_CHAR('S') /* S                           1F  9F */
		
	PORT_START	/* IN6 */
	PORT_BIT( 0x0001, 0x0000, IPT_KEYBOARD) PORT_CODE(KEYCODE_D) PORT_CHAR('D') /* D                           20  A0 */
	PORT_BIT( 0x0002, 0x0000, IPT_KEYBOARD) PORT_CODE(KEYCODE_F) PORT_CHAR('F') /* F                           21  A1 */
	PORT_BIT( 0x0004, 0x0000, IPT_KEYBOARD) PORT_CODE(KEYCODE_G) PORT_CHAR('G') /* G                           22  A2 */
	PORT_BIT( 0x0008, 0x0000, IPT_KEYBOARD) PORT_CODE(KEYCODE_H) PORT_CHAR('H') /* H                           23  A3 */
	PORT_BIT( 0x0010, 0x0000, IPT_KEYBOARD) PORT_CODE(KEYCODE_J) PORT_CHAR('J') /* J                           24  A4 */
	PORT_BIT( 0x0020, 0x0000, IPT_KEYBOARD) PORT_CODE(KEYCODE_K) PORT_CHAR('K') /* K                           25  A5 */
	PORT_BIT( 0x0040, 0x0000, IPT_KEYBOARD) PORT_CODE(KEYCODE_L) PORT_CHAR('L') /* L                           26  A6 */
	PORT_BIT( 0x0080, 0x0000, IPT_KEYBOARD) PORT_CODE(KEYCODE_COLON) PORT_CHAR(';') PORT_CHAR(':') /* ;                           27  A7 */
	PORT_BIT( 0x0100, 0x0000, IPT_KEYBOARD) PORT_CODE(KEYCODE_QUOTE) PORT_CHAR('\'') PORT_CHAR('\"') /* '                           28  A8 */
	PORT_BIT( 0x0200, 0x0000, IPT_KEYBOARD) PORT_CODE(KEYCODE_TILDE) PORT_CHAR('`') PORT_CHAR('~') /* `                           29  A9 */
	PORT_BIT( 0x0400, 0x0000, IPT_KEYBOARD) PORT_CODE(KEYCODE_LSHIFT) PORT_CHAR(UCHAR_MAMEKEY(LSHIFT)) /* Left Shift                  2A  AA */
	PORT_BIT( 0x0800, 0x0000, IPT_KEYBOARD) PORT_CODE(KEYCODE_BACKSLASH) PORT_CHAR('\\') PORT_CHAR('|') /* \                           2B  AB */
	PORT_BIT( 0x1000, 0x0000, IPT_KEYBOARD) PORT_CODE(KEYCODE_Z) PORT_CHAR('Z') /* Z                           2C  AC */
	PORT_BIT( 0x2000, 0x0000, IPT_KEYBOARD) PORT_CODE(KEYCODE_X) PORT_CHAR('X') /* X                           2D  AD */
	PORT_BIT( 0x4000, 0x0000, IPT_KEYBOARD) PORT_CODE(KEYCODE_C) PORT_CHAR('C') /* C                           2E  AE */
	PORT_BIT( 0x8000, 0x0000, IPT_KEYBOARD) PORT_CODE(KEYCODE_V) PORT_CHAR('V') /* V                           2F  AF */
		
	PORT_START	/* IN7 */
	PORT_BIT( 0x0001, 0x0000, IPT_KEYBOARD) PORT_CODE(KEYCODE_B) PORT_CHAR('B') /* B                           30  B0 */
	PORT_BIT( 0x0002, 0x0000, IPT_KEYBOARD) PORT_CODE(KEYCODE_N) PORT_CHAR('N') /* N                           31  B1 */
	PORT_BIT( 0x0004, 0x0000, IPT_KEYBOARD) PORT_CODE(KEYCODE_M) PORT_CHAR('M') /* M                           32  B2 */
	PORT_BIT( 0x0008, 0x0000, IPT_KEYBOARD) PORT_CODE(KEYCODE_COMMA) PORT_CHAR(',') PORT_CHAR('<') /* ,                           33  B3 */
	PORT_BIT( 0x0010, 0x0000, IPT_KEYBOARD) PORT_CODE(KEYCODE_STOP) PORT_CHAR('.') PORT_CHAR('>') /* .                           34  B4 */
	PORT_BIT( 0x0020, 0x0000, IPT_KEYBOARD) PORT_CODE(KEYCODE_SLASH) PORT_CHAR('/') PORT_CHAR('?') /* /                           35  B5 */
	PORT_BIT( 0x0040, 0x0000, IPT_KEYBOARD) PORT_CODE(KEYCODE_RSHIFT) PORT_CHAR(UCHAR_MAMEKEY(RSHIFT)) /* Right Shift                 36  B6 */
	PORT_BIT( 0x0080, 0x0000, IPT_KEYBOARD) PORT_NAME("KP * (PrtScr)") PORT_CODE(KEYCODE_ASTERISK)		/* Keypad *  (PrtSc)           37  B7 */
	PORT_BIT( 0x0100, 0x0000, IPT_KEYBOARD) PORT_NAME("Alt") PORT_CODE(KEYCODE_LALT)					/* Left Alt                    38  B8 */
	PORT_BIT( 0x0200, 0x0000, IPT_KEYBOARD) PORT_NAME("Space") PORT_CODE(KEYCODE_SPACE) PORT_CHAR(' ')	/* Space                       39  B9 */
	PORT_BIT( 0x0400, 0x0000, IPT_KEYBOARD) PORT_NAME("Caps") PORT_CODE(KEYCODE_CAPSLOCK) PORT_TOGGLE	/* Caps Lock                   3A  BA */
	PORT_BIT( 0x0800, 0x0000, IPT_KEYBOARD) PORT_CODE(KEYCODE_F1) PORT_CHAR(UCHAR_MAMEKEY(F1))			/* F1                          3B  BB */
	PORT_BIT( 0x1000, 0x0000, IPT_KEYBOARD) PORT_CODE(KEYCODE_F2) PORT_CHAR(UCHAR_MAMEKEY(F2))			/* F2                          3C  BC */
	PORT_BIT( 0x2000, 0x0000, IPT_KEYBOARD) PORT_CODE(KEYCODE_F3) PORT_CHAR(UCHAR_MAMEKEY(F3))			/* F3                          3D  BD */
	PORT_BIT( 0x4000, 0x0000, IPT_KEYBOARD) PORT_CODE(KEYCODE_F4) PORT_CHAR(UCHAR_MAMEKEY(F4))			/* F4                          3E  BE */
	PORT_BIT( 0x8000, 0x0000, IPT_KEYBOARD) PORT_CODE(KEYCODE_F5) PORT_CHAR(UCHAR_MAMEKEY(F5))			/* F5                          3F  BF */
		
	PORT_START	/* IN8 */
	PORT_BIT( 0x0001, 0x0000, IPT_KEYBOARD) PORT_CODE(KEYCODE_F6) PORT_CHAR(UCHAR_MAMEKEY(F6))			 /* F6                          40  C0 */
	PORT_BIT( 0x0002, 0x0000, IPT_KEYBOARD) PORT_CODE(KEYCODE_F7) PORT_CHAR(UCHAR_MAMEKEY(F7))			 /* F7                          41  C1 */
	PORT_BIT( 0x0004, 0x0000, IPT_KEYBOARD) PORT_CODE(KEYCODE_F8) PORT_CHAR(UCHAR_MAMEKEY(F8))			 /* F8                          42  C2 */
	PORT_BIT( 0x0008, 0x0000, IPT_KEYBOARD) PORT_CODE(KEYCODE_F9) PORT_CHAR(UCHAR_MAMEKEY(F9))		     /* F9                          43  C3 */
	PORT_BIT( 0x0010, 0x0000, IPT_KEYBOARD) PORT_CODE(KEYCODE_F10) PORT_CHAR(UCHAR_MAMEKEY(F10))	     /* F10                         44  C4 */
	PC_KEYB_HELPER( 0x0020, "NumLock",      KEYCODE_NUMLOCK,    CODE_NONE )     /* Num Lock                    45  C5 */
	PC_KEYB_HELPER( 0x0040, "ScrLock",      KEYCODE_SCRLOCK,    CODE_NONE )     /* Scroll Lock                 46  C6 */
	PC_KEYB_HELPER( 0x0080, "KP 7 (Home)",  KEYCODE_7_PAD,      KEYCODE_HOME )  /* Keypad 7  (Home)            47  C7 */
	PC_KEYB_HELPER( 0x0100, "KP 8 (Up)",    KEYCODE_8_PAD,      KEYCODE_UP )    /* Keypad 8  (Up arrow)        48  C8 */
	PC_KEYB_HELPER( 0x0200, "KP 9 (PgUp)",  KEYCODE_9_PAD,      KEYCODE_PGUP)   /* Keypad 9  (PgUp)            49  C9 */
	PC_KEYB_HELPER( 0x0400, "KP -",         KEYCODE_MINUS_PAD,  CODE_NONE )     /* Keypad -                    4A  CA */
	PC_KEYB_HELPER( 0x0800, "KP 4 (Left)",  KEYCODE_4_PAD,      KEYCODE_LEFT )  /* Keypad 4  (Left arrow)      4B  CB */
	PC_KEYB_HELPER( 0x1000, "KP 5",         KEYCODE_5_PAD,      CODE_NONE )     /* Keypad 5                    4C  CC */
	PC_KEYB_HELPER( 0x2000, "KP 6 (Right)", KEYCODE_6_PAD,      KEYCODE_RIGHT ) /* Keypad 6  (Right arrow)     4D  CD */
	PC_KEYB_HELPER( 0x4000, "KP +",         KEYCODE_PLUS_PAD,   CODE_NONE )     /* Keypad +                    4E  CE */
	PC_KEYB_HELPER( 0x8000, "KP 1 (End)",   KEYCODE_1_PAD,      KEYCODE_END )   /* Keypad 1  (End)             4F  CF */
		
	PORT_START	/* IN9 */
	PC_KEYB_HELPER( 0x0001, "KP 2 (Down)",  KEYCODE_2_PAD,      KEYCODE_DOWN )   /* Keypad 2  (Down arrow)      50  D0 */
	PC_KEYB_HELPER( 0x0002, "KP 3 (PgDn)",  KEYCODE_3_PAD,      KEYCODE_PGDN )   /* Keypad 3  (PgDn)            51  D1 */
	PC_KEYB_HELPER( 0x0004, "KP 0 (Ins)",   KEYCODE_0_PAD,      KEYCODE_INSERT ) /* Keypad 0  (Ins)             52  D2 */
	PC_KEYB_HELPER( 0x0008, "KP . (Del)",   KEYCODE_DEL_PAD,    KEYCODE_DEL )    /* Keypad .  (Del)             53  D3 */
	PORT_BIT ( 0x0030, 0x0000, IPT_UNUSED )
	PC_KEYB_HELPER( 0x0040, "(84/102)\\",   KEYCODE_BACKSLASH2, CODE_NONE )      /* Backslash 2                 56  D6 */
	PORT_BIT ( 0xff80, 0x0000, IPT_UNUSED )
		
	PORT_START	/* IN10 */
	PORT_BIT ( 0xffff, 0x0000, IPT_UNUSED )
		
	PORT_START	/* IN11 */
	PORT_BIT ( 0xffff, 0x0000, IPT_UNUSED )
INPUT_PORTS_END



#define AT_KEYB_HELPER(bit, text, key1) \
	PORT_BIT( bit, IP_ACTIVE_HIGH, IPT_KEYBOARD) PORT_NAME(text) PORT_CODE(key1)

INPUT_PORTS_START( at_keyboard )
	PORT_START	/* IN4 */
	PORT_BIT ( 0x0001, 0x0000, IPT_UNUSED ) 	/* unused scancode 0 */
	AT_KEYB_HELPER( 0x0002, "Esc",          KEYCODE_ESC         ) /* Esc                         01  81 */
	AT_KEYB_HELPER( 0x0004, "1 !",          KEYCODE_1           ) /* 1                           02  82 */
	AT_KEYB_HELPER( 0x0008, "2 @",          KEYCODE_2           ) /* 2                           03  83 */
	AT_KEYB_HELPER( 0x0010, "3 #",          KEYCODE_3           ) /* 3                           04  84 */
	AT_KEYB_HELPER( 0x0020, "4 $",          KEYCODE_4           ) /* 4                           05  85 */
	AT_KEYB_HELPER( 0x0040, "5 %",          KEYCODE_5           ) /* 5                           06  86 */
	AT_KEYB_HELPER( 0x0080, "6 ^",          KEYCODE_6           ) /* 6                           07  87 */
	AT_KEYB_HELPER( 0x0100, "7 &",          KEYCODE_7           ) /* 7                           08  88 */
	AT_KEYB_HELPER( 0x0200, "8 *",          KEYCODE_8           ) /* 8                           09  89 */
	AT_KEYB_HELPER( 0x0400, "9 (",          KEYCODE_9           ) /* 9                           0A  8A */
	AT_KEYB_HELPER( 0x0800, "0 )",          KEYCODE_0           ) /* 0                           0B  8B */
	AT_KEYB_HELPER( 0x1000, "- _",          KEYCODE_MINUS       ) /* -                           0C  8C */
	AT_KEYB_HELPER( 0x2000, "= +",          KEYCODE_EQUALS      ) /* =                           0D  8D */
	AT_KEYB_HELPER( 0x4000, "<--",          KEYCODE_BACKSPACE   ) /* Backspace                   0E  8E */
	AT_KEYB_HELPER( 0x8000, "Tab",          KEYCODE_TAB         ) /* Tab                         0F  8F */
		
	PORT_START	/* IN5 */
	AT_KEYB_HELPER( 0x0001, "Q",            KEYCODE_Q           ) /* Q                           10  90 */
	AT_KEYB_HELPER( 0x0002, "W",            KEYCODE_W           ) /* W                           11  91 */
	AT_KEYB_HELPER( 0x0004, "E",            KEYCODE_E           ) /* E                           12  92 */
	AT_KEYB_HELPER( 0x0008, "R",            KEYCODE_R           ) /* R                           13  93 */
	AT_KEYB_HELPER( 0x0010, "T",            KEYCODE_T           ) /* T                           14  94 */
	AT_KEYB_HELPER( 0x0020, "Y",            KEYCODE_Y           ) /* Y                           15  95 */
	AT_KEYB_HELPER( 0x0040, "U",            KEYCODE_U           ) /* U                           16  96 */
	AT_KEYB_HELPER( 0x0080, "I",            KEYCODE_I           ) /* I                           17  97 */
	AT_KEYB_HELPER( 0x0100, "O",            KEYCODE_O           ) /* O                           18  98 */
	AT_KEYB_HELPER( 0x0200, "P",            KEYCODE_P           ) /* P                           19  99 */
	AT_KEYB_HELPER( 0x0400, "[ {",          KEYCODE_OPENBRACE   ) /* [                           1A  9A */
	AT_KEYB_HELPER( 0x0800, "] }",          KEYCODE_CLOSEBRACE  ) /* ]                           1B  9B */
	AT_KEYB_HELPER( 0x1000, "Enter",        KEYCODE_ENTER       ) /* Enter                       1C  9C */
	AT_KEYB_HELPER( 0x2000, "L-Ctrl",       KEYCODE_LCONTROL    ) /* Left Ctrl                   1D  9D */
	AT_KEYB_HELPER( 0x4000, "A",            KEYCODE_A           ) /* A                           1E  9E */
	AT_KEYB_HELPER( 0x8000, "S",            KEYCODE_S           ) /* S                           1F  9F */
		
	PORT_START	/* IN6 */
	AT_KEYB_HELPER( 0x0001, "D",            KEYCODE_D           ) /* D                           20  A0 */
	AT_KEYB_HELPER( 0x0002, "F",            KEYCODE_F           ) /* F                           21  A1 */
	AT_KEYB_HELPER( 0x0004, "G",            KEYCODE_G           ) /* G                           22  A2 */
	AT_KEYB_HELPER( 0x0008, "H",            KEYCODE_H           ) /* H                           23  A3 */
	AT_KEYB_HELPER( 0x0010, "J",            KEYCODE_J           ) /* J                           24  A4 */
	AT_KEYB_HELPER( 0x0020, "K",            KEYCODE_K           ) /* K                           25  A5 */
	AT_KEYB_HELPER( 0x0040, "L",            KEYCODE_L           ) /* L                           26  A6 */
	AT_KEYB_HELPER( 0x0080, "; :",          KEYCODE_COLON       ) /* ;                           27  A7 */
	AT_KEYB_HELPER( 0x0100, "' \"",         KEYCODE_QUOTE       ) /* '                           28  A8 */
	AT_KEYB_HELPER( 0x0200, "` ~",          KEYCODE_TILDE       ) /* `                           29  A9 */
	AT_KEYB_HELPER( 0x0400, "L-Shift",      KEYCODE_LSHIFT      ) /* Left Shift                  2A  AA */
	AT_KEYB_HELPER( 0x0800, "\\ |",         KEYCODE_BACKSLASH   ) /* \                           2B  AB */
	AT_KEYB_HELPER( 0x1000, "Z",            KEYCODE_Z           ) /* Z                           2C  AC */
	AT_KEYB_HELPER( 0x2000, "X",            KEYCODE_X           ) /* X                           2D  AD */
	AT_KEYB_HELPER( 0x4000, "C",            KEYCODE_C           ) /* C                           2E  AE */
	AT_KEYB_HELPER( 0x8000, "V",            KEYCODE_V           ) /* V                           2F  AF */
		
	PORT_START	/* IN7 */
	AT_KEYB_HELPER( 0x0001, "B",            KEYCODE_B           ) /* B                           30  B0 */
	AT_KEYB_HELPER( 0x0002, "N",            KEYCODE_N           ) /* N                           31  B1 */
	AT_KEYB_HELPER( 0x0004, "M",            KEYCODE_M           ) /* M                           32  B2 */
	AT_KEYB_HELPER( 0x0008, ", <",          KEYCODE_COMMA       ) /* ,                           33  B3 */
	AT_KEYB_HELPER( 0x0010, ". >",          KEYCODE_STOP        ) /* .                           34  B4 */
	AT_KEYB_HELPER( 0x0020, "/ ?",          KEYCODE_SLASH       ) /* /                           35  B5 */
	AT_KEYB_HELPER( 0x0040, "R-Shift",      KEYCODE_RSHIFT      ) /* Right Shift                 36  B6 */
	AT_KEYB_HELPER( 0x0080, "KP * (PrtScr)",KEYCODE_ASTERISK    ) /* Keypad *  (PrtSc)           37  B7 */
	AT_KEYB_HELPER( 0x0100, "Alt",          KEYCODE_LALT        ) /* Left Alt                    38  B8 */
	AT_KEYB_HELPER( 0x0200, "Space",        KEYCODE_SPACE       ) /* Space                       39  B9 */
	AT_KEYB_HELPER( 0x0400, "Caps",         KEYCODE_CAPSLOCK    ) /* Caps Lock                   3A  BA */
	AT_KEYB_HELPER( 0x0800, "F1",           KEYCODE_F1          ) /* F1                          3B  BB */
	AT_KEYB_HELPER( 0x1000, "F2",           KEYCODE_F2          ) /* F2                          3C  BC */
	AT_KEYB_HELPER( 0x2000, "F3",           KEYCODE_F3          ) /* F3                          3D  BD */
	AT_KEYB_HELPER( 0x4000, "F4",           KEYCODE_F4          ) /* F4                          3E  BE */
	AT_KEYB_HELPER( 0x8000, "F5",           KEYCODE_F5          ) /* F5                          3F  BF */
		
	PORT_START	/* IN8 */
	AT_KEYB_HELPER( 0x0001, "F6",           KEYCODE_F6          ) /* F6                          40  C0 */
	AT_KEYB_HELPER( 0x0002, "F7",           KEYCODE_F7          ) /* F7                          41  C1 */
	AT_KEYB_HELPER( 0x0004, "F8",           KEYCODE_F8          ) /* F8                          42  C2 */
	AT_KEYB_HELPER( 0x0008, "F9",           KEYCODE_F9          ) /* F9                          43  C3 */
	AT_KEYB_HELPER( 0x0010, "F10",          KEYCODE_F10         ) /* F10                         44  C4 */
	AT_KEYB_HELPER( 0x0020, "NumLock",      KEYCODE_NUMLOCK     ) /* Num Lock                    45  C5 */
	AT_KEYB_HELPER( 0x0040, "ScrLock",      KEYCODE_SCRLOCK     ) /* Scroll Lock                 46  C6 */
	AT_KEYB_HELPER( 0x0080, "KP 7 (Home)",  KEYCODE_7_PAD       ) /* Keypad 7  (Home)            47  C7 */
	AT_KEYB_HELPER( 0x0100, "KP 8 (Up)",    KEYCODE_8_PAD       ) /* Keypad 8  (Up arrow)        48  C8 */
	AT_KEYB_HELPER( 0x0200, "KP 9 (PgUp)",  KEYCODE_9_PAD       ) /* Keypad 9  (PgUp)            49  C9 */
	AT_KEYB_HELPER( 0x0400, "KP -",         KEYCODE_MINUS_PAD   ) /* Keypad -                    4A  CA */
	AT_KEYB_HELPER( 0x0800, "KP 4 (Left)",  KEYCODE_4_PAD       ) /* Keypad 4  (Left arrow)      4B  CB */
	AT_KEYB_HELPER( 0x1000, "KP 5",         KEYCODE_5_PAD       ) /* Keypad 5                    4C  CC */
	AT_KEYB_HELPER( 0x2000, "KP 6 (Right)", KEYCODE_6_PAD       ) /* Keypad 6  (Right arrow)     4D  CD */
	AT_KEYB_HELPER( 0x4000, "KP +",         KEYCODE_PLUS_PAD    ) /* Keypad +                    4E  CE */
	AT_KEYB_HELPER( 0x8000, "KP 1 (End)",   KEYCODE_1_PAD       ) /* Keypad 1  (End)             4F  CF */
		
	PORT_START	/* IN9 */
	AT_KEYB_HELPER( 0x0001, "KP 2 (Down)",  KEYCODE_2_PAD       ) /* Keypad 2  (Down arrow)      50  D0 */
	AT_KEYB_HELPER( 0x0002, "KP 3 (PgDn)",  KEYCODE_3_PAD       ) /* Keypad 3  (PgDn)            51  D1 */
	AT_KEYB_HELPER( 0x0004, "KP 0 (Ins)",   KEYCODE_0_PAD       ) /* Keypad 0  (Ins)             52  D2 */
	AT_KEYB_HELPER( 0x0008, "KP . (Del)",   KEYCODE_DEL_PAD     ) /* Keypad .  (Del)             53  D3 */
	PORT_BIT ( 0x0030, 0x0000, IPT_UNUSED )
	AT_KEYB_HELPER( 0x0040, "(84/102)\\",   KEYCODE_BACKSLASH2  ) /* Backslash 2                 56  D6 */
	AT_KEYB_HELPER( 0x0080, "(MF2)F11",		KEYCODE_F11         ) /* F11                         57  D7 */
	AT_KEYB_HELPER( 0x0100, "(MF2)F12",		KEYCODE_F12         ) /* F12                         58  D8 */
	PORT_BIT ( 0xfe00, 0x0000, IPT_UNUSED )
		
	PORT_START	/* IN10 */
	AT_KEYB_HELPER( 0x0001, "(MF2)KP Enter",		KEYCODE_ENTER_PAD   ) /* PAD Enter                   60  e0 */
	AT_KEYB_HELPER( 0x0002, "(MF2)Right Control",	KEYCODE_RCONTROL    ) /* Right Control               61  e1 */
	AT_KEYB_HELPER( 0x0004, "(MF2)KP /",			KEYCODE_SLASH_PAD   ) /* PAD Slash                   62  e2 */
	AT_KEYB_HELPER( 0x0008, "(MF2)PRTSCR",			KEYCODE_PRTSCR      ) /* Print Screen                63  e3 */
	AT_KEYB_HELPER( 0x0010, "(MF2)ALTGR",			KEYCODE_RALT        ) /* ALTGR                       64  e4 */
	AT_KEYB_HELPER( 0x0020, "(MF2)Home",			KEYCODE_HOME        ) /* Home                        66  e6 */
	AT_KEYB_HELPER( 0x0040, "(MF2)Cursor Up",		KEYCODE_UP          ) /* Up                          67  e7 */
	AT_KEYB_HELPER( 0x0080, "(MF2)Page Up",			KEYCODE_PGUP        ) /* Page Up                     68  e8 */
	AT_KEYB_HELPER( 0x0100, "(MF2)Cursor Left",		KEYCODE_LEFT        ) /* Left                        69  e9 */
	AT_KEYB_HELPER( 0x0200, "(MF2)Cursor Right",	KEYCODE_RIGHT       ) /* Right                       6a  ea */
	AT_KEYB_HELPER( 0x0400, "(MF2)End",				KEYCODE_END         ) /* End                         6b  eb */
	AT_KEYB_HELPER( 0x0800, "(MF2)Cursor Down",		KEYCODE_DOWN        ) /* Down                        6c  ec */
	AT_KEYB_HELPER( 0x1000, "(MF2)Page Down",		KEYCODE_PGDN        ) /* Page Down                   6d  ed */
	AT_KEYB_HELPER( 0x2000, "(MF2)Insert",			KEYCODE_INSERT      ) /* Insert                      6e  ee */
	AT_KEYB_HELPER( 0x4000, "(MF2)Delete",			KEYCODE_DEL         ) /* Delete                      6f  ef */
	AT_KEYB_HELPER( 0x8000, "(MF2)Pause",			KEYCODE_PAUSE       ) /* Pause                       65  e5 */
	PORT_START	/* IN11 */
	AT_KEYB_HELPER( 0x0001, "Print Screen", KEYCODE_PRTSCR           ) /* Print Screen alternate      77  f7 */
	PORT_BIT ( 0xfffe, 0x0000, IPT_UNUSED )
INPUT_PORTS_END



/***************************************************************************
  Inputx stuff
***************************************************************************/

ACCEPT_CHAR( at_keyboard )
{
	return unicode_char_to_at_keycode(ch) != 0;
}



CHARQUEUE_EMPTY( at_keyboard )
{
	return at_keyboard_queue_size() == 0;
}
#endif /* MESS */


<|MERGE_RESOLUTION|>--- conflicted
+++ resolved
@@ -314,14 +314,6 @@
 
 	memset(&keyboard, 0, sizeof(keyboard));
 	keyboard.type = type;
-<<<<<<< HEAD
-#ifdef MESS
-	keyboard.input_port_base = 4;
-#else
-	keyboard.input_port_base = 0;
-#endif
-=======
->>>>>>> cc54e90b
 	keyboard.on = 1;
 	keyboard.delay = 60;
 	keyboard.repeat = 8;
@@ -366,15 +358,6 @@
 	keyboard.scan_code_set = set;
 }
 
-<<<<<<< HEAD
-/* set base index for input ports */
-void at_keyboard_set_input_port_base(int base)
-{
-	keyboard.input_port_base = base;
-}
-
-=======
->>>>>>> cc54e90b
 
 
 /* insert a code into the buffer */
@@ -517,13 +500,7 @@
 {
 	int i;
 
-<<<<<<< HEAD
-#ifdef MESS
 	if (keyboard.on)
-#endif
-=======
-	if (keyboard.on)
->>>>>>> cc54e90b
 	{
 		/* add codes for keys that are set */
 		for( i = 0x01; i < 0x80; i++  )
