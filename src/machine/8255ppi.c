/* INTEL 8255 PPI I/O chip */


/* NOTE: When port is input, then data present on the ports
   outputs is 0xff */

/* KT 10/01/2000 - Added bit set/reset feature for control port */
/*               - Added more accurate port i/o data handling */
/*               - Added output reset when control mode is programmed */



#include "driver.h"
#include "machine/8255ppi.h"


static void	ppi8255_set_intra(int which);

static int num;

/* mode 2 inte flags */
#define PPI8255_INTE1_FLAG (1<<6)
#define PPI8255_INTE2_FLAG (1<<4)

typedef struct
{
<<<<<<< HEAD

	mem_read_handler portAread;
	mem_read_handler portBread;
	mem_read_handler portCread;
	mem_write_handler portAwrite;
	mem_write_handler portBwrite;
	mem_write_handler portCwrite;
=======
	read8_handler portAread;
	read8_handler portBread;
	read8_handler portCread;
	write8_handler portAwrite;
	write8_handler portBwrite;
	write8_handler portCwrite;
>>>>>>> e75e6af3
	int groupA_mode;
	int groupB_mode;
	int io[3];		/* input output status */
	int latch[3];	/* data written to ports */
	
	/* mode 2 mode data */
	mem_write_handler obfa_write;
	mem_write_handler intra_write;
	mem_write_handler ibfa_write;
	int inte_flags;
} ppi8255;



static ppi8255 chips[MAX_8255];

static void set_mode(int which, int data, int call_handlers);

static void ppi8255_obfa_w(int which, int data)
{
	ppi8255 *chip = &chips[which];

	if (data)
		chip->latch[2]|=(1<<7);
	else
		chip->latch[2]&=~(1<<7);
	
	/* a low on this output indicates that CPU has written data out to port A */
	if (chip->obfa_write)
	{
		logerror("8255 ppi output obfa: %d\n",data & 0x01);
		chip->obfa_write(0,data & 0x01);
	}
}

static void ppi8255_ibfa_w(int which, int data)
{
	ppi8255 *chip = &chips[which];

	if (data)
		chip->latch[2]|=(1<<5);
	else
		chip->latch[2]&=~(1<<5);

	if (chip->ibfa_write)
	{
		logerror("8255 ppi output ibfa: %d\n",data & 0x01);
		chip->ibfa_write(0,data & 0x01);
	}

}


void ppi8255_init( ppi8255_interface *intfce )
{
	int i;

	num = intfce->num;

	for (i = 0; i < num; i++)
	{
		chips[i].portAread = intfce->portAread[i];
		chips[i].portBread = intfce->portBread[i];
		chips[i].portCread = intfce->portCread[i];
		chips[i].portAwrite = intfce->portAwrite[i];
		chips[i].portBwrite = intfce->portBwrite[i];
		chips[i].portCwrite = intfce->portCwrite[i];
		chips[i].obfa_write = NULL;
		chips[i].intra_write = NULL;
		chips[i].ibfa_write = NULL;

		set_mode(i, 0x1b, 0);	/* Mode 0, all ports set to input */
	}
}


int ppi8255_r( int which, int offset )
{
	ppi8255 *chip = &chips[which];

	/* some bounds checking */
	if (which > num)
	{
		logerror("Attempting to access an unmapped 8255 chip.  PC: %04X\n", activecpu_get_pc());
		return 0xff;
	}

	if (offset > 3)
	{
		logerror("Attempting to access an invalid 8255 register.  PC: %04X\n", activecpu_get_pc());
		return 0xff;
	}

	switch(offset)
	{
	case 0: /* Port A read */
	{
		switch (chip->groupA_mode)
		{
			case 0:
			{
				if (chip->io[0] == 0)
					return chip->latch[0];	/* output */
				else
					if (chip->portAread)  return (*chip->portAread)(0);	/* input */
			}
			break;

			case 1:
			{
			}
			break;


			case 2:
			{
				int data;

				data = chip->latch[0];

				/* input buffer is now empty */
				ppi8255_ibfa_w(which, 0);

				ppi8255_set_intra(which);

				logerror("8255 chip %d: Read latched data from port A %02x\n",which, data);

				/* return latched data */
				return data;
			}
			break;

			default:
				break;

		}
	}
	break;

	case 1: /* Port B read */
		if (chip->io[1] == 0)
			return chip->latch[1];	/* output */
		else
			if (chip->portBread)  return (*chip->portBread)(0);	/* input */
		break;

	case 2: /* Port C read */
	{
		switch (chip->groupA_mode)
		{
			case 0:
			{
				int data;

				data = chip->latch[2] & (~chip->io[2]);

				if (chip->portCread)
				{
					data |= chip->portCread(0) & chip->io[2];
				}

				return data;
			}
			break;

			case 2:
			{
				/* return data - combination of input and latched output depending on
				   the input/output status of each half of port C */
				int data;

				data =  (
							/* keep state of obf, ibf, intra */
							(chip->latch[2] & ((1<<7)|(1<<5)|(1<<3))) |
							/* inte1 and inte2 flags */
							(chip->inte_flags & ((1<<6)|(1<<4))) |
							/* state of bits 2..0 depending on input/output status */
							((chip->latch[2] & (~chip->io[2])) & 0x07)
						);
				
				if (chip->portCread)
				{
					data  |= chip->portCread(0) & chip->io[2] & 0x07;
				}

				logerror("port c data: %02x\n",data);

				return data;
			}
			break;

			case 1:
				break;

			default:
				break;
		}
	}
	break;

	case 3: /* Control word */
		return 0xff;
	}

	logerror("8255 chip %d: Port %c is being read but has no handler.  PC: %04X\n", which, 'A' + offset, activecpu_get_pc());

	return 0xff;
}



#define PPI8255_PORT_A_WRITE()							\
{														\
	int write_data;										\
														\
	write_data = (chip->latch[0] & ~chip->io[0]) |		\
				 (0xff & chip->io[0]);					\
														\
	if (chip->portAwrite)								\
		(*chip->portAwrite)(0, write_data);				\
	else												\
		logerror("8255 chip %d: Port A is being written to but has no handler.  PC: %08X - %02X\n", which, activecpu_get_pc(), write_data);	\
}

#define PPI8255_PORT_B_WRITE()							\
{														\
	int write_data;										\
														\
	write_data = (chip->latch[1] & ~chip->io[1]) |		\
				 (0xff & chip->io[1]);					\
														\
	if (chip->portBwrite)								\
		(*chip->portBwrite)(0, write_data);				\
	else												\
		logerror("8255 chip %d: Port B is being written to but has no handler.  PC: %08X - %02X\n", which, activecpu_get_pc(), write_data);	\
}

#define PPI8255_PORT_C_WRITE()							\
{														\
	int write_data;										\
														\
	write_data = (chip->latch[2] & ~chip->io[2]) |		\
				 (0xff & chip->io[2]);					\
														\
	if (chip->portCwrite)								\
		(*chip->portCwrite)(0, write_data);				\
	else												\
		logerror("8255 chip %d: Port C is being written to but has no handler.  PC: %08X - %02X\n", which, activecpu_get_pc(), write_data);	\
}


void ppi8255_w( int which, int offset, int data )
{
	ppi8255	*chip;


	/* Some bounds checking */
	if (which > num)
	{
		logerror("Attempting to access an unmapped 8255 chip.  PC: %04X\n", activecpu_get_pc());
		return;
	}

	chip = &chips[which];


	if (offset > 3)
	{
		logerror("Attempting to access an invalid 8255 register.  PC: %04X\n", activecpu_get_pc());
		return;
	}


	switch( offset )
	{
	case 0: /* Port A write */
	{
		chip->latch[0] = data;

		
		switch (chip->groupA_mode)
		{
			default:
			case 0:
			{
				PPI8255_PORT_A_WRITE();
			}
			break;

			case 1:
			{
				logerror("mode not supported by emulation\n");

			}
			break;


			case 2:
			{
				/* mode 2 */
				logerror("8255 chip %d: Write to port A latch %02x\n",which, chip->latch[0]);

				if (chip->portAwrite)
					chip->portAwrite(0,chip->latch[0]);

				ppi8255_obfa_w(which, 0);

				ppi8255_set_intra(which);

			}
			break;
		}
	}
	break;

	case 1: /* Port B write */
		chip->latch[1] = data;
		PPI8255_PORT_B_WRITE();
		break;

	case 2: /* Port C write */
	{
		switch (chip->groupA_mode)
		{
			case 0:
			{
				chip->latch[2] = data;
				PPI8255_PORT_C_WRITE();
			}
			break;

			case 1:
			{


			}
			break;

			case 2:
			{
				/* not possible to set flag states with write */
				chip->latch[2] = (data & 0x07) | chip->latch[2];
				PPI8255_PORT_C_WRITE();
			}
			break;

			default:
				break;
		}
	}
	break;

	case 3: /* Control word */
		if ( data & 0x80 )
		{
			set_mode(which, data & 0x7f, 1);
		}
		else
		{
			/* bit set/reset */
			int bit;
			int newData;

			bit = (data >> 1) & 0x07;
			
			if (data & 1)
			{
				newData = chip->latch[2] | (1<<bit);
			}
			else
			{
				newData = chip->latch[2] & (~(1<<bit));
			}

			switch (chip->groupA_mode)
			{
				case 0:
				{
				}
				break;

				case 1:
				{
				}
				break;

				case 2:
				{

					/* set inte flags from bits 6 and 4 */
					chip->inte_flags = newData & ((1<<6)|(1<<4));

					/* bit set, reset can be used to set the signal of any output bit obf, ibf, intra */
					/* states of inputs remain */
					newData = 
						(
						/* keep state of ack and stb */
						(chip->latch[2] & ((1<<6)|(1<<4))) |
						/* allow changing of output flags and bits 2..0 */
						(newData & ((1<<7)|(1<<5)|(1<<3)|0x07))
						);

					/* enable intra output */
					ppi8255_set_intra(which);

				}
				break;
			
				default:
					break;
			}

			chip->latch[2] = newData;
		}
	
	}
}

#ifdef MESS
data8_t ppi8255_peek( int which, offs_t offset )
{
	ppi8255 *chip;


	/* Some bounds checking */
	if (which > num)
	{
		logerror("Attempting to access an unmapped 8255 chip.  PC: %04X\n", activecpu_get_pc());
		return 0xff;
	}

	chip = &chips[which];


	if (offset > 2)
	{
		logerror("Attempting to access an invalid 8255 port.  PC: %04X\n", activecpu_get_pc());
		return 0xff;
	}


	chip = &chips[which];

	return chip->latch[offset];
}
#endif


<<<<<<< HEAD
void ppi8255_set_portAread( int which, mem_read_handler portAread)
=======
void ppi8255_set_portAread(int which, read8_handler portAread)
>>>>>>> e75e6af3
{
	chips[which].portAread = portAread;
}

<<<<<<< HEAD
void ppi8255_set_portBread( int which, mem_read_handler portBread)
=======
void ppi8255_set_portBread(int which, read8_handler portBread)
>>>>>>> e75e6af3
{
	chips[which].portBread = portBread;
}

<<<<<<< HEAD
void ppi8255_set_portCread( int which, mem_read_handler portCread)
=======
void ppi8255_set_portCread(int which, read8_handler portCread)
>>>>>>> e75e6af3
{
	chips[which].portCread = portCread;
}


<<<<<<< HEAD
void ppi8255_set_portAwrite( int which, mem_write_handler portAwrite)
=======
void ppi8255_set_portAwrite(int which, write8_handler portAwrite)
>>>>>>> e75e6af3
{
	chips[which].portAwrite = portAwrite;
}

<<<<<<< HEAD
void ppi8255_set_portBwrite( int which, mem_write_handler portBwrite)
=======
void ppi8255_set_portBwrite(int which, write8_handler portBwrite)
>>>>>>> e75e6af3
{
	chips[which].portBwrite = portBwrite;
}

<<<<<<< HEAD
void ppi8255_set_portCwrite( int which, mem_write_handler portCwrite)
=======
void ppi8255_set_portCwrite(int which, write8_handler portCwrite)
>>>>>>> e75e6af3
{
	chips[which].portCwrite = portCwrite;
}


static void set_mode(int which, int data, int call_handlers)
{
	ppi8255 *chip = &chips[which];

	chip->groupA_mode = ( data >> 5 ) & 3;
	chip->groupB_mode = ( data >> 2 ) & 1;

	if (chip->groupA_mode == 3)
		chip->groupA_mode = 2;

        logerror("8255 chip %d: group A mode %d\n",which,chip->groupA_mode);
        logerror("8255 chip %d: group B mode %d\n",which,chip->groupB_mode);

	if (((chip->groupA_mode != 0) && (chip->groupA_mode!=2)) || (chip->groupB_mode != 0))
	{
		logerror("8255 chip %d: Setting an unsupported mode %02X.  PC: %04X\n", which, data & 0x62, activecpu_get_pc());
		return;
	}

	chip->io[0] = 0;
	chip->io[1] = 0;
	chip->io[2] = 0;

	/* Port A direction */
	if ( data & 0x10 )
        {
                chip->io[0] = 0xff;             /* input */
                logerror("8255 chip %d: port A input\n",which);
        }
        else
        {
                logerror("8255 chip %d: port A output\n",which);
        }

	/* Port B direction */
	if ( data & 0x02 )
        {
		chip->io[1] = 0xff;
                logerror("8255 chip %d: port B input\n",which);
         }
         else
         {
                logerror("8255 chip %d: port B output\n",which);
         }
	/* Port C upper direction */
	if ( data & 0x08 )
		chip->io[2] |= 0xf0;

	/* Port C lower direction */
	if ( data & 0x01 )
		chip->io[2] |= 0x0f;
	
	/* KT: 25-Dec-99 - 8255 resets latches when mode set */
	chip->latch[0] = chip->latch[1] = chip->latch[2] = 0;

	if (call_handlers)
	{
		if (chip->portAwrite)  PPI8255_PORT_A_WRITE();
		if (chip->portBwrite)  PPI8255_PORT_B_WRITE();
	
		if (chip->groupA_mode == 0)
		{
			if (chip->portCwrite)  PPI8255_PORT_C_WRITE();
		}
		else
		{
			/* all output registers and status flip-flops are reset on mode change or reset */
			chip->inte_flags = 0;

			/* don't know if this is correct or not */

			/* output buffer empty */
			ppi8255_obfa_w(which, 0);
			/* input buffer empty */
			ppi8255_ibfa_w(which, 0);
			
			ppi8255_set_intra(which);
		}

	}
}


/* Helpers */
READ_HANDLER( ppi8255_0_r ) { return ppi8255_r( 0, offset ); }
READ_HANDLER( ppi8255_1_r ) { return ppi8255_r( 1, offset ); }
READ_HANDLER( ppi8255_2_r ) { return ppi8255_r( 2, offset ); }
READ_HANDLER( ppi8255_3_r ) { return ppi8255_r( 3, offset ); }
READ_HANDLER( ppi8255_4_r ) { return ppi8255_r( 4, offset ); }
READ_HANDLER( ppi8255_5_r ) { return ppi8255_r( 5, offset ); }
READ_HANDLER( ppi8255_6_r ) { return ppi8255_r( 6, offset ); }
READ_HANDLER( ppi8255_7_r ) { return ppi8255_r( 7, offset ); }
WRITE_HANDLER( ppi8255_0_w ) { ppi8255_w( 0, offset, data ); }
WRITE_HANDLER( ppi8255_1_w ) { ppi8255_w( 1, offset, data ); }
WRITE_HANDLER( ppi8255_2_w ) { ppi8255_w( 2, offset, data ); }
WRITE_HANDLER( ppi8255_3_w ) { ppi8255_w( 3, offset, data ); }
WRITE_HANDLER( ppi8255_4_w ) { ppi8255_w( 4, offset, data ); }
WRITE_HANDLER( ppi8255_5_w ) { ppi8255_w( 5, offset, data ); }
WRITE_HANDLER( ppi8255_6_w ) { ppi8255_w( 6, offset, data ); }
WRITE_HANDLER( ppi8255_7_w ) { ppi8255_w( 7, offset, data ); }


/*************************/

void ppi8255_set_input_acka(int which, int data)
{
	ppi8255 *chip = &chips[which];

	if (chip->groupA_mode==2)
	{
		logerror("8255 ppi input acka: %d\n",data);

		if (data)
			chip->latch[2] |= (1<<6);
		else
			chip->latch[2] &= ~(1<<6);

		/* low on pin latches out data to port A */
		if (data==0)
		{
			/* output buffer is now empty */
			ppi8255_obfa_w(which, 1);


	//		/* set output latch to high impedance */
	//		chip->latch[0] = 0x0ff;
		}

		ppi8255_set_intra(which);

	}
}

/* a low on the strobe input (/stb)  loads data into the input latch */
void ppi8255_set_input_stba(int which, int data)
{
	ppi8255 *chip = &chips[which];

	if (chip->groupA_mode==2)
	{
		logerror("8255 ppi input stba: %d\n",data);

		if (data)
			chip->latch[2] |= (1<<4);
		else
			chip->latch[2] &= ~(1<<4);

		if (data==0)
		{
			/* latch data from port A */
			if (chip->portAread)  chip->latch[0] = chip->portAread(0);

			logerror("8255 chip %d: Received /STBA, just latched data into port A %02x\n",which, chip->latch[0]);

			/* input buffer is full */
			ppi8255_ibfa_w(which, 1);

			/* "high" indicates data has been loaded into the input latch */

		}
		
		ppi8255_set_intra(which);
	}
}

/* high indicates interrupt */
static void	ppi8255_set_intra(int which)
{
	ppi8255 *chip = &chips[which];

	int state;

	state = 0;

	if (
		/* /stb = 1, ibf = 1, inte = 1 */
		/* ack = 1, /obf = 1, inte = 1 */
		(
			((chip->latch[2] & ((1<<5)|(1<<4)))==((1<<5)|(1<<4))) &&
			((chip->inte_flags & (1<<4))==(1<<4))
		) ||
		(
			((chip->latch[2] & ((1<<7)|(1<<6)))==((1<<7)|(1<<6))) &&
			((chip->inte_flags & (1<<6))==(1<<6))
		)
		)	
	{
		state = 1;
	}

	if (state)
		chip->latch[2]|=(1<<3);
	else
		chip->latch[2]&=~(1<<3);

	if (chip->intra_write)
	{
		logerror("8255 ppi output intra: %d\n",state);
		chip->intra_write(0,state);
	}
}


void ppi8255_set_mode2_interface( ppi8255_mode2_interface *intfce)
{
	int i;

	for (i = 0; i < num; i++)
	{
		chips[i].obfa_write = intfce->obfa_write[i];
		chips[i].intra_write = intfce->intra_write[i];
		chips[i].ibfa_write = intfce->ibfa_write[i];
	}
}<|MERGE_RESOLUTION|>--- conflicted
+++ resolved
@@ -24,22 +24,12 @@
 
 typedef struct
 {
-<<<<<<< HEAD
-
-	mem_read_handler portAread;
-	mem_read_handler portBread;
-	mem_read_handler portCread;
-	mem_write_handler portAwrite;
-	mem_write_handler portBwrite;
-	mem_write_handler portCwrite;
-=======
 	read8_handler portAread;
 	read8_handler portBread;
 	read8_handler portCread;
 	write8_handler portAwrite;
 	write8_handler portBwrite;
 	write8_handler portCwrite;
->>>>>>> e75e6af3
 	int groupA_mode;
 	int groupB_mode;
 	int io[3];		/* input output status */
@@ -488,57 +478,33 @@
 #endif
 
 
-<<<<<<< HEAD
-void ppi8255_set_portAread( int which, mem_read_handler portAread)
-=======
 void ppi8255_set_portAread(int which, read8_handler portAread)
->>>>>>> e75e6af3
 {
 	chips[which].portAread = portAread;
 }
 
-<<<<<<< HEAD
-void ppi8255_set_portBread( int which, mem_read_handler portBread)
-=======
 void ppi8255_set_portBread(int which, read8_handler portBread)
->>>>>>> e75e6af3
 {
 	chips[which].portBread = portBread;
 }
 
-<<<<<<< HEAD
-void ppi8255_set_portCread( int which, mem_read_handler portCread)
-=======
 void ppi8255_set_portCread(int which, read8_handler portCread)
->>>>>>> e75e6af3
 {
 	chips[which].portCread = portCread;
 }
 
 
-<<<<<<< HEAD
-void ppi8255_set_portAwrite( int which, mem_write_handler portAwrite)
-=======
 void ppi8255_set_portAwrite(int which, write8_handler portAwrite)
->>>>>>> e75e6af3
 {
 	chips[which].portAwrite = portAwrite;
 }
 
-<<<<<<< HEAD
-void ppi8255_set_portBwrite( int which, mem_write_handler portBwrite)
-=======
 void ppi8255_set_portBwrite(int which, write8_handler portBwrite)
->>>>>>> e75e6af3
 {
 	chips[which].portBwrite = portBwrite;
 }
 
-<<<<<<< HEAD
-void ppi8255_set_portCwrite( int which, mem_write_handler portCwrite)
-=======
 void ppi8255_set_portCwrite(int which, write8_handler portCwrite)
->>>>>>> e75e6af3
 {
 	chips[which].portCwrite = portCwrite;
 }
