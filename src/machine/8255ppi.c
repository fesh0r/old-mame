/* INTEL 8255 PPI I/O chip */


/* NOTE: When port is input, then data present on the ports
   outputs is 0xff */

/* KT 10/01/2000 - Added bit set/reset feature for control port */
/*               - Added more accurate port i/o data handling */
/*               - Added output reset when control mode is programmed */



#include "driver.h"
#include "machine/8255ppi.h"


static void	ppi8255_set_intra(int which);

static int num;

/* mode 2 inte flags */
#define PPI8255_INTE1_FLAG (1<<6)
#define PPI8255_INTE2_FLAG (1<<4)

typedef struct
{
	read8_handler portAread;
	read8_handler portBread;
	read8_handler portCread;
	write8_handler portAwrite;
	write8_handler portBwrite;
	write8_handler portCwrite;
	int groupA_mode;
	int groupB_mode;
	int io[3];		/* input output status */
	int latch[3];	/* data written to ports */
	
	/* mode 2 mode data */
	write8_handler obfa_write;
	write8_handler intra_write;
	write8_handler ibfa_write;
	int inte_flags;
} ppi8255;



static ppi8255 chips[MAX_8255];

static void set_mode(int which, int data, int call_handlers);

static void ppi8255_obfa_w(int which, int data)
{
	ppi8255 *chip = &chips[which];

	if (data)
		chip->latch[2]|=(1<<7);
	else
		chip->latch[2]&=~(1<<7);
	
	/* a low on this output indicates that CPU has written data out to port A */
	if (chip->obfa_write)
	{
		logerror("8255 ppi output obfa: %d\n",data & 0x01);
		chip->obfa_write(0,data & 0x01);
	}
}

static void ppi8255_ibfa_w(int which, int data)
{
	ppi8255 *chip = &chips[which];

	if (data)
		chip->latch[2]|=(1<<5);
	else
		chip->latch[2]&=~(1<<5);

	if (chip->ibfa_write)
	{
		logerror("8255 ppi output ibfa: %d\n",data & 0x01);
		chip->ibfa_write(0,data & 0x01);
	}

}


void ppi8255_init( ppi8255_interface *intfce )
{
	int i;

	num = intfce->num;

	for (i = 0; i < num; i++)
	{
		chips[i].portAread = intfce->portAread[i];
		chips[i].portBread = intfce->portBread[i];
		chips[i].portCread = intfce->portCread[i];
		chips[i].portAwrite = intfce->portAwrite[i];
		chips[i].portBwrite = intfce->portBwrite[i];
		chips[i].portCwrite = intfce->portCwrite[i];
		chips[i].obfa_write = NULL;
		chips[i].intra_write = NULL;
		chips[i].ibfa_write = NULL;

		set_mode(i, 0x1b, 0);	/* Mode 0, all ports set to input */
	}
}


int ppi8255_r( int which, int offset )
{
	ppi8255 *chip = &chips[which];

	/* some bounds checking */
	if (which > num)
	{
		logerror("Attempting to access an unmapped 8255 chip.  PC: %04X\n", activecpu_get_pc());
		return 0xff;
	}

	if (offset > 3)
	{
		logerror("Attempting to access an invalid 8255 register.  PC: %04X\n", activecpu_get_pc());
		return 0xff;
	}

	switch(offset)
	{
	case 0: /* Port A read */
	{
		switch (chip->groupA_mode)
		{
			case 0:
			{
				if (chip->io[0] == 0)
					return chip->latch[0];	/* output */
				else
					if (chip->portAread)  return (*chip->portAread)(0);	/* input */
			}
			break;

			case 1:
			{
			}
			break;


			case 2:
			{
				int data;

				data = chip->latch[0];

				/* input buffer is now empty */
				ppi8255_ibfa_w(which, 0);

				ppi8255_set_intra(which);

				logerror("8255 chip %d: Read latched data from port A %02x\n",which, data);

				/* return latched data */
				return data;
			}
			break;

			default:
				break;

		}
	}
	break;

	case 1: /* Port B read */
		if (chip->io[1] == 0)
			return chip->latch[1];	/* output */
		else
			if (chip->portBread)  return (*chip->portBread)(0);	/* input */
		break;

	case 2: /* Port C read */
	{
		switch (chip->groupA_mode)
		{
			case 0:
			{
				int data;

				data = chip->latch[2] & (~chip->io[2]);

				if (chip->portCread)
				{
					data |= chip->portCread(0) & chip->io[2];
				}

				return data;
			}
			break;

			case 2:
			{
				/* return data - combination of input and latched output depending on
				   the input/output status of each half of port C */
				int data;

				data =  (
							/* keep state of obf, ibf, intra */
							(chip->latch[2] & ((1<<7)|(1<<5)|(1<<3))) |
							/* inte1 and inte2 flags */
							(chip->inte_flags & ((1<<6)|(1<<4))) |
							/* state of bits 2..0 depending on input/output status */
							((chip->latch[2] & (~chip->io[2])) & 0x07)
						);
				
				if (chip->portCread)
				{
					data  |= chip->portCread(0) & chip->io[2] & 0x07;
				}

				logerror("port c data: %02x\n",data);

				return data;
			}
			break;

			case 1:
				break;

			default:
				break;
		}
	}
	break;

	case 3: /* Control word */
		return 0xff;
	}

	logerror("8255 chip %d: Port %c is being read but has no handler.  PC: %04X\n", which, 'A' + offset, activecpu_get_pc());

	return 0xff;
}



#define PPI8255_PORT_A_WRITE()							\
{														\
	int write_data;										\
														\
	write_data = (chip->latch[0] & ~chip->io[0]) |		\
				 (0xff & chip->io[0]);					\
														\
	if (chip->portAwrite)								\
		(*chip->portAwrite)(0, write_data);				\
	else												\
		logerror("8255 chip %d: Port A is being written to but has no handler.  PC: %08X - %02X\n", which, activecpu_get_pc(), write_data);	\
}

#define PPI8255_PORT_B_WRITE()							\
{														\
	int write_data;										\
														\
	write_data = (chip->latch[1] & ~chip->io[1]) |		\
				 (0xff & chip->io[1]);					\
														\
	if (chip->portBwrite)								\
		(*chip->portBwrite)(0, write_data);				\
	else												\
		logerror("8255 chip %d: Port B is being written to but has no handler.  PC: %08X - %02X\n", which, activecpu_get_pc(), write_data);	\
}

#define PPI8255_PORT_C_WRITE()							\
{														\
	int write_data;										\
														\
	write_data = (chip->latch[2] & ~chip->io[2]) |		\
				 (0xff & chip->io[2]);					\
														\
	if (chip->portCwrite)								\
		(*chip->portCwrite)(0, write_data);				\
	else												\
		logerror("8255 chip %d: Port C is being written to but has no handler.  PC: %08X - %02X\n", which, activecpu_get_pc(), write_data);	\
}


void ppi8255_w( int which, int offset, int data )
{
	ppi8255	*chip;


	/* Some bounds checking */
	if (which > num)
	{
		logerror("Attempting to access an unmapped 8255 chip.  PC: %04X\n", activecpu_get_pc());
		return;
	}

	chip = &chips[which];


	if (offset > 3)
	{
		logerror("Attempting to access an invalid 8255 register.  PC: %04X\n", activecpu_get_pc());
		return;
	}


	switch( offset )
	{
	case 0: /* Port A write */
	{
		chip->latch[0] = data;

		
		switch (chip->groupA_mode)
		{
			default:
			case 0:
			{
				PPI8255_PORT_A_WRITE();
			}
			break;

			case 1:
			{
				logerror("mode not supported by emulation\n");

			}
			break;


			case 2:
			{
				/* mode 2 */
				logerror("8255 chip %d: Write to port A latch %02x\n",which, chip->latch[0]);

				if (chip->portAwrite)
					chip->portAwrite(0,chip->latch[0]);

				ppi8255_obfa_w(which, 0);

				ppi8255_set_intra(which);

			}
			break;
		}
	}
	break;

	case 1: /* Port B write */
		chip->latch[1] = data;
		PPI8255_PORT_B_WRITE();
		break;

	case 2: /* Port C write */
	{
		switch (chip->groupA_mode)
		{
			case 0:
			{
				chip->latch[2] = data;
				PPI8255_PORT_C_WRITE();
			}
			break;

			case 1:
			{


			}
			break;

			case 2:
			{
				/* not possible to set flag states with write */
				chip->latch[2] = (data & 0x07) | chip->latch[2];
				PPI8255_PORT_C_WRITE();
			}
			break;

			default:
				break;
		}
	}
	break;

	case 3: /* Control word */
		if ( data & 0x80 )
		{
			set_mode(which, data & 0x7f, 1);
		}
		else
		{
			/* bit set/reset */
			int bit;
			int newData;

			bit = (data >> 1) & 0x07;
			
			if (data & 1)
			{
				newData = chip->latch[2] | (1<<bit);
			}
			else
			{
				newData = chip->latch[2] & (~(1<<bit));
			}

			switch (chip->groupA_mode)
			{
				case 0:
				{
				}
				break;

				case 1:
				{
				}
				break;

				case 2:
				{

					/* set inte flags from bits 6 and 4 */
					chip->inte_flags = newData & ((1<<6)|(1<<4));

					/* bit set, reset can be used to set the signal of any output bit obf, ibf, intra */
					/* states of inputs remain */
					newData = 
						(
						/* keep state of ack and stb */
						(chip->latch[2] & ((1<<6)|(1<<4))) |
						/* allow changing of output flags and bits 2..0 */
						(newData & ((1<<7)|(1<<5)|(1<<3)|0x07))
						);

					/* enable intra output */
					ppi8255_set_intra(which);

				}
				break;
			
				default:
					break;
			}

			chip->latch[2] = newData;
		}
	
	}
}

#ifdef MESS
data8_t ppi8255_peek( int which, offs_t offset )
{
	ppi8255 *chip;


	/* Some bounds checking */
	if (which > num)
	{
		logerror("Attempting to access an unmapped 8255 chip.  PC: %04X\n", activecpu_get_pc());
		return 0xff;
	}

	chip = &chips[which];


	if (offset > 2)
	{
		logerror("Attempting to access an invalid 8255 port.  PC: %04X\n", activecpu_get_pc());
		return 0xff;
	}


	chip = &chips[which];

	return chip->latch[offset];
}
#endif


void ppi8255_set_portAread(int which, read8_handler portAread)
{
	chips[which].portAread = portAread;
}

void ppi8255_set_portBread(int which, read8_handler portBread)
{
	chips[which].portBread = portBread;
}

void ppi8255_set_portCread(int which, read8_handler portCread)
{
	chips[which].portCread = portCread;
}


void ppi8255_set_portAwrite(int which, write8_handler portAwrite)
{
	chips[which].portAwrite = portAwrite;
}

void ppi8255_set_portBwrite(int which, write8_handler portBwrite)
{
	chips[which].portBwrite = portBwrite;
}

void ppi8255_set_portCwrite(int which, write8_handler portCwrite)
{
	chips[which].portCwrite = portCwrite;
}


static void set_mode(int which, int data, int call_handlers)
{
	ppi8255 *chip = &chips[which];

	chip->groupA_mode = ( data >> 5 ) & 3;
	chip->groupB_mode = ( data >> 2 ) & 1;

	if (chip->groupA_mode == 3)
		chip->groupA_mode = 2;

        logerror("8255 chip %d: group A mode %d\n",which,chip->groupA_mode);
        logerror("8255 chip %d: group B mode %d\n",which,chip->groupB_mode);

	if (((chip->groupA_mode != 0) && (chip->groupA_mode!=2)) || (chip->groupB_mode != 0))
	{
		logerror("8255 chip %d: Setting an unsupported mode %02X.  PC: %04X\n", which, data & 0x62, activecpu_get_pc());
		return;
	}

	chip->io[0] = 0;
	chip->io[1] = 0;
	chip->io[2] = 0;

	/* Port A direction */
	if ( data & 0x10 )
        {
                chip->io[0] = 0xff;             /* input */
                logerror("8255 chip %d: port A input\n",which);
        }
        else
        {
                logerror("8255 chip %d: port A output\n",which);
        }

	/* Port B direction */
	if ( data & 0x02 )
        {
		chip->io[1] = 0xff;
                logerror("8255 chip %d: port B input\n",which);
         }
         else
         {
                logerror("8255 chip %d: port B output\n",which);
         }
	/* Port C upper direction */
	if ( data & 0x08 )
		chip->io[2] |= 0xf0;

	/* Port C lower direction */
	if ( data & 0x01 )
		chip->io[2] |= 0x0f;
	
	/* KT: 25-Dec-99 - 8255 resets latches when mode set */
	chip->latch[0] = chip->latch[1] = chip->latch[2] = 0;

	if (call_handlers)
	{
		if (chip->portAwrite)  PPI8255_PORT_A_WRITE();
		if (chip->portBwrite)  PPI8255_PORT_B_WRITE();
	
		if (chip->groupA_mode == 0)
		{
			if (chip->portCwrite)  PPI8255_PORT_C_WRITE();
		}
		else
		{
			/* all output registers and status flip-flops are reset on mode change or reset */
			chip->inte_flags = 0;

			/* don't know if this is correct or not */

			/* output buffer empty */
			ppi8255_obfa_w(which, 0);
			/* input buffer empty */
			ppi8255_ibfa_w(which, 0);
			
			ppi8255_set_intra(which);
		}

	}
}


/* Helpers */
<<<<<<< HEAD
READ_HANDLER( ppi8255_0_r ) { return ppi8255_r( 0, offset ); }
READ_HANDLER( ppi8255_1_r ) { return ppi8255_r( 1, offset ); }
READ_HANDLER( ppi8255_2_r ) { return ppi8255_r( 2, offset ); }
READ_HANDLER( ppi8255_3_r ) { return ppi8255_r( 3, offset ); }
READ_HANDLER( ppi8255_4_r ) { return ppi8255_r( 4, offset ); }
READ_HANDLER( ppi8255_5_r ) { return ppi8255_r( 5, offset ); }
READ_HANDLER( ppi8255_6_r ) { return ppi8255_r( 6, offset ); }
READ_HANDLER( ppi8255_7_r ) { return ppi8255_r( 7, offset ); }
WRITE_HANDLER( ppi8255_0_w ) { ppi8255_w( 0, offset, data ); }
WRITE_HANDLER( ppi8255_1_w ) { ppi8255_w( 1, offset, data ); }
WRITE_HANDLER( ppi8255_2_w ) { ppi8255_w( 2, offset, data ); }
WRITE_HANDLER( ppi8255_3_w ) { ppi8255_w( 3, offset, data ); }
WRITE_HANDLER( ppi8255_4_w ) { ppi8255_w( 4, offset, data ); }
WRITE_HANDLER( ppi8255_5_w ) { ppi8255_w( 5, offset, data ); }
WRITE_HANDLER( ppi8255_6_w ) { ppi8255_w( 6, offset, data ); }
WRITE_HANDLER( ppi8255_7_w ) { ppi8255_w( 7, offset, data ); }


/*************************/

void ppi8255_set_input_acka(int which, int data)
{
	ppi8255 *chip = &chips[which];

	if (chip->groupA_mode==2)
	{
		logerror("8255 ppi input acka: %d\n",data);

		if (data)
			chip->latch[2] |= (1<<6);
		else
			chip->latch[2] &= ~(1<<6);

		/* low on pin latches out data to port A */
		if (data==0)
		{
			/* output buffer is now empty */
			ppi8255_obfa_w(which, 1);


	//		/* set output latch to high impedance */
	//		chip->latch[0] = 0x0ff;
		}

		ppi8255_set_intra(which);

	}
}

/* a low on the strobe input (/stb)  loads data into the input latch */
void ppi8255_set_input_stba(int which, int data)
{
	ppi8255 *chip = &chips[which];

	if (chip->groupA_mode==2)
	{
		logerror("8255 ppi input stba: %d\n",data);

		if (data)
			chip->latch[2] |= (1<<4);
		else
			chip->latch[2] &= ~(1<<4);

		if (data==0)
		{
			/* latch data from port A */
			if (chip->portAread)  chip->latch[0] = chip->portAread(0);

			logerror("8255 chip %d: Received /STBA, just latched data into port A %02x\n",which, chip->latch[0]);

			/* input buffer is full */
			ppi8255_ibfa_w(which, 1);

			/* "high" indicates data has been loaded into the input latch */

		}
		
		ppi8255_set_intra(which);
	}
}

/* high indicates interrupt */
static void	ppi8255_set_intra(int which)
{
	ppi8255 *chip = &chips[which];

	int state;

	state = 0;

	if (
		/* /stb = 1, ibf = 1, inte = 1 */
		/* ack = 1, /obf = 1, inte = 1 */
		(
			((chip->latch[2] & ((1<<5)|(1<<4)))==((1<<5)|(1<<4))) &&
			((chip->inte_flags & (1<<4))==(1<<4))
		) ||
		(
			((chip->latch[2] & ((1<<7)|(1<<6)))==((1<<7)|(1<<6))) &&
			((chip->inte_flags & (1<<6))==(1<<6))
		)
		)	
	{
		state = 1;
	}

	if (state)
		chip->latch[2]|=(1<<3);
	else
		chip->latch[2]&=~(1<<3);

	if (chip->intra_write)
	{
		logerror("8255 ppi output intra: %d\n",state);
		chip->intra_write(0,state);
	}
}


void ppi8255_set_mode2_interface( ppi8255_mode2_interface *intfce)
{
	int i;

	for (i = 0; i < num; i++)
	{
		chips[i].obfa_write = intfce->obfa_write[i];
		chips[i].intra_write = intfce->intra_write[i];
		chips[i].ibfa_write = intfce->ibfa_write[i];
	}
}
=======
READ8_HANDLER( ppi8255_0_r ) { return ppi8255_r( 0, offset ); }
READ8_HANDLER( ppi8255_1_r ) { return ppi8255_r( 1, offset ); }
READ8_HANDLER( ppi8255_2_r ) { return ppi8255_r( 2, offset ); }
READ8_HANDLER( ppi8255_3_r ) { return ppi8255_r( 3, offset ); }
READ8_HANDLER( ppi8255_4_r ) { return ppi8255_r( 4, offset ); }
READ8_HANDLER( ppi8255_5_r ) { return ppi8255_r( 5, offset ); }
READ8_HANDLER( ppi8255_6_r ) { return ppi8255_r( 6, offset ); }
READ8_HANDLER( ppi8255_7_r ) { return ppi8255_r( 7, offset ); }
WRITE8_HANDLER( ppi8255_0_w ) { ppi8255_w( 0, offset, data ); }
WRITE8_HANDLER( ppi8255_1_w ) { ppi8255_w( 1, offset, data ); }
WRITE8_HANDLER( ppi8255_2_w ) { ppi8255_w( 2, offset, data ); }
WRITE8_HANDLER( ppi8255_3_w ) { ppi8255_w( 3, offset, data ); }
WRITE8_HANDLER( ppi8255_4_w ) { ppi8255_w( 4, offset, data ); }
WRITE8_HANDLER( ppi8255_5_w ) { ppi8255_w( 5, offset, data ); }
WRITE8_HANDLER( ppi8255_6_w ) { ppi8255_w( 6, offset, data ); }
WRITE8_HANDLER( ppi8255_7_w ) { ppi8255_w( 7, offset, data ); }
>>>>>>> 761484a4
<|MERGE_RESOLUTION|>--- conflicted
+++ resolved
@@ -594,138 +594,6 @@
 
 
 /* Helpers */
-<<<<<<< HEAD
-READ_HANDLER( ppi8255_0_r ) { return ppi8255_r( 0, offset ); }
-READ_HANDLER( ppi8255_1_r ) { return ppi8255_r( 1, offset ); }
-READ_HANDLER( ppi8255_2_r ) { return ppi8255_r( 2, offset ); }
-READ_HANDLER( ppi8255_3_r ) { return ppi8255_r( 3, offset ); }
-READ_HANDLER( ppi8255_4_r ) { return ppi8255_r( 4, offset ); }
-READ_HANDLER( ppi8255_5_r ) { return ppi8255_r( 5, offset ); }
-READ_HANDLER( ppi8255_6_r ) { return ppi8255_r( 6, offset ); }
-READ_HANDLER( ppi8255_7_r ) { return ppi8255_r( 7, offset ); }
-WRITE_HANDLER( ppi8255_0_w ) { ppi8255_w( 0, offset, data ); }
-WRITE_HANDLER( ppi8255_1_w ) { ppi8255_w( 1, offset, data ); }
-WRITE_HANDLER( ppi8255_2_w ) { ppi8255_w( 2, offset, data ); }
-WRITE_HANDLER( ppi8255_3_w ) { ppi8255_w( 3, offset, data ); }
-WRITE_HANDLER( ppi8255_4_w ) { ppi8255_w( 4, offset, data ); }
-WRITE_HANDLER( ppi8255_5_w ) { ppi8255_w( 5, offset, data ); }
-WRITE_HANDLER( ppi8255_6_w ) { ppi8255_w( 6, offset, data ); }
-WRITE_HANDLER( ppi8255_7_w ) { ppi8255_w( 7, offset, data ); }
-
-
-/*************************/
-
-void ppi8255_set_input_acka(int which, int data)
-{
-	ppi8255 *chip = &chips[which];
-
-	if (chip->groupA_mode==2)
-	{
-		logerror("8255 ppi input acka: %d\n",data);
-
-		if (data)
-			chip->latch[2] |= (1<<6);
-		else
-			chip->latch[2] &= ~(1<<6);
-
-		/* low on pin latches out data to port A */
-		if (data==0)
-		{
-			/* output buffer is now empty */
-			ppi8255_obfa_w(which, 1);
-
-
-	//		/* set output latch to high impedance */
-	//		chip->latch[0] = 0x0ff;
-		}
-
-		ppi8255_set_intra(which);
-
-	}
-}
-
-/* a low on the strobe input (/stb)  loads data into the input latch */
-void ppi8255_set_input_stba(int which, int data)
-{
-	ppi8255 *chip = &chips[which];
-
-	if (chip->groupA_mode==2)
-	{
-		logerror("8255 ppi input stba: %d\n",data);
-
-		if (data)
-			chip->latch[2] |= (1<<4);
-		else
-			chip->latch[2] &= ~(1<<4);
-
-		if (data==0)
-		{
-			/* latch data from port A */
-			if (chip->portAread)  chip->latch[0] = chip->portAread(0);
-
-			logerror("8255 chip %d: Received /STBA, just latched data into port A %02x\n",which, chip->latch[0]);
-
-			/* input buffer is full */
-			ppi8255_ibfa_w(which, 1);
-
-			/* "high" indicates data has been loaded into the input latch */
-
-		}
-		
-		ppi8255_set_intra(which);
-	}
-}
-
-/* high indicates interrupt */
-static void	ppi8255_set_intra(int which)
-{
-	ppi8255 *chip = &chips[which];
-
-	int state;
-
-	state = 0;
-
-	if (
-		/* /stb = 1, ibf = 1, inte = 1 */
-		/* ack = 1, /obf = 1, inte = 1 */
-		(
-			((chip->latch[2] & ((1<<5)|(1<<4)))==((1<<5)|(1<<4))) &&
-			((chip->inte_flags & (1<<4))==(1<<4))
-		) ||
-		(
-			((chip->latch[2] & ((1<<7)|(1<<6)))==((1<<7)|(1<<6))) &&
-			((chip->inte_flags & (1<<6))==(1<<6))
-		)
-		)	
-	{
-		state = 1;
-	}
-
-	if (state)
-		chip->latch[2]|=(1<<3);
-	else
-		chip->latch[2]&=~(1<<3);
-
-	if (chip->intra_write)
-	{
-		logerror("8255 ppi output intra: %d\n",state);
-		chip->intra_write(0,state);
-	}
-}
-
-
-void ppi8255_set_mode2_interface( ppi8255_mode2_interface *intfce)
-{
-	int i;
-
-	for (i = 0; i < num; i++)
-	{
-		chips[i].obfa_write = intfce->obfa_write[i];
-		chips[i].intra_write = intfce->intra_write[i];
-		chips[i].ibfa_write = intfce->ibfa_write[i];
-	}
-}
-=======
 READ8_HANDLER( ppi8255_0_r ) { return ppi8255_r( 0, offset ); }
 READ8_HANDLER( ppi8255_1_r ) { return ppi8255_r( 1, offset ); }
 READ8_HANDLER( ppi8255_2_r ) { return ppi8255_r( 2, offset ); }
@@ -741,5 +609,4 @@
 WRITE8_HANDLER( ppi8255_4_w ) { ppi8255_w( 4, offset, data ); }
 WRITE8_HANDLER( ppi8255_5_w ) { ppi8255_w( 5, offset, data ); }
 WRITE8_HANDLER( ppi8255_6_w ) { ppi8255_w( 6, offset, data ); }
-WRITE8_HANDLER( ppi8255_7_w ) { ppi8255_w( 7, offset, data ); }
->>>>>>> 761484a4
+WRITE8_HANDLER( ppi8255_7_w ) { ppi8255_w( 7, offset, data ); }