#include "driver.h"
#include "sound/custom.h"

/* flags for init_pc_common */
#define PCCOMMON_KEYBOARD_PC	0
#define PCCOMMON_KEYBOARD_AT	1
#define PCCOMMON_DMA8237_PC		0
#define PCCOMMON_DMA8237_AT		2
<<<<<<< HEAD
#define PCCOMMON_TIMER_NONE	0
=======
#define PCCOMMON_TIMER_NONE     0
>>>>>>> e33e3841
#define PCCOMMON_TIMER_8253     4
#define PCCOMMON_TIMER_8254     8

void init_pc_common(UINT32 flags);


void pc_mda_init(void);

void pc_keyboard(void);
UINT8 pc_keyb_read(void);
void pc_keyb_set_clock(int on);
void pc_keyb_clear(void);

READ8_HANDLER ( pc_COM1_r );
WRITE8_HANDLER( pc_COM1_w );
READ8_HANDLER ( pc_COM2_r );
WRITE8_HANDLER( pc_COM2_w );
READ8_HANDLER ( pc_COM3_r );
WRITE8_HANDLER( pc_COM3_w );
READ8_HANDLER ( pc_COM4_r );
WRITE8_HANDLER( pc_COM4_w );

READ32_HANDLER ( pc32_COM1_r );
WRITE32_HANDLER( pc32_COM1_w );
READ32_HANDLER ( pc32_COM2_r );
WRITE32_HANDLER( pc32_COM2_w );
READ32_HANDLER ( pc32_COM3_r );
WRITE32_HANDLER( pc32_COM3_w );
READ32_HANDLER ( pc32_COM4_r );
WRITE32_HANDLER( pc32_COM4_w );

/* from sndhrdw/pc.c */
extern struct CustomSound_interface pc_sound_interface;
void pc_sh_update(void *param, stream_sample_t **inputs, stream_sample_t **outputs, int samples);
void pc_sh_speaker(int mode);

void pc_sh_speaker_change_clock(double pc_clock);

READ8_HANDLER ( pc_JOY_r );
WRITE8_HANDLER ( pc_JOY_w );

#define PC_JOYSTICK
INPUT_PORTS_EXTERN( pc_joystick_none );
INPUT_PORTS_EXTERN( pc_joystick );

READ8_HANDLER(pc_page_r);
WRITE8_HANDLER(pc_page_w);

READ8_HANDLER(at_page8_r);
WRITE8_HANDLER(at_page8_w);

READ32_HANDLER(at_page32_r);
WRITE32_HANDLER(at_page32_w);

int pc_turbo_setup(int cpunum, int port, int mask, double off_speed, double on_speed);
<|MERGE_RESOLUTION|>--- conflicted
+++ resolved
@@ -6,11 +6,7 @@
 #define PCCOMMON_KEYBOARD_AT	1
 #define PCCOMMON_DMA8237_PC		0
 #define PCCOMMON_DMA8237_AT		2
-<<<<<<< HEAD
-#define PCCOMMON_TIMER_NONE	0
-=======
 #define PCCOMMON_TIMER_NONE     0
->>>>>>> e33e3841
 #define PCCOMMON_TIMER_8253     4
 #define PCCOMMON_TIMER_8254     8
 
