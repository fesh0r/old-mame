--- conflicted
+++ resolved
@@ -83,12 +83,9 @@
 			retval = 8;
 			break;
 		case 0x28: 	// READ (10 byte)
-<<<<<<< HEAD
-=======
 			cddanum = cdda_num_from_cdrom(cdrom);
 			if (cddanum != -1)
 				cdda_stop_audio(cddanum);
->>>>>>> 0b2727af
 			our_this->lba = pCmdBuf[2]<<24 | pCmdBuf[3]<<16 | pCmdBuf[4]<<8 | pCmdBuf[5];
 			our_this->blocks = pCmdBuf[7]<<8 | pCmdBuf[8];
 
