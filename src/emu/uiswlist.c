/*********************************************************************

    uiswlist.c

    Internal MAME user interface for software list.

    Copyright Nicola Salmoria and the MAME Team.
    Visit http://mamedev.org for licensing and usage restrictions.

 *********************************************************************/

#include "emu.h"
#include "ui.h"
#include "uimenu.h"
#include "uiswlist.h"
#include "softlist.h"


/***************************************************************************
    CONSTANTS
***************************************************************************/

/* time (in seconds) to display errors */
#define ERROR_MESSAGE_TIME		5


/***************************************************************************
    TYPE DEFINITIONS
***************************************************************************/

ui_menu_software_parts::ui_menu_software_parts(running_machine &machine, render_container *container, ui_menu_software_entry_info *_entry) : ui_menu(machine, container)
{
	entry = _entry;
}

void ui_menu_software_parts::populate()
{
	if(entry->list_name) {
		software_list *list = software_list_open(machine().options(), entry->list_name, false, NULL);

		if (list)
		{
			software_info *info = software_list_find(list, entry->short_name, NULL);

			if (info)
			{
				for (software_part *swpart = software_find_part(info, NULL, NULL); swpart != NULL; swpart = software_part_next(swpart))
				{
<<<<<<< HEAD
					software_part_state *entry = (software_part_state *) menu->m_pool_alloc(sizeof(*entry));
					// check if the available parts have specific part_id to be displayed (e.g. "Map Disc", "Bonus Disc", etc.)
					// if not, we simply display "part_name"; if yes we display "part_name (part_id)"
					astring menu_part_name(swpart->name);
					if (software_part_get_feature(swpart, "part_id") != NULL)
=======
					if (strcmp(entry->interface, swpart->interface_) == 0)
>>>>>>> 1f0707df
					{
						software_part_info *entry = (software_part_info *) m_pool_alloc(sizeof(*entry));
						// check if the available parts have specific part_id to be displayed (e.g. "Map Disc", "Bonus Disc", etc.)
						// if not, we simply display "part_name"; if yes we display "part_name (part_id)"
						astring menu_part_name(swpart->name);
						if (software_part_get_feature(swpart, "part_id") != NULL)
						{
							menu_part_name.cat(" (");
							menu_part_name.cat(software_part_get_feature(swpart, "part_id"));
							menu_part_name.cat(")");
						}
						entry->part_name = pool_strdup(swpart->name);	// part_name is later used to build up the filename to load, so we use swpart->name!
						entry->interface = pool_strdup(swpart->interface_);
						item_append(info->shortname, menu_part_name.cstr(), 0, entry);
					}
<<<<<<< HEAD
					entry->part_name = menu->pool_strdup(swpart->name);	// part_name is later used to build up the filename to load, so we use swpart->name!
					entry->interface = menu->pool_strdup(swpart->interface_);
					menu->item_append(info->shortname, menu_part_name.cstr(), 0, entry);
=======
>>>>>>> 1f0707df
				}
			}

			software_list_close(list);
		}
	}
}

ui_menu_software_parts::~ui_menu_software_parts()
{
<<<<<<< HEAD
	const ui_menu_event *event;
	software_entry_state *sw_state = (software_entry_state *)state;
	const char *swlist = sw_state->list_name;
	const char *swinfo = sw_state->short_name;
	const char *interface = sw_state->interface;

	// generate list of available parts
	if (!menu->populated())
	{
		if (sw_state->list_name)
		{
			ui_mess_menu_populate_software_parts(machine, menu, swlist, swinfo, interface);
		}
	}
=======
}
>>>>>>> 1f0707df

void ui_menu_software_parts::handle()
{
	/* process the menu */
<<<<<<< HEAD
	event = menu->process(0);
=======
	const ui_menu_event *event = process(0);
>>>>>>> 1f0707df

	if (event != NULL && event->iptkey == IPT_UI_SELECT && event->itemref != NULL)
	{
		software_part_info *pentry = (software_part_info *) event->itemref;

		// build the name for the part to be loaded
		astring temp_name(entry->short_name);
		temp_name.cat(":");
		temp_name.cat(pentry->part_name);
		//printf("%s\n", temp_name.cstr());

		entry->image->load(temp_name.cstr());
	}
}

int ui_menu_software_list::compare_entries(const ui_menu_software_entry_info *e1, const ui_menu_software_entry_info *e2, bool shortname)
{
	int result;
	const char *e1_basename;
	const char *e2_basename;

	if (shortname)
	{
		e1_basename = (e1->short_name != NULL) ? e1->short_name : "";
		e2_basename = (e2->short_name != NULL) ? e2->short_name : "";
	}
	else
	{
		e1_basename = (e1->long_name != NULL) ? e1->long_name : "";
		e2_basename = (e2->long_name != NULL) ? e2->long_name : "";
	}

	result = mame_stricmp(e1_basename, e2_basename);
	if (result == 0)
	{
		result = strcmp(e1_basename, e2_basename);
		if (result == 0)
		{
			if (e1 < e2)
				result = -1;
			else if (e1 > e2)
				result = 1;
		}
	}

	return result;
}

/* populate a specific list */

ui_menu_software_entry_info *ui_menu_software_list::append_software_entry(software_info *swinfo, char *list_name, device_image_interface* image)
{
	ui_menu_software_entry_info *entry = NULL;
	ui_menu_software_entry_info **entryptr;
	const char *interface = image->image_interface();

	// check if at least one of the parts has the correct interface and add a menu entry only in this case
	for (software_part *swpart = software_find_part(swinfo, NULL, NULL); swpart != NULL; swpart = software_part_next(swpart))
	{
		if (strcmp(interface, swpart->interface_) == 0)
		{
			// allocate a new entry
<<<<<<< HEAD
			entry = (software_entry_state *) menu->m_pool_alloc(sizeof(*entry));
			memset(entry, 0, sizeof(*entry));

			entry->short_name = menu->pool_strdup(swinfo->shortname);
			entry->long_name = menu->pool_strdup(swinfo->longname);
			entry->list_name = list_name;
			entry->image = image;
			entry->interface = menu->pool_strdup(swpart->interface_);
=======
			entry = (ui_menu_software_entry_info *) m_pool_alloc(sizeof(*entry));
			memset(entry, 0, sizeof(*entry));

			entry->short_name = pool_strdup(swinfo->shortname);
			entry->long_name = pool_strdup(swinfo->longname);
			entry->list_name = list_name;
			entry->image = image;
			entry->interface = pool_strdup(swpart->interface_);
>>>>>>> 1f0707df
			break;
		}
	}

	// find the end of the list
	entryptr = &entrylist;
	while ((*entryptr != NULL) && (compare_entries(entry, *entryptr, ordered_by_shortname) >= 0))
		entryptr = &(*entryptr)->next;

	// insert the entry
	entry->next = *entryptr;
	*entryptr = entry;

	return entry;
}

ui_menu_software_list::ui_menu_software_list(running_machine &machine, render_container *container, char *_list_name, device_image_interface *_image) : ui_menu(machine, container)
{
	list_name = _list_name;
	image = _image;
	entrylist = NULL;
	ordered_by_shortname = true;
}

ui_menu_software_list::~ui_menu_software_list()
{
}

void ui_menu_software_list::populate()
{
	software_list *list = software_list_open(machine().options(), list_name, false, NULL);

	// build up the list of entries for the menu
	if (list)
	{
		for (software_info *swinfo = software_list_find(list, "*", NULL); swinfo != NULL; swinfo = software_list_find(list, "*", swinfo))
			append_software_entry(swinfo, list_name, image);

		software_list_close(list);
	}

	// add an entry to change ordering
<<<<<<< HEAD
	menu->item_append("Switch Item Ordering", NULL, 0, (void *)1);

	// append all of the menu entries
	for (software_entry_state *entry = menustate->entrylist; entry != NULL; entry = entry->next)
		menu->item_append(entry->short_name, entry->long_name, 0, entry);
=======
	item_append("Switch Item Ordering", NULL, 0, (void *)1);

	// append all of the menu entries
	for (ui_menu_software_entry_info *entry = entrylist; entry != NULL; entry = entry->next)
		item_append(entry->short_name, entry->long_name, 0, entry);
>>>>>>> 1f0707df
}

bool ui_menu_software_list::swinfo_has_multiple_parts(software_info *swinfo, const char *interface)
{
	int count = 0;

	for (software_part *swpart = software_find_part(swinfo, NULL, NULL); swpart != NULL; swpart = software_part_next(swpart))
	{
		if (strcmp(interface, swpart->interface_) == 0)
			count++;
	}
	return (count > 1) ? true : false;
}

void ui_menu_software_list::handle()
{
	const ui_menu_software_entry_info *entry;
	const ui_menu_software_entry_info *selected_entry = NULL;
	int bestmatch = 0;

<<<<<<< HEAD
	if (!menu->populated() || sw_state->reorder)
	{
		sw_state->reorder = 0;

		if (sw_state->list_name)
		{
			ui_mess_menu_populate_software_entries(machine, menu, sw_state);
		}
	}

	/* process the menu */
	event = menu->process(0);
=======
	/* process the menu */
	const ui_menu_event *event = process(0);
>>>>>>> 1f0707df

	if (event != NULL && event->itemref != NULL)
	{
		if ((FPTR)event->itemref == 1 && event->iptkey == IPT_UI_SELECT)
		{
			ordered_by_shortname = !ordered_by_shortname;
			entrylist = NULL;
			// reset the char buffer if we change ordering criterion
			memset(filename_buffer, '\0', ARRAY_LENGTH(filename_buffer));

			// reload the menu with the new order
<<<<<<< HEAD
			menu->reset(UI_MENU_RESET_REMEMBER_REF);
			popmessage("Switched Order: entries now ordered by %s", sw_state->ordered_by_shortname ? "shortname" : "description");
=======
			reset(UI_MENU_RESET_REMEMBER_REF);
			popmessage("Switched Order: entries now ordered by %s", ordered_by_shortname ? "shortname" : "description");
>>>>>>> 1f0707df
		}
		/* handle selections */
		else if (event->iptkey == IPT_UI_SELECT)
		{
			ui_menu_software_entry_info *entry = (ui_menu_software_entry_info *) event->itemref;
			software_list *tmp_list = software_list_open(machine().options(), list_name, false, NULL);
			software_info *tmp_info = software_list_find(tmp_list, entry->short_name, NULL);

			// if the selected software has multiple parts that can be loaded, open the submenu
			if (swinfo_has_multiple_parts(tmp_info, image->image_interface()))
			{
#if 0
				ui_menu *child_menu = ui_menu_alloc(machine, &machine.render().ui_container(), ui_mess_menu_software_parts, entry);
<<<<<<< HEAD
				software_entry_state *child_menustate = (software_entry_state *)child_menu->alloc_state(sizeof(*child_menustate), NULL);
=======
				ui_menu_software_entry_info *child_menustate = (ui_menu_software_entry_info *)child_menu->alloc_state(sizeof(*child_menustate), NULL);
>>>>>>> 1f0707df
				child_menustate->short_name = entry->short_name;
				child_menustate->interface = image->image_interface();
				child_menustate->list_name = list_name;
				child_menustate->image = image;
				ui_menu::stack_push(child_menu);
<<<<<<< HEAD
=======
#endif
>>>>>>> 1f0707df
			}
			else
			{
				// otherwise, load the file
				image->load(entry->short_name);
			}
			software_list_close(tmp_list);

			// reset the char buffer when pressing IPT_UI_SELECT
			if (filename_buffer[0] != '\0')
				memset(filename_buffer, '\0', ARRAY_LENGTH(filename_buffer));
		}
		else if (event->iptkey == IPT_SPECIAL)
		{
			int buflen = strlen(filename_buffer);
			bool update_selected = false;

			/* if it's a backspace and we can handle it, do so */
			if ((event->unichar == 8 || event->unichar == 0x7f) && buflen > 0)
			{
				*(char *)utf8_previous_char(&filename_buffer[buflen]) = 0;
				update_selected = true;

				if (ARRAY_LENGTH(filename_buffer) > 0)
					ui_popup_time(ERROR_MESSAGE_TIME, "%s", filename_buffer);
			}
			/* if it's any other key and we're not maxed out, update */
			else if (event->unichar >= ' ' && event->unichar < 0x7f)
			{
				buflen += utf8_from_uchar(&filename_buffer[buflen], ARRAY_LENGTH(filename_buffer) - buflen, event->unichar);
				filename_buffer[buflen] = 0;
				update_selected = true;

				if (ARRAY_LENGTH(filename_buffer) > 0)
					ui_popup_time(ERROR_MESSAGE_TIME, "%s", filename_buffer);
			}

			if (update_selected)
			{
				const ui_menu_software_entry_info *cur_selected;

				// if the current selection is a software entry, start search from here
				if ((FPTR)event->itemref != 1)
<<<<<<< HEAD
					cur_selected= (const software_entry_state *)menu->get_selection();
=======
					cur_selected= (const ui_menu_software_entry_info *)get_selection();
>>>>>>> 1f0707df
				// else (if we are on the 'Switch Order' entry) start from the beginning
				else
					cur_selected= entrylist;

				// check for entries which matches our filename_buffer:
				// from current entry to the end
				for (entry = cur_selected; entry != NULL; entry = entry->next)
				{
					const char *compare_name = ordered_by_shortname ? entry->short_name : entry->long_name;

					if (compare_name != NULL && filename_buffer != NULL)
					{
						int match = 0;
						for (int i = 0; i < ARRAY_LENGTH(filename_buffer); i++)
						{
							if (mame_strnicmp(compare_name, filename_buffer, i) == 0)
								match = i;
						}

						if (match > bestmatch)
						{
							bestmatch = match;
							selected_entry = entry;
						}
					}
				}
				// and from the first entry to current one
				for (entry = entrylist; entry != cur_selected; entry = entry->next)
				{
					const char *compare_name = ordered_by_shortname ? entry->short_name : entry->long_name;

					if (compare_name != NULL && filename_buffer != NULL)
					{
						int match = 0;
						for (int i = 0; i < ARRAY_LENGTH(filename_buffer); i++)
						{
							if (mame_strnicmp(compare_name, filename_buffer, i) == 0)
								match = i;
						}

						if (match > bestmatch)
						{
							bestmatch = match;
							selected_entry = entry;
						}
					}
				}

				if (selected_entry != NULL && selected_entry != cur_selected)
<<<<<<< HEAD
					menu->set_selection((void *) selected_entry);
=======
					set_selection((void *) selected_entry);
>>>>>>> 1f0707df
			}
		}
		else if (event->iptkey == IPT_UI_CANCEL)
		{
			// reset the char buffer also in this case
			if (filename_buffer[0] != '\0')
				memset(filename_buffer, '\0', ARRAY_LENGTH(filename_buffer));
		}
	}
}

/* list of available software lists - i.e. cartridges, floppies */
ui_menu_software::ui_menu_software(running_machine &machine, render_container *container, device_image_interface* _image) : ui_menu(machine, container)
{
	image = _image;
}

void ui_menu_software::populate()
{
	bool haveCompatible = false;
	const char *interface = image->image_interface();

	// Add original software lists for this system
	for (const device_t *dev = machine().config().devicelist().first(SOFTWARE_LIST); dev != NULL; dev = dev->typenext())
	{
		software_list_config *swlist = (software_list_config *)downcast<const legacy_device_base *>(dev)->inline_config();

		for (int i = 0; i < DEVINFO_STR_SWLIST_MAX - DEVINFO_STR_SWLIST_0; i++)
		{
			if (swlist->list_name[i] && (swlist->list_type == SOFTWARE_LIST_ORIGINAL_SYSTEM))
			{
				software_list *list = software_list_open(machine().options(), swlist->list_name[i], false, NULL);

				if (list)
				{
					bool found = false;
					for (software_info *swinfo = software_list_find(list, "*", NULL); swinfo != NULL; swinfo = software_list_find(list, "*", swinfo))
					{
						software_part *part = software_find_part(swinfo, NULL, NULL);
						if (strcmp(interface,part->interface_)==0) {
							found = true;
						}
					}
					if (found) {
<<<<<<< HEAD
						menu->item_append(list->description, NULL, 0, swlist->list_name[i]);
=======
						item_append(list->description, NULL, 0, swlist->list_name[i]);
>>>>>>> 1f0707df
					}

					software_list_close(list);
				}
			}
		}
	}

	// Add compatible software lists for this system
	for (const device_t *dev = machine().config().devicelist().first(SOFTWARE_LIST); dev != NULL; dev = dev->typenext())
	{
		software_list_config *swlist = (software_list_config *)downcast<const legacy_device_base *>(dev)->inline_config();

		for (int i = 0; i < DEVINFO_STR_SWLIST_MAX - DEVINFO_STR_SWLIST_0; i++)
		{
			if (swlist->list_name[i] && (swlist->list_type == SOFTWARE_LIST_COMPATIBLE_SYSTEM))
			{
				software_list *list = software_list_open(machine().options(), swlist->list_name[i], false, NULL);

				if (list)
				{
					bool found = false;
					for (software_info *swinfo = software_list_find(list, "*", NULL); swinfo != NULL; swinfo = software_list_find(list, "*", swinfo))
					{
						software_part *part = software_find_part(swinfo, NULL, NULL);
						if (strcmp(interface,part->interface_)==0) {
							found = true;
						}
					}
					if (found) {
						if (!haveCompatible) {
<<<<<<< HEAD
							menu->item_append("[compatible lists]", NULL, MENU_FLAG_DISABLE, NULL);
						}
						menu->item_append(list->description, NULL, 0, swlist->list_name[i]);
=======
							item_append("[compatible lists]", NULL, MENU_FLAG_DISABLE, NULL);
						}
						item_append(list->description, NULL, 0, swlist->list_name[i]);
>>>>>>> 1f0707df
					}

					haveCompatible = true;
					software_list_close(list);
				}
			}
		}
	}

}

ui_menu_software::~ui_menu_software()
{
<<<<<<< HEAD
	const ui_menu_event *event;
	device_image_interface* image = (device_image_interface*)parameter;
	if (!menu->populated())
		ui_mess_menu_populate_software_list(machine, menu, image);
=======
}
>>>>>>> 1f0707df

void ui_menu_software::handle()
{
	/* process the menu */
<<<<<<< HEAD
	event = menu->process(0);

	if (event != NULL && event->iptkey == IPT_UI_SELECT)
	{
		ui_menu *child_menu = ui_menu_alloc(machine, &machine.render().ui_container(), ui_mess_menu_software_list, NULL);
		software_menu_state *child_menustate = (software_menu_state *)child_menu->alloc_state(sizeof(*child_menustate), NULL);
		child_menustate->list_name = (char *)event->itemref;
		child_menustate->image = image;
		child_menustate->entrylist = NULL;
		child_menustate->ordered_by_shortname = 1;
		ui_menu::stack_push(child_menu);
	}
=======
	const ui_menu_event *event = process(0);

	if (event != NULL && event->iptkey == IPT_UI_SELECT)
		ui_menu::stack_push(auto_alloc_clear(machine(), ui_menu_software_list(machine(), container, (char *)event->itemref, image)));
>>>>>>> 1f0707df
}<|MERGE_RESOLUTION|>--- conflicted
+++ resolved
@@ -46,15 +46,7 @@
 			{
 				for (software_part *swpart = software_find_part(info, NULL, NULL); swpart != NULL; swpart = software_part_next(swpart))
 				{
-<<<<<<< HEAD
-					software_part_state *entry = (software_part_state *) menu->m_pool_alloc(sizeof(*entry));
-					// check if the available parts have specific part_id to be displayed (e.g. "Map Disc", "Bonus Disc", etc.)
-					// if not, we simply display "part_name"; if yes we display "part_name (part_id)"
-					astring menu_part_name(swpart->name);
-					if (software_part_get_feature(swpart, "part_id") != NULL)
-=======
 					if (strcmp(entry->interface, swpart->interface_) == 0)
->>>>>>> 1f0707df
 					{
 						software_part_info *entry = (software_part_info *) m_pool_alloc(sizeof(*entry));
 						// check if the available parts have specific part_id to be displayed (e.g. "Map Disc", "Bonus Disc", etc.)
@@ -70,12 +62,6 @@
 						entry->interface = pool_strdup(swpart->interface_);
 						item_append(info->shortname, menu_part_name.cstr(), 0, entry);
 					}
-<<<<<<< HEAD
-					entry->part_name = menu->pool_strdup(swpart->name);	// part_name is later used to build up the filename to load, so we use swpart->name!
-					entry->interface = menu->pool_strdup(swpart->interface_);
-					menu->item_append(info->shortname, menu_part_name.cstr(), 0, entry);
-=======
->>>>>>> 1f0707df
 				}
 			}
 
@@ -86,33 +72,12 @@
 
 ui_menu_software_parts::~ui_menu_software_parts()
 {
-<<<<<<< HEAD
-	const ui_menu_event *event;
-	software_entry_state *sw_state = (software_entry_state *)state;
-	const char *swlist = sw_state->list_name;
-	const char *swinfo = sw_state->short_name;
-	const char *interface = sw_state->interface;
-
-	// generate list of available parts
-	if (!menu->populated())
-	{
-		if (sw_state->list_name)
-		{
-			ui_mess_menu_populate_software_parts(machine, menu, swlist, swinfo, interface);
-		}
-	}
-=======
-}
->>>>>>> 1f0707df
+}
 
 void ui_menu_software_parts::handle()
 {
 	/* process the menu */
-<<<<<<< HEAD
-	event = menu->process(0);
-=======
 	const ui_menu_event *event = process(0);
->>>>>>> 1f0707df
 
 	if (event != NULL && event->iptkey == IPT_UI_SELECT && event->itemref != NULL)
 	{
@@ -175,16 +140,6 @@
 		if (strcmp(interface, swpart->interface_) == 0)
 		{
 			// allocate a new entry
-<<<<<<< HEAD
-			entry = (software_entry_state *) menu->m_pool_alloc(sizeof(*entry));
-			memset(entry, 0, sizeof(*entry));
-
-			entry->short_name = menu->pool_strdup(swinfo->shortname);
-			entry->long_name = menu->pool_strdup(swinfo->longname);
-			entry->list_name = list_name;
-			entry->image = image;
-			entry->interface = menu->pool_strdup(swpart->interface_);
-=======
 			entry = (ui_menu_software_entry_info *) m_pool_alloc(sizeof(*entry));
 			memset(entry, 0, sizeof(*entry));
 
@@ -193,7 +148,6 @@
 			entry->list_name = list_name;
 			entry->image = image;
 			entry->interface = pool_strdup(swpart->interface_);
->>>>>>> 1f0707df
 			break;
 		}
 	}
@@ -236,19 +190,11 @@
 	}
 
 	// add an entry to change ordering
-<<<<<<< HEAD
-	menu->item_append("Switch Item Ordering", NULL, 0, (void *)1);
-
-	// append all of the menu entries
-	for (software_entry_state *entry = menustate->entrylist; entry != NULL; entry = entry->next)
-		menu->item_append(entry->short_name, entry->long_name, 0, entry);
-=======
 	item_append("Switch Item Ordering", NULL, 0, (void *)1);
 
 	// append all of the menu entries
 	for (ui_menu_software_entry_info *entry = entrylist; entry != NULL; entry = entry->next)
 		item_append(entry->short_name, entry->long_name, 0, entry);
->>>>>>> 1f0707df
 }
 
 bool ui_menu_software_list::swinfo_has_multiple_parts(software_info *swinfo, const char *interface)
@@ -269,23 +215,8 @@
 	const ui_menu_software_entry_info *selected_entry = NULL;
 	int bestmatch = 0;
 
-<<<<<<< HEAD
-	if (!menu->populated() || sw_state->reorder)
-	{
-		sw_state->reorder = 0;
-
-		if (sw_state->list_name)
-		{
-			ui_mess_menu_populate_software_entries(machine, menu, sw_state);
-		}
-	}
-
-	/* process the menu */
-	event = menu->process(0);
-=======
 	/* process the menu */
 	const ui_menu_event *event = process(0);
->>>>>>> 1f0707df
 
 	if (event != NULL && event->itemref != NULL)
 	{
@@ -297,13 +228,8 @@
 			memset(filename_buffer, '\0', ARRAY_LENGTH(filename_buffer));
 
 			// reload the menu with the new order
-<<<<<<< HEAD
-			menu->reset(UI_MENU_RESET_REMEMBER_REF);
-			popmessage("Switched Order: entries now ordered by %s", sw_state->ordered_by_shortname ? "shortname" : "description");
-=======
 			reset(UI_MENU_RESET_REMEMBER_REF);
 			popmessage("Switched Order: entries now ordered by %s", ordered_by_shortname ? "shortname" : "description");
->>>>>>> 1f0707df
 		}
 		/* handle selections */
 		else if (event->iptkey == IPT_UI_SELECT)
@@ -317,20 +243,13 @@
 			{
 #if 0
 				ui_menu *child_menu = ui_menu_alloc(machine, &machine.render().ui_container(), ui_mess_menu_software_parts, entry);
-<<<<<<< HEAD
-				software_entry_state *child_menustate = (software_entry_state *)child_menu->alloc_state(sizeof(*child_menustate), NULL);
-=======
 				ui_menu_software_entry_info *child_menustate = (ui_menu_software_entry_info *)child_menu->alloc_state(sizeof(*child_menustate), NULL);
->>>>>>> 1f0707df
 				child_menustate->short_name = entry->short_name;
 				child_menustate->interface = image->image_interface();
 				child_menustate->list_name = list_name;
 				child_menustate->image = image;
 				ui_menu::stack_push(child_menu);
-<<<<<<< HEAD
-=======
 #endif
->>>>>>> 1f0707df
 			}
 			else
 			{
@@ -374,11 +293,7 @@
 
 				// if the current selection is a software entry, start search from here
 				if ((FPTR)event->itemref != 1)
-<<<<<<< HEAD
-					cur_selected= (const software_entry_state *)menu->get_selection();
-=======
 					cur_selected= (const ui_menu_software_entry_info *)get_selection();
->>>>>>> 1f0707df
 				// else (if we are on the 'Switch Order' entry) start from the beginning
 				else
 					cur_selected= entrylist;
@@ -428,11 +343,7 @@
 				}
 
 				if (selected_entry != NULL && selected_entry != cur_selected)
-<<<<<<< HEAD
-					menu->set_selection((void *) selected_entry);
-=======
 					set_selection((void *) selected_entry);
->>>>>>> 1f0707df
 			}
 		}
 		else if (event->iptkey == IPT_UI_CANCEL)
@@ -477,11 +388,7 @@
 						}
 					}
 					if (found) {
-<<<<<<< HEAD
-						menu->item_append(list->description, NULL, 0, swlist->list_name[i]);
-=======
 						item_append(list->description, NULL, 0, swlist->list_name[i]);
->>>>>>> 1f0707df
 					}
 
 					software_list_close(list);
@@ -513,15 +420,9 @@
 					}
 					if (found) {
 						if (!haveCompatible) {
-<<<<<<< HEAD
-							menu->item_append("[compatible lists]", NULL, MENU_FLAG_DISABLE, NULL);
-						}
-						menu->item_append(list->description, NULL, 0, swlist->list_name[i]);
-=======
 							item_append("[compatible lists]", NULL, MENU_FLAG_DISABLE, NULL);
 						}
 						item_append(list->description, NULL, 0, swlist->list_name[i]);
->>>>>>> 1f0707df
 					}
 
 					haveCompatible = true;
@@ -535,35 +436,13 @@
 
 ui_menu_software::~ui_menu_software()
 {
-<<<<<<< HEAD
-	const ui_menu_event *event;
-	device_image_interface* image = (device_image_interface*)parameter;
-	if (!menu->populated())
-		ui_mess_menu_populate_software_list(machine, menu, image);
-=======
-}
->>>>>>> 1f0707df
+}
 
 void ui_menu_software::handle()
 {
 	/* process the menu */
-<<<<<<< HEAD
-	event = menu->process(0);
-
-	if (event != NULL && event->iptkey == IPT_UI_SELECT)
-	{
-		ui_menu *child_menu = ui_menu_alloc(machine, &machine.render().ui_container(), ui_mess_menu_software_list, NULL);
-		software_menu_state *child_menustate = (software_menu_state *)child_menu->alloc_state(sizeof(*child_menustate), NULL);
-		child_menustate->list_name = (char *)event->itemref;
-		child_menustate->image = image;
-		child_menustate->entrylist = NULL;
-		child_menustate->ordered_by_shortname = 1;
-		ui_menu::stack_push(child_menu);
-	}
-=======
 	const ui_menu_event *event = process(0);
 
 	if (event != NULL && event->iptkey == IPT_UI_SELECT)
 		ui_menu::stack_push(auto_alloc_clear(machine(), ui_menu_software_list(machine(), container, (char *)event->itemref, image)));
->>>>>>> 1f0707df
 }