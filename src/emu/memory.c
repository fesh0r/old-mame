/***************************************************************************

    memory.c

    Functions which handle the CPU memory access.

    Copyright Nicola Salmoria and the MAME Team.
    Visit http://mamedev.org for licensing and usage restrictions.

****************************************************************************

    Basic theory of memory handling:

    An address with up to 32 bits is passed to a memory handler. First,
    an address mask is applied to the address, removing unused bits.

    Next, the address is broken into two halves, an upper half and a
    lower half. The number of bits in each half can be controlled via
    the macros in LEVEL1_BITS and LEVEL2_BITS, but they default to the
    upper 18 bits and the lower 14 bits.

    The upper half is then used as an index into a lookup table of bytes.
    If the value pulled from the table is between SUBTABLE_BASE and 255,
    then the lower half of the address is needed to resolve the final
    handler. In this case, the value from the table is combined with the
    lower address bits to form an index into a subtable.

    The final result of the lookup is a value from 0 to SUBTABLE_BASE - 1.
    These values correspond to memory handlers. The lower numbered
    handlers (from 0 through STATIC_COUNT - 1) are fixed handlers and refer
    to either memory banks or other special cases. The remaining handlers
    (from STATIC_COUNT through SUBTABLE_BASE - 1) are dynamically
    allocated to driver-specified handlers.

    Thus, table entries fall into these categories:

        0 .. STATIC_COUNT - 1 = fixed handlers
        STATIC_COUNT .. SUBTABLE_BASE - 1 = driver-specific handlers
        SUBTABLE_BASE .. 255 = need to look up lower bits in subtable

    Caveats:

    * If your driver executes an opcode which crosses a bank-switched
    boundary, it will pull the wrong data out of memory. Although not
    a common case, you may need to revert to memcpy to work around this.
    See machine/tnzs.c for an example.

    To do:

    - Add local banks for RAM/ROM to reduce pressure on banking
    - Always mirror everything out to 32 bits so we don't have to mask the address?
    - Add the ability to start with another memory map and modify it
    - Add fourth memory space for encrypted opcodes
    - Automatically mirror program space into data space if no data space
    - Get rid of opcode/data separation by using address spaces?
    - Add support for internal addressing (maybe just accessors - see TMS3202x)
    - Evaluate min/max opcode ranges and do we include a check in cpu_readop?

****************************************************************************

    Address map fields and restrictions:

    AM_RANGE(start, end)
        Specifies a range of consecutive addresses beginning with 'start' and
        ending with 'end' inclusive. An address hits in this bucket if the
        'address' >= 'start' and 'address' <= 'end'.

    AM_MASK(mask)
        Specifies a mask for the addresses in the current bucket. This mask
        is applied after a positive hit in the bucket specified by AM_RANGE
        or AM_SPACE, and is computed before accessing the RAM or calling
        through to the read/write handler. If you use AM_MIRROR, below, the
        mask is ANDed implicitly with the logical NOT of the mirror. The
        mask specified by this macro is ANDed against any implicit masks.

    AM_MIRROR(mirror)
        Specifies mirror addresses for the given bucket. The current bucket
        is mapped repeatedly according to the mirror mask, once where each
        mirror bit is 0, and once where it is 1. For example, a 'mirror'
        value of 0x14000 would map the bucket at 0x00000, 0x04000, 0x10000,
        and 0x14000.

    AM_READ(read)
        Specifies the read handler for this bucket. All reads will pass
        through the given callback handler. Special static values representing
        RAM, ROM, or BANKs are also allowed here.

    AM_WRITE(write)
        Specifies the write handler for this bucket. All writes will pass
        through the given callback handler. Special static values representing
        RAM, ROM, or BANKs are also allowed here.

    AM_REGION(class, tag, offs)
        Only useful if AM_READ/WRITE point to RAM, ROM, or BANK memory. By
        default, memory is allocated to back each bucket. By specifying
        AM_REGION, you can tell the memory system to point the base of the
        memory backing this bucket to a given memory 'region' at the
        specified 'offs'.

    AM_SHARE(index)
        Similar to AM_REGION, this specifies that the memory backing the
        current bucket is shared with other buckets. The first bucket to
        specify the share 'index' will use its memory as backing for all
        future buckets that specify AM_SHARE with the same 'index'.

    AM_BASE(base)
        Specifies a pointer to a pointer to the base of the memory backing
        the current bucket.

    AM_SIZE(size)
        Specifies a pointer to a size_t variable which will be filled in
        with the size, in bytes, of the current bucket.

***************************************************************************/

#include "driver.h"
#include "profiler.h"
#include "deprecat.h"
#include "debug/debugcpu.h"


/***************************************************************************
    DEBUGGING
***************************************************************************/

#define MEM_DUMP		(0)
#define VERBOSE			(0)
#define ALLOW_ONLY_AUTO_MALLOC_BANKS	0

#define VPRINTF(x)	do { if (VERBOSE) mame_printf_debug x; } while (0)



/***************************************************************************
    CONSTANTS
***************************************************************************/

/* banking constants */
#define MAX_BANKS				(STATIC_BANKMAX - STATIC_BANK1) /* maximum number of banks */
#define MAX_BANK_ENTRIES		4096					/* maximum number of possible bank values */
#define MAX_EXPLICIT_BANKS		32						/* maximum number of explicitly-defined banks */

/* address map lookup table definitions */
#define LEVEL1_BITS				18						/* number of address bits in the level 1 table */
#define LEVEL2_BITS				(32 - LEVEL1_BITS)		/* number of address bits in the level 2 table */
#define SUBTABLE_COUNT			64						/* number of slots reserved for subtables */
#define SUBTABLE_BASE			(256 - SUBTABLE_COUNT)	/* first index of a subtable */
#define ENTRY_COUNT				(SUBTABLE_BASE)			/* number of legitimate (non-subtable) entries */
#define SUBTABLE_ALLOC			8						/* number of subtables to allocate at a time */

/* other address map constants */
#define MAX_SHARED_POINTERS		256						/* maximum number of shared pointers in memory maps */
#define MEMORY_BLOCK_CHUNK		65536					/* minimum chunk size of allocated memory blocks */

/* read or write constants */
enum _read_or_write
{
	ROW_READ,
	ROW_WRITE
};
typedef enum _read_or_write read_or_write;


/***************************************************************************
    MACROS
***************************************************************************/

/* table lookup helpers */
#define LEVEL1_INDEX(a)			((a) >> LEVEL2_BITS)
#define LEVEL2_INDEX(e,a)		((1 << LEVEL1_BITS) + (((e) - SUBTABLE_BASE) << LEVEL2_BITS) + ((a) & ((1 << LEVEL2_BITS) - 1)))

/* helper macros */
#define HANDLER_IS_RAM(h)		((FPTR)(h) == STATIC_RAM)
#define HANDLER_IS_ROM(h)		((FPTR)(h) == STATIC_ROM)
#define HANDLER_IS_NOP(h)		((FPTR)(h) == STATIC_NOP)
#define HANDLER_IS_BANK(h)		((FPTR)(h) >= STATIC_BANK1 && (FPTR)(h) <= STATIC_BANKMAX)
#define HANDLER_IS_STATIC(h)	((FPTR)(h) < STATIC_COUNT)

#define HANDLER_TO_BANK(h)		((UINT32)(FPTR)(h))
#define BANK_TO_HANDLER(b)		((genf *)(FPTR)(b))

#undef ADDR2BYTE
#undef BYTE2ADDR
#define ADDR2BYTE(s,a)			(((s)->ashift < 0) ? ((a) << -(s)->ashift) : ((a) >> (s)->ashift))
#define ADDR2BYTE_END(s,a)		(((s)->ashift < 0) ? (((a) << -(s)->ashift) | ((1 << -(s)->ashift) - 1)) : ((a) >> (s)->ashift))
#define BYTE2ADDR(s,a)			(((s)->ashift < 0) ? ((a) >> -(s)->ashift) : ((a) << (s)->ashift))

#define SUBTABLE_PTR(tabledata, entry) (&(tabledata)->table[(1 << LEVEL1_BITS) + (((entry) - SUBTABLE_BASE) << LEVEL2_BITS)])



/***************************************************************************
    TYPE DEFINITIONS
***************************************************************************/

/* a memory block is a chunk of RAM associated with a range of memory in a CPU's address space */
typedef struct _memory_block memory_block;
struct _memory_block
{
	memory_block *			next;					/* next memory block in the list */
	UINT8					cpunum;					/* which CPU are we associated with? */
	UINT8					spacenum;				/* which address space are we associated with? */
	UINT8					isallocated;			/* did we allocate this ourselves? */
	offs_t 					bytestart, byteend;		/* byte-normalized start/end for verifying a match */
	UINT8 *					data;					/* pointer to the data for this block */
};

typedef struct _bank_data bank_info;
struct _bank_data
{
	UINT8 					used;					/* is this bank used? */
	UINT8 					dynamic;				/* is this bank allocated dynamically? */
	UINT8 					cpunum;					/* the CPU it is used for */
	UINT8 					spacenum;				/* the address space it is used for */
	UINT8 					read;					/* is this bank used for reads? */
	UINT8 					write;					/* is this bank used for writes? */
	offs_t 					bytestart;				/* byte-adjusted start offset */
	offs_t 					byteend;				/* byte-adjusted end offset */
	UINT16					curentry;				/* current entry */
	void *					entry[MAX_BANK_ENTRIES];/* array of entries for this bank */
	void *					entryd[MAX_BANK_ENTRIES];/* array of decrypted entries for this bank */
};

/* In memory.h: typedef struct _handler_data handler_data */
struct _handler_data
{
	memory_handler			handler;				/* function pointer for handler */
	void *					object;					/* object associated with the handler */
	const char *			name;					/* name of the handler */
	memory_handler			subhandler;				/* function pointer for subhandler */
	void *					subobject;				/* object associated with the subhandler */
	UINT8					subunits;				/* number of subunits to access */
	UINT8					subshift[8];			/* shift amounts for up to 8 subunits */
	offs_t					bytestart;				/* byte-adjusted start address for handler */
	offs_t					byteend;				/* byte-adjusted end address for handler */
	offs_t					bytemask;				/* byte-adjusted mask against the final address */
};

typedef struct _subtable_data subtable_data;
struct _subtable_data
{
	UINT8					checksum_valid;			/* is the checksum valid */
	UINT32					checksum;				/* checksum over all the bytes */
	UINT32					usecount;				/* number of times this has been used */
};

typedef struct _table_data table_data;
struct _table_data
{
	UINT8 *					table;					/* pointer to base of table */
	UINT8 					subtable_alloc;			/* number of subtables allocated */
	subtable_data			subtable[SUBTABLE_COUNT]; /* info about each subtable */
	handler_data			handlers[ENTRY_COUNT];	/* array of user-installed handlers */
};

typedef struct _addrspace_data addrspace_data;
struct _addrspace_data
{
	UINT8					cpunum;					/* CPU index */
	UINT8					spacenum;				/* address space index */
	UINT8					endianness;				/* endianness of this space */
	INT8					ashift;					/* address shift */
	UINT8					abits;					/* address bits */
	UINT8 					dbits;					/* data bits */
	offs_t					addrmask;				/* global address mask */
	offs_t					bytemask;				/* byte-converted global address mask */
	UINT64					unmap;					/* unmapped value */
	table_data				read;					/* memory read lookup table */
	table_data				write;					/* memory write lookup table */
	const data_accessors *	accessors;				/* pointer to the memory accessors */
	address_map *			map;					/* original memory map */
};

typedef struct _cpu_data cpu_data;
struct _cpu_data
{
	const char *			tag;					/* CPU's tag */
	UINT8 *					region;					/* pointer to memory region */
	size_t					regionsize;				/* size of region, in bytes */

	opbase_handler_func 	opbase_handler;			/* opcode base handler */
	opbase_data				opbase;					/* dynamic opcode data */

	UINT8					spacemask;				/* mask of which address spaces are used */
	addrspace_data		 	space[ADDRESS_SPACES];	/* info about each address space */
};



/***************************************************************************
    GLOBAL VARIABLES
***************************************************************************/

opbase_data					opbase;							/* opcode data */

address_space				active_address_space[ADDRESS_SPACES];/* address space data */

static UINT8 *				bank_ptr[STATIC_COUNT];			/* array of bank pointers */
static UINT8 *				bankd_ptr[STATIC_COUNT];		/* array of decrypted bank pointers */
static void *				shared_ptr[MAX_SHARED_POINTERS];/* array of shared pointers */

static memory_block *		memory_block_list;				/* head of the list of memory blocks */

static int					cur_context;					/* current CPU context */

static opbase_handler_func	opbase_handler;					/* opcode base override */

static UINT8				debugger_access;				/* treat accesses as coming from the debugger */
static UINT8				log_unmap[ADDRESS_SPACES];		/* log unmapped memory accesses */

static cpu_data				cpudata[MAX_CPU];				/* data gathered for each CPU */
static bank_info 			bankdata[STATIC_COUNT];			/* data gathered for each bank */

static UINT8 *				wptable;						/* watchpoint-fill table */

#define ACCESSOR_GROUP(type, width) \
{ \
	memory_set_opbase, \
	type##_read_byte_##width, \
	type##_read_word_##width, \
	type##_read_word_masked_##width, \
	type##_read_dword_##width, \
	type##_read_dword_masked_##width, \
	type##_read_qword_##width, \
	type##_read_qword_masked_##width, \
	type##_write_byte_##width, \
	type##_write_word_##width, \
	type##_write_word_masked_##width, \
	type##_write_dword_##width, \
	type##_write_dword_masked_##width, \
	type##_write_qword_##width, \
	type##_write_qword_masked_##width \
}

static const data_accessors memory_accessors[ADDRESS_SPACES][4][2] =
{
	/* program accessors */
	{
		{ ACCESSOR_GROUP(program, 8le),  ACCESSOR_GROUP(program, 8be)  },
		{ ACCESSOR_GROUP(program, 16le), ACCESSOR_GROUP(program, 16be) },
		{ ACCESSOR_GROUP(program, 32le), ACCESSOR_GROUP(program, 32be) },
		{ ACCESSOR_GROUP(program, 64le), ACCESSOR_GROUP(program, 64be) }
	},

	/* data accessors */
	{
		{ ACCESSOR_GROUP(data, 8le),  ACCESSOR_GROUP(data, 8be)  },
		{ ACCESSOR_GROUP(data, 16le), ACCESSOR_GROUP(data, 16be) },
		{ ACCESSOR_GROUP(data, 32le), ACCESSOR_GROUP(data, 32be) },
		{ ACCESSOR_GROUP(data, 64le), ACCESSOR_GROUP(data, 64be) }
	},

	/* I/O accessors */
	{
		{ ACCESSOR_GROUP(io, 8le),  ACCESSOR_GROUP(io, 8be)  },
		{ ACCESSOR_GROUP(io, 16le), ACCESSOR_GROUP(io, 16be) },
		{ ACCESSOR_GROUP(io, 32le), ACCESSOR_GROUP(io, 32be) },
		{ ACCESSOR_GROUP(io, 64le), ACCESSOR_GROUP(io, 64be) }
	},
};

const char *const address_space_names[ADDRESS_SPACES] = { "program", "data", "I/O" };



/***************************************************************************
    FUNCTION PROTOTYPES
***************************************************************************/

static void address_map_detokenize(address_map *map, const game_driver *driver, const char *cputag, const addrmap_token *tokens);

static void memory_init_cpudata(running_machine *machine);
static void memory_init_preflight(running_machine *machine);
static void memory_init_populate(running_machine *machine);
static void space_map_range_private(running_machine *machine, addrspace_data *space, read_or_write readorwrite, int handlerbits, int handlerunitmask, offs_t addrstart, offs_t addrend, offs_t addrmask, offs_t addrmirror, genf *handler, void *object, const char *handler_name);
static void space_map_range(running_machine *machine, addrspace_data *space, read_or_write readorwrite, int handlerbits, int handlerunitmask, offs_t addrstart, offs_t addrend, offs_t addrmask, offs_t addrmirror, genf *handler, void *object, const char *handler_name);
static void bank_assign_static(int banknum, int cpunum, int spacenum, read_or_write readorwrite, offs_t bytestart, offs_t byteend);
static genf *bank_assign_dynamic(int cpunum, int spacenum, read_or_write readorwrite, offs_t bytestart, offs_t byteend);
static UINT8 table_assign_handler(handler_data *table, void *object, genf *handler, const char *handler_name, offs_t bytestart, offs_t byteend, offs_t bytemask);
static void table_compute_subhandler(handler_data *table, UINT8 entry, read_or_write readorwrite, int spacebits, int spaceendian, int handlerbits, int handlerunitmask);
static void table_populate_range(table_data *tabledata, offs_t bytestart, offs_t byteend, UINT8 handler);
static void table_populate_range_mirrored(table_data *tabledata, offs_t bytestart, offs_t byteend, offs_t bytemirror, UINT8 handler);
static UINT8 subtable_alloc(table_data *tabledata);
static void subtable_realloc(table_data *tabledata, UINT8 subentry);
static int subtable_merge(table_data *tabledata);
static void subtable_release(table_data *tabledata, UINT8 subentry);
static UINT8 *subtable_open(table_data *tabledata, offs_t l1index);
static void subtable_close(table_data *tabledata, offs_t l1index);
static void memory_init_allocate(running_machine *machine);
static void *allocate_memory_block(running_machine *machine, int cpunum, int spacenum, offs_t bytestart, offs_t byteend, void *memory);
static void register_for_save(int cpunum, int spacenum, offs_t bytestart, void *base, size_t numbytes);
static address_map_entry *assign_intersecting_blocks(addrspace_data *space, offs_t bytestart, offs_t byteend, UINT8 *base);
static void memory_init_locate(running_machine *machine);
static void *memory_find_base(int cpunum, int spacenum, offs_t byteaddress);
static memory_handler get_stub_handler(read_or_write readorwrite, int spacedbits, int handlerdbits);
static genf *get_static_handler(int handlerbits, int readorwrite, int spacenum, int which);
static void memory_exit(running_machine *machine);
static void mem_dump(void);



/***************************************************************************
    INLINE FUNCTIONS
***************************************************************************/

/*-------------------------------------------------
    force_opbase_update - ensure that we update
    the opcode base
-------------------------------------------------*/

INLINE void force_opbase_update(void)
{
	opbase.entry = 0xff;
	memory_set_opbase(activecpu_get_physical_pc_byte());
}


/*-------------------------------------------------
    adjust_addresses - adjust addresses for a
    given address space in a standard fashion
-------------------------------------------------*/

INLINE void adjust_addresses(addrspace_data *space, offs_t *start, offs_t *end, offs_t *mask, offs_t *mirror)
{
	/* adjust start/end/mask values */
	if (*mask == 0)
		*mask = space->addrmask & ~*mirror;
	else
		*mask &= space->addrmask;
	*start &= ~*mirror & space->addrmask;
	*end &= ~*mirror & space->addrmask;

	/* adjust to byte values */
	*start = ADDR2BYTE(space, *start);
	*end = ADDR2BYTE_END(space, *end);
	*mask = ADDR2BYTE(space, *mask);
	*mirror = ADDR2BYTE(space, *mirror);
}


/*-------------------------------------------------
    read_byte_generic - read a byte from an
    arbitrary address space
-------------------------------------------------*/

INLINE UINT8 read_byte_generic(UINT8 spacenum, offs_t address)
{
	const address_space *space = &active_address_space[spacenum];
	const handler_data *handler;
	offs_t offset;
	UINT32 entry;
	UINT8 result;

	profiler_mark(PROFILER_MEMREAD);

	address &= space->bytemask;
	entry = space->readlookup[LEVEL1_INDEX(address)];
	if (entry >= SUBTABLE_BASE)
		entry = space->readlookup[LEVEL2_INDEX(entry, address)];
	handler = &space->readhandlers[entry];

	offset = (address - handler->bytestart) & handler->bytemask;
	if (entry < STATIC_RAM)
		result = bank_ptr[entry][offset];
	else
		result = (*handler->handler.read.mhandler8)(handler->object, offset);

	profiler_mark(PROFILER_END);
	return result;
}


/*-------------------------------------------------
    write_byte_generic - write a byte to an
    arbitrary address space
-------------------------------------------------*/

INLINE void write_byte_generic(UINT8 spacenum, offs_t address, UINT8 data)
{
	const address_space *space = &active_address_space[spacenum];
	const handler_data *handler;
	offs_t offset;
	UINT32 entry;

	profiler_mark(PROFILER_MEMWRITE);

	address &= space->bytemask;
	entry = space->writelookup[LEVEL1_INDEX(address)];
	if (entry >= SUBTABLE_BASE)
		entry = space->writelookup[LEVEL2_INDEX(entry, address)];
	handler = &space->writehandlers[entry];

	offset = (address - handler->bytestart) & handler->bytemask;
	if (entry < STATIC_RAM)
		bank_ptr[entry][offset] = data;
	else
		(*handler->handler.write.mhandler8)(handler->object, offset, data);

	profiler_mark(PROFILER_END);
}


/*-------------------------------------------------
    read_word_generic - read a word from an
    arbitrary address space
-------------------------------------------------*/

INLINE UINT16 read_word_generic(UINT8 spacenum, offs_t address, UINT16 mem_mask)
{
	const address_space *space = &active_address_space[spacenum];
	const handler_data *handler;
	offs_t offset;
	UINT32 entry;
	UINT16 result;

	profiler_mark(PROFILER_MEMREAD);

	address &= space->bytemask;
	entry = space->readlookup[LEVEL1_INDEX(address)];
	if (entry >= SUBTABLE_BASE)
		entry = space->readlookup[LEVEL2_INDEX(entry, address)];
	handler = &space->readhandlers[entry];

	offset = (address - handler->bytestart) & handler->bytemask;
	if (entry < STATIC_RAM)
		result = *(UINT16 *)&bank_ptr[entry][offset & ~1];
	else
		result = (*handler->handler.read.mhandler16)(handler->object, offset >> 1, mem_mask);

	profiler_mark(PROFILER_END);
	return result;
}


/*-------------------------------------------------
    write_word_generic - write a word to an
    arbitrary address space
-------------------------------------------------*/

INLINE void write_word_generic(UINT8 spacenum, offs_t address, UINT16 data, UINT16 mem_mask)
{
	const address_space *space = &active_address_space[spacenum];
	const handler_data *handler;
	offs_t offset;
	UINT32 entry;

	profiler_mark(PROFILER_MEMWRITE);

	address &= space->bytemask;
	entry = space->writelookup[LEVEL1_INDEX(address)];
	if (entry >= SUBTABLE_BASE)
		entry = space->writelookup[LEVEL2_INDEX(entry, address)];
	handler = &space->writehandlers[entry];

	offset = (address - handler->bytestart) & handler->bytemask;
	if (entry < STATIC_RAM)
	{
		UINT16 *dest = (UINT16 *)&bank_ptr[entry][offset & ~1];
		*dest = (*dest & ~mem_mask) | (data & mem_mask);
	}
	else
		(*handler->handler.write.mhandler16)(handler->object, offset >> 1, data, mem_mask);

	profiler_mark(PROFILER_END);
}


/*-------------------------------------------------
    read_dword_generic - read a dword from an
    arbitrary address space
-------------------------------------------------*/

INLINE UINT32 read_dword_generic(UINT8 spacenum, offs_t address, UINT32 mem_mask)
{
	const address_space *space = &active_address_space[spacenum];
	const handler_data *handler;
	offs_t offset;
	UINT32 entry;
	UINT32 result;

	profiler_mark(PROFILER_MEMREAD);

	address &= space->bytemask;
	entry = space->readlookup[LEVEL1_INDEX(address)];
	if (entry >= SUBTABLE_BASE)
		entry = space->readlookup[LEVEL2_INDEX(entry, address)];
	handler = &space->readhandlers[entry];

	offset = (address - handler->bytestart) & handler->bytemask;
	if (entry < STATIC_RAM)
		result = *(UINT32 *)&bank_ptr[entry][offset & ~3];
	else
		result = (*handler->handler.read.mhandler32)(handler->object, offset >> 2, mem_mask);

	profiler_mark(PROFILER_END);
	return result;
}


/*-------------------------------------------------
    write_dword_generic - write a dword to an
    arbitrary address space
-------------------------------------------------*/

INLINE void write_dword_generic(UINT8 spacenum, offs_t address, UINT32 data, UINT32 mem_mask)
{
	const address_space *space = &active_address_space[spacenum];
	const handler_data *handler;
	offs_t offset;
	UINT32 entry;

	profiler_mark(PROFILER_MEMWRITE);

	address &= space->bytemask;
	entry = space->writelookup[LEVEL1_INDEX(address)];
	if (entry >= SUBTABLE_BASE)
		entry = space->writelookup[LEVEL2_INDEX(entry, address)];
	handler = &space->writehandlers[entry];

	offset = (address - handler->bytestart) & handler->bytemask;
	if (entry < STATIC_RAM)
	{
		UINT32 *dest = (UINT32 *)&bank_ptr[entry][offset & ~3];
		*dest = (*dest & ~mem_mask) | (data & mem_mask);
	}
	else
		(*handler->handler.write.mhandler32)(handler->object, offset >> 2, data, mem_mask);

	profiler_mark(PROFILER_END);
}


/*-------------------------------------------------
    read_qword_generic - read a qword from an
    arbitrary address space
-------------------------------------------------*/

INLINE UINT64 read_qword_generic(UINT8 spacenum, offs_t address, UINT64 mem_mask)
{
	const address_space *space = &active_address_space[spacenum];
	const handler_data *handler;
	offs_t offset;
	UINT32 entry;
	UINT64 result;

	profiler_mark(PROFILER_MEMREAD);

	address &= space->bytemask;
	entry = space->readlookup[LEVEL1_INDEX(address)];
	if (entry >= SUBTABLE_BASE)
		entry = space->readlookup[LEVEL2_INDEX(entry, address)];
	handler = &space->readhandlers[entry];

	offset = (address - handler->bytestart) & handler->bytemask;
	if (entry < STATIC_RAM)
		result = *(UINT64 *)&bank_ptr[entry][offset & ~7];
	else
		result = (*handler->handler.read.mhandler64)(handler->object, offset >> 3, mem_mask);

	profiler_mark(PROFILER_END);
	return result;
}


/*-------------------------------------------------
    write_qword_generic - write a qword to an
    arbitrary address space
-------------------------------------------------*/

INLINE void write_qword_generic(UINT8 spacenum, offs_t address, UINT64 data, UINT64 mem_mask)
{
	const address_space *space = &active_address_space[spacenum];
	const handler_data *handler;
	offs_t offset;
	UINT32 entry;

	profiler_mark(PROFILER_MEMWRITE);

	address &= space->bytemask;
	entry = space->writelookup[LEVEL1_INDEX(address)];
	if (entry >= SUBTABLE_BASE)
		entry = space->writelookup[LEVEL2_INDEX(entry, address)];
	handler = &space->writehandlers[entry];

	offset = (address - handler->bytestart) & handler->bytemask;
	if (entry < STATIC_RAM)
	{
		UINT64 *dest = (UINT64 *)&bank_ptr[entry][offset & ~7];
		*dest = (*dest & ~mem_mask) | (data & mem_mask);
	}
	else
		(*handler->handler.write.mhandler64)(handler->object, offset >> 3, data, mem_mask);

	profiler_mark(PROFILER_END);
}



/***************************************************************************
    CORE SYSTEM OPERATIONS
***************************************************************************/

/*-------------------------------------------------
    memory_init - initialize the memory system
-------------------------------------------------*/

void memory_init(running_machine *machine)
{
	int spacenum;

	add_exit_callback(machine, memory_exit);

	/* no current context to start */
	cur_context = -1;
	for (spacenum = 0; spacenum < ADDRESS_SPACES; spacenum++)
		log_unmap[spacenum] = TRUE;

	/* reset the shared pointers and bank pointers */
	memset(shared_ptr, 0, sizeof(shared_ptr));
	memset(bank_ptr, 0, sizeof(bank_ptr));
	memset(bankd_ptr, 0, sizeof(bankd_ptr));

	/* build up the cpudata array with info about all CPUs and address spaces */
	memory_init_cpudata(machine);

	/* preflight the memory handlers and check banks */
	memory_init_preflight(machine);

	/* then fill in the tables */
	memory_init_populate(machine);

	/* allocate any necessary memory */
	memory_init_allocate(machine);

	/* find all the allocated pointers */
	memory_init_locate(machine);

	/* dump the final memory configuration */
	mem_dump();
}


/*-------------------------------------------------
    memory_exit - free memory
-------------------------------------------------*/

static void memory_exit(running_machine *machine)
{
	int cpunum, spacenum;

	/* free the memory blocks */
	while (memory_block_list != NULL)
	{
		memory_block *block = memory_block_list;
		memory_block_list = block->next;
		free(block);
	}

	/* free all the tables */
	for (cpunum = 0; cpunum < ARRAY_LENGTH(cpudata); cpunum++)
		for (spacenum = 0; spacenum < ADDRESS_SPACES; spacenum++)
		{
			addrspace_data *space = &cpudata[cpunum].space[spacenum];
			if (space->map != NULL)
				address_map_free(space->map);
			if (space->read.table != NULL)
				free(space->read.table);
			if (space->write.table != NULL)
				free(space->write.table);
		}

	/* free the global watchpoint table */
	if (wptable != NULL)
		free(wptable);
}


/*-------------------------------------------------
    memory_set_context - set the memory context
-------------------------------------------------*/

void memory_set_context(running_machine *machine, int activecpu)
{
	addrspace_data *space;

	/* remember dynamic RAM/ROM */
	if (activecpu == -1)
		activecpu = cur_context;
	else if (cur_context != -1)
		cpudata[cur_context].opbase = opbase;
	cur_context = activecpu;

	opbase = cpudata[activecpu].opbase;
	opbase_handler = cpudata[activecpu].opbase_handler;

	/* program address space */
	space = &cpudata[activecpu].space[ADDRESS_SPACE_PROGRAM];
	active_address_space[ADDRESS_SPACE_PROGRAM].bytemask = space->bytemask;
	active_address_space[ADDRESS_SPACE_PROGRAM].readlookup = ((machine->debug_flags & DEBUG_FLAG_WPR_PROGRAM) != 0) ? wptable : space->read.table;
	active_address_space[ADDRESS_SPACE_PROGRAM].writelookup = ((machine->debug_flags & DEBUG_FLAG_WPW_PROGRAM) != 0) ? wptable : space->write.table;
	active_address_space[ADDRESS_SPACE_PROGRAM].readhandlers = space->read.handlers;
	active_address_space[ADDRESS_SPACE_PROGRAM].writehandlers = space->write.handlers;
	active_address_space[ADDRESS_SPACE_PROGRAM].accessors = space->accessors;

	/* data address space */
	if (cpudata[activecpu].spacemask & (1 << ADDRESS_SPACE_DATA))
	{
		space = &cpudata[activecpu].space[ADDRESS_SPACE_DATA];
		active_address_space[ADDRESS_SPACE_DATA].bytemask = space->bytemask;
		active_address_space[ADDRESS_SPACE_DATA].readlookup = ((machine->debug_flags & DEBUG_FLAG_WPR_DATA) != 0) ? wptable : space->read.table;
		active_address_space[ADDRESS_SPACE_DATA].writelookup = ((machine->debug_flags & DEBUG_FLAG_WPW_DATA) != 0) ? wptable : space->write.table;
		active_address_space[ADDRESS_SPACE_DATA].readhandlers = space->read.handlers;
		active_address_space[ADDRESS_SPACE_DATA].writehandlers = space->write.handlers;
		active_address_space[ADDRESS_SPACE_DATA].accessors = space->accessors;
	}

	/* I/O address space */
	if (cpudata[activecpu].spacemask & (1 << ADDRESS_SPACE_IO))
	{
		space = &cpudata[activecpu].space[ADDRESS_SPACE_IO];
		active_address_space[ADDRESS_SPACE_IO].bytemask = space->bytemask;
		active_address_space[ADDRESS_SPACE_IO].readlookup = ((machine->debug_flags & DEBUG_FLAG_WPR_IO) != 0) ? wptable : space->read.table;
		active_address_space[ADDRESS_SPACE_IO].writelookup = ((machine->debug_flags & DEBUG_FLAG_WPW_IO) != 0) ? wptable : space->write.table;
		active_address_space[ADDRESS_SPACE_IO].readhandlers = space->read.handlers;
		active_address_space[ADDRESS_SPACE_IO].writehandlers = space->write.handlers;
		active_address_space[ADDRESS_SPACE_IO].accessors = space->accessors;
	}
}


/*-------------------------------------------------
    memory_get_accessors - get a pointer to the
    set of memory accessor functions based on
    the address space, databus width, and
    endianness
-------------------------------------------------*/

const data_accessors *memory_get_accessors(int spacenum, int databits, int endianness)
{
	int accessorindex = (databits == 8) ? 0 : (databits == 16) ? 1 : (databits == 32) ? 2 : 3;
	return &memory_accessors[spacenum][accessorindex][(endianness == CPU_IS_LE) ? 0 : 1];
}



/***************************************************************************
    ADDRESS MAPS
***************************************************************************/

/*-------------------------------------------------
    address_map_alloc - build and allocate an
    address map for a CPU's address space
-------------------------------------------------*/

address_map *address_map_alloc(const machine_config *config, const game_driver *driver, int cpunum, int spacenum)
{
	const char *cputag = config->cpu[cpunum].tag;
	int cputype = config->cpu[cpunum].type;
	const addrmap_token *internal_map = (const addrmap_token *)cputype_get_info_ptr(cputype, CPUINFO_PTR_INTERNAL_MEMORY_MAP + spacenum);
	address_map *map;

	map = malloc_or_die(sizeof(*map));
	memset(map, 0, sizeof(*map));

	/* append the internal CPU map (first so it takes priority) */
	if (internal_map != NULL)
		address_map_detokenize(map, driver, cputag, internal_map);

	/* construct the standard map */
	if (config->cpu[cpunum].address_map[spacenum][0] != NULL)
		address_map_detokenize(map, driver, cputag, config->cpu[cpunum].address_map[spacenum][0]);
	if (config->cpu[cpunum].address_map[spacenum][1] != NULL)
		address_map_detokenize(map, driver, cputag, config->cpu[cpunum].address_map[spacenum][1]);

	return map;
}


/*-------------------------------------------------
    address_map_free - release allocated memory
    for an address map
-------------------------------------------------*/

void address_map_free(address_map *map)
{
	/* free all entries */
	while (map->entrylist != NULL)
	{
		address_map_entry *entry = map->entrylist;
		map->entrylist = entry->next;
		if (entry->read_devtag_string != NULL)
			astring_free(entry->read_devtag_string);
		if (entry->write_devtag_string != NULL)
			astring_free(entry->write_devtag_string);
		if (entry->region_string != NULL)
			astring_free(entry->region_string);
		free(entry);
	}

	/* free the map */
	free(map);
}


/*-------------------------------------------------
    memory_get_address_map - return a pointer to
    the constructed address map for a CPU's
    address space
-------------------------------------------------*/

const address_map *memory_get_address_map(int cpunum, int spacenum)
{
	return cpudata[cpunum].space[spacenum].map;
}


/*-------------------------------------------------
    address_map_detokenize - detokenize an array
    of address map tokens
-------------------------------------------------*/

#define check_map(field) do { \
	if (map->field != 0 && map->field != tmap.field) \
		fatalerror("%s: %s included a mismatched address map (%s %d) for an existing map with %s %d!\n", driver->source_file, driver->name, #field, tmap.field, #field, map->field); \
	} while (0)


#define check_entry_handler(handler) do { \
	if (entry->handler.generic != NULL && entry->handler.generic != SMH_RAM) \
		fatalerror("%s: %s AM_RANGE(0x%x, 0x%x) %s handler already set!\n", driver->source_file, driver->name, entry->addrstart, entry->addrend, #handler); \
	} while (0)

#define check_entry_field(field) do { \
	if (entry->field != 0) \
		fatalerror("%s: %s AM_RANGE(0x%x, 0x%x) setting %s already set!\n", driver->source_file, driver->name, entry->addrstart, entry->addrend, #field); \
	} while (0)

static void address_map_detokenize(address_map *map, const game_driver *driver, const char *cputag, const addrmap_token *tokens)
{
	address_map_entry **entryptr;
	address_map_entry *entry;
	address_map tmap = {0};
	UINT32 entrytype;

	/* check the first token */
	TOKEN_GET_UINT32_UNPACK3(tokens, entrytype, 8, tmap.spacenum, 8, tmap.databits, 8);
	if (entrytype != ADDRMAP_TOKEN_START)
		fatalerror("%s: %s Address map missing ADDRMAP_TOKEN_START!\n", driver->source_file, driver->name);
	if (tmap.spacenum >= ADDRESS_SPACES)
		fatalerror("%s: %s Invalid address space %d for memory map!\n", driver->source_file, driver->name, tmap.spacenum);
	if (tmap.databits != 8 && tmap.databits != 16 && tmap.databits != 32 && tmap.databits != 64)
		fatalerror("%s: %s Invalid data bits %d for memory map!\n", driver->source_file, driver->name, tmap.databits);
	check_map(spacenum);
	check_map(databits);

	/* fill in the map values */
	map->spacenum = tmap.spacenum;
	map->databits = tmap.databits;

	/* find the end of the list */
	for (entryptr = &map->entrylist; *entryptr != NULL; entryptr = &(*entryptr)->next) ;
	entry = NULL;

	/* loop over tokens until we hit the end */
	while (entrytype != ADDRMAP_TOKEN_END)
	{
		/* unpack the token from the first entry */
		TOKEN_GET_UINT32_UNPACK1(tokens, entrytype, 8);
		switch (entrytype)
		{
			/* end */
			case ADDRMAP_TOKEN_END:
				break;

			/* including */
			case ADDRMAP_TOKEN_INCLUDE:
				address_map_detokenize(map, driver, cputag, TOKEN_GET_PTR(tokens, tokenptr));
				for (entryptr = &map->entrylist; *entryptr != NULL; entryptr = &(*entryptr)->next) ;
				entry = NULL;
				break;

			/* global flags */
			case ADDRMAP_TOKEN_GLOBAL_MASK:
				TOKEN_UNGET_UINT32(tokens);
				TOKEN_GET_UINT64_UNPACK2(tokens, entrytype, 8, tmap.globalmask, 32);
				check_map(globalmask);
				map->globalmask = tmap.globalmask;
				break;

			case ADDRMAP_TOKEN_UNMAP_VALUE:
				TOKEN_UNGET_UINT32(tokens);
				TOKEN_GET_UINT32_UNPACK2(tokens, entrytype, 8, tmap.unmapval, 1);
				check_map(unmapval);
				map->unmapval = tmap.unmapval;
				break;

			/* start a new range */
			case ADDRMAP_TOKEN_RANGE:
				entry = *entryptr = malloc_or_die(sizeof(**entryptr));
				entryptr = &entry->next;
				memset(entry, 0, sizeof(*entry));
				TOKEN_GET_UINT64_UNPACK2(tokens, entry->addrstart, 32, entry->addrend, 32);
				break;

			case ADDRMAP_TOKEN_MASK:
				check_entry_field(addrmask);
				TOKEN_UNGET_UINT32(tokens);
				TOKEN_GET_UINT64_UNPACK2(tokens, entrytype, 8, entry->addrmask, 32);
				break;

			case ADDRMAP_TOKEN_MIRROR:
				check_entry_field(addrmirror);
				TOKEN_UNGET_UINT32(tokens);
				TOKEN_GET_UINT64_UNPACK2(tokens, entrytype, 8, entry->addrmirror, 32);
				break;

			case ADDRMAP_TOKEN_READ:
				check_entry_handler(read);
				TOKEN_UNGET_UINT32(tokens);
				TOKEN_GET_UINT32_UNPACK3(tokens, entrytype, 8, entry->read_bits, 8, entry->read_mask, 8);
				entry->read = TOKEN_GET_PTR(tokens, read);
				entry->read_name = TOKEN_GET_STRING(tokens);
				break;

			case ADDRMAP_TOKEN_WRITE:
				check_entry_handler(write);
				TOKEN_UNGET_UINT32(tokens);
				TOKEN_GET_UINT32_UNPACK3(tokens, entrytype, 8, entry->write_bits, 8, entry->write_mask, 8);
				entry->write = TOKEN_GET_PTR(tokens, write);
				entry->write_name = TOKEN_GET_STRING(tokens);
				break;

			case ADDRMAP_TOKEN_DEVICE_READ:
				check_entry_handler(read);
				TOKEN_UNGET_UINT32(tokens);
				TOKEN_GET_UINT32_UNPACK3(tokens, entrytype, 8, entry->read_bits, 8, entry->read_mask, 8);
				entry->read = TOKEN_GET_PTR(tokens, read);
				entry->read_name = TOKEN_GET_STRING(tokens);
				entry->read_devtype = TOKEN_GET_PTR(tokens, devtype);
				if (entry->read_devtag_string == NULL)
					entry->read_devtag_string = astring_alloc();
				entry->read_devtag = device_inherit_tag(entry->read_devtag_string, cputag, TOKEN_GET_STRING(tokens));
				break;

			case ADDRMAP_TOKEN_DEVICE_WRITE:
				check_entry_handler(write);
				TOKEN_UNGET_UINT32(tokens);
				TOKEN_GET_UINT32_UNPACK3(tokens, entrytype, 8, entry->write_bits, 8, entry->write_mask, 8);
				entry->write = TOKEN_GET_PTR(tokens, write);
				entry->write_name = TOKEN_GET_STRING(tokens);
				entry->write_devtype = TOKEN_GET_PTR(tokens, devtype);
				if (entry->write_devtag_string == NULL)
					entry->write_devtag_string = astring_alloc();
				entry->write_devtag = device_inherit_tag(entry->write_devtag_string, cputag, TOKEN_GET_STRING(tokens));
				break;

			case ADDRMAP_TOKEN_READ_PORT:
				check_entry_field(read_porttag);
				entry->read_porttag = TOKEN_GET_STRING(tokens);
				break;

			case ADDRMAP_TOKEN_REGION:
				check_entry_field(region);
				TOKEN_UNGET_UINT32(tokens);
				TOKEN_GET_UINT64_UNPACK2(tokens, entrytype, 8, entry->rgnoffs, 32);
				if (entry->region_string == NULL)
					entry->region_string = astring_alloc();
				entry->region = device_inherit_tag(entry->region_string, cputag, TOKEN_GET_STRING(tokens));
				break;

			case ADDRMAP_TOKEN_SHARE:
				check_entry_field(share);
				TOKEN_UNGET_UINT32(tokens);
				TOKEN_GET_UINT32_UNPACK2(tokens, entrytype, 8, entry->share, 24);
				break;

			case ADDRMAP_TOKEN_BASEPTR:
				check_entry_field(baseptr);
				entry->baseptr = (void **)TOKEN_GET_PTR(tokens, voidptr);
				break;

			case ADDRMAP_TOKEN_BASE_MEMBER:
				check_entry_field(baseptroffs_plus1);
				TOKEN_UNGET_UINT32(tokens);
				TOKEN_GET_UINT32_UNPACK2(tokens, entrytype, 8, entry->baseptroffs_plus1, 24);
				entry->baseptroffs_plus1++;
				break;

			case ADDRMAP_TOKEN_SIZEPTR:
				check_entry_field(sizeptr);
				entry->sizeptr = TOKEN_GET_PTR(tokens, sizeptr);
				break;

			case ADDRMAP_TOKEN_SIZE_MEMBER:
				check_entry_field(sizeptroffs_plus1);
				TOKEN_UNGET_UINT32(tokens);
				TOKEN_GET_UINT32_UNPACK2(tokens, entrytype, 8, entry->sizeptroffs_plus1, 24);
				entry->sizeptroffs_plus1++;
				break;

			default:
				fatalerror("Invalid token %d in address map\n", entrytype);
				break;
		}
	}
}



/***************************************************************************
    OPCODE BASE CONTROL
***************************************************************************/

/*-------------------------------------------------
    memory_set_decrypted_region - registers an
    address range as having a decrypted data
    pointer
-------------------------------------------------*/

void memory_set_decrypted_region(int cpunum, offs_t addrstart, offs_t addrend, void *base)
{
	addrspace_data *space = &cpudata[cpunum].space[ADDRESS_SPACE_PROGRAM];
	offs_t bytestart = ADDR2BYTE(space, addrstart);
	offs_t byteend = ADDR2BYTE_END(space, addrend);
	int banknum, found = FALSE;

	/* loop over banks looking for a match */
	for (banknum = 0; banknum < STATIC_COUNT; banknum++)
	{
		bank_info *bank = &bankdata[banknum];

		/* consider this bank if it is used for reading and matches the CPU/address space */
		if (bank->used && bank->read && bank->cpunum == cpunum && bank->spacenum == ADDRESS_SPACE_PROGRAM)
		{
			/* verify that the region fully covers the decrypted range */
			if (bank->bytestart >= bytestart && bank->byteend <= byteend)
			{
				/* set the decrypted pointer for the corresponding memory bank */
				bankd_ptr[banknum] = (UINT8 *)base + bank->bytestart - bytestart;
				found = TRUE;

				/* if we are executing from here, force an opcode base update */
				if (cpu_getactivecpu() >= 0 && cpunum == cur_context && opbase.entry == banknum)
					force_opbase_update();
			}

			/* fatal error if the decrypted region straddles the bank */
			else if (bank->bytestart < byteend && bank->byteend > bytestart)
				fatalerror("memory_set_decrypted_region found straddled region %08X-%08X for CPU %d", bytestart, byteend, cpunum);
		}
	}

	/* fatal error as well if we didn't find any relevant memory banks */
	if (!found)
		fatalerror("memory_set_decrypted_region unable to find matching region %08X-%08X for CPU %d", bytestart, byteend, cpunum);
}


/*-------------------------------------------------
    memory_set_opbase_handler - register a
    handler for opcode base changes on a given
    CPU
-------------------------------------------------*/

opbase_handler_func memory_set_opbase_handler(int cpunum, opbase_handler_func function)
{
	opbase_handler_func old = cpudata[cpunum].opbase_handler;
	cpudata[cpunum].opbase_handler = function;
	if (cpunum == cpu_getactivecpu())
		opbase_handler = function;
	return old;
}


/*-------------------------------------------------
    memory_set_opbase - called by CPU cores to
    update the opcode base for the given address
-------------------------------------------------*/

void memory_set_opbase(offs_t byteaddress)
{
	const address_space *space = &active_address_space[ADDRESS_SPACE_PROGRAM];
	UINT8 *base = NULL, *based = NULL;
	const handler_data *handlers;
	UINT8 entry;

	/* allow overrides */
	if (opbase_handler != NULL)
	{
		byteaddress = (*opbase_handler)(Machine, byteaddress, &opbase);
		if (byteaddress == ~0)
			return;
	}

	/* perform the lookup */
	byteaddress &= space->bytemask;
	entry = space->readlookup[LEVEL1_INDEX(byteaddress)];
	if (entry >= SUBTABLE_BASE)
		entry = space->readlookup[LEVEL2_INDEX(entry,byteaddress)];

	/* keep track of current entry */
	opbase.entry = entry;

	/* if we don't map to a bank, see if there are any banks we can map to */
	if (entry < STATIC_BANK1 || entry >= STATIC_RAM)
	{
		/* loop over banks and find a match */
		for (entry = 1; entry < STATIC_COUNT; entry++)
		{
			bank_info *bank = &bankdata[entry];
			if (bank->used && bank->cpunum == cur_context && bank->spacenum == ADDRESS_SPACE_PROGRAM &&
				bank->bytestart < byteaddress && bank->byteend > byteaddress)
				break;
		}

		/* if nothing was found, leave everything alone */
		if (entry == STATIC_COUNT)
		{
			logerror("cpu #%d (PC=%08X): warning - op-code execute on mapped I/O\n",
						cpu_getactivecpu(), activecpu_get_pc());
			return;
		}
	}

	/* if no decrypted opcodes, point to the same base */
	base = bank_ptr[entry];
	based = bankd_ptr[entry];
	if (based == NULL)
		based = base;

	/* compute the adjusted base */
	handlers = &active_address_space[ADDRESS_SPACE_PROGRAM].readhandlers[entry];
	opbase.mask = handlers->bytemask;
	opbase.ram = base - (handlers->bytestart & opbase.mask);
	opbase.rom = based - (handlers->bytestart & opbase.mask);
	opbase.mem_min = handlers->bytestart;
	opbase.mem_max = handlers->byteend;
}



/***************************************************************************
    OPCODE BASE CONTROL
***************************************************************************/

/*-------------------------------------------------
    memory_get_read_ptr - return a pointer to the
    base of RAM associated with the given CPU
    and offset
-------------------------------------------------*/

void *memory_get_read_ptr(int cpunum, int spacenum, offs_t byteaddress)
{
	addrspace_data *space = &cpudata[cpunum].space[spacenum];
	offs_t byteoffset;
	UINT8 entry;

	/* perform the lookup */
	byteaddress &= space->bytemask;
	entry = space->read.table[LEVEL1_INDEX(byteaddress)];
	if (entry >= SUBTABLE_BASE)
		entry = space->read.table[LEVEL2_INDEX(entry, byteaddress)];

	/* 8-bit case: RAM/ROM */
	if (entry >= STATIC_RAM)
		return NULL;
	byteoffset = (byteaddress - space->read.handlers[entry].bytestart) & space->read.handlers[entry].bytemask;
	return &bank_ptr[entry][byteoffset];
}


/*-------------------------------------------------
    memory_get_write_ptr - return a pointer to the
    base of RAM associated with the given CPU
    and offset
-------------------------------------------------*/

void *memory_get_write_ptr(int cpunum, int spacenum, offs_t byteaddress)
{
	addrspace_data *space = &cpudata[cpunum].space[spacenum];
	offs_t byteoffset;
	UINT8 entry;

	/* perform the lookup */
	byteaddress &= space->bytemask;
	entry = space->write.table[LEVEL1_INDEX(byteaddress)];
	if (entry >= SUBTABLE_BASE)
		entry = space->write.table[LEVEL2_INDEX(entry, byteaddress)];

	/* 8-bit case: RAM/ROM */
	if (entry >= STATIC_RAM)
		return NULL;
	byteoffset = (byteaddress - space->write.handlers[entry].bytestart) & space->write.handlers[entry].bytemask;
	return &bank_ptr[entry][byteoffset];
}


/*-------------------------------------------------
    memory_get_op_ptr - return a pointer to the
    base of opcode RAM associated with the given
    CPU and offset
-------------------------------------------------*/

void *memory_get_op_ptr(running_machine *machine, int cpunum, offs_t byteaddress, int arg)
{
	addrspace_data *space = &cpudata[cpunum].space[ADDRESS_SPACE_PROGRAM];
	offs_t byteoffset;
	void *ptr = NULL;
	UINT8 entry;

	/* if there is a custom mapper, use that */
	if (cpudata[cpunum].opbase_handler != NULL)
	{
		/* need to save opcode info */
		opbase_data saved_opbase = opbase;

		/* query the handler */
		offs_t new_byteaddress = (*cpudata[cpunum].opbase_handler)(machine, byteaddress, &opbase);

		/* if it returns ~0, we use whatever data the handler set */
		if (new_byteaddress == ~0)
			ptr = arg ? &opbase.ram[byteaddress] : &opbase.rom[byteaddress];

		/* otherwise, we use the new offset in the generic case below */
		else
			byteaddress = new_byteaddress;

		/* restore opcode info */
		opbase = saved_opbase;

		/* if we got our pointer, we're done */
		if (ptr != NULL)
			return ptr;
	}

	/* perform the lookup */
	byteaddress &= space->bytemask;
	entry = space->read.table[LEVEL1_INDEX(byteaddress)];
	if (entry >= SUBTABLE_BASE)
		entry = space->read.table[LEVEL2_INDEX(entry, byteaddress)];

	/* if a non-RAM area, return NULL */
	if (entry >= STATIC_RAM)
		return NULL;

	/* adjust the offset */
	byteoffset = (byteaddress - space->read.handlers[entry].bytestart) & space->read.handlers[entry].bytemask;
	return (!arg && bankd_ptr[entry]) ? &bankd_ptr[entry][byteoffset] : &bank_ptr[entry][byteoffset];
}


/*-------------------------------------------------
    memory_configure_bank - configure the
    addresses for a bank
-------------------------------------------------*/

void memory_configure_bank(int banknum, int startentry, int numentries, void *base, offs_t stride)
{
	int entrynum;

	/* validation checks */
	if (banknum < STATIC_BANK1 || banknum > MAX_EXPLICIT_BANKS || !bankdata[banknum].used)
		fatalerror("memory_configure_bank called with invalid bank %d", banknum);
	if (bankdata[banknum].dynamic)
		fatalerror("memory_configure_bank called with dynamic bank %d", banknum);
	if (startentry < 0 || startentry + numentries > MAX_BANK_ENTRIES)
		fatalerror("memory_configure_bank called with out-of-range entries %d-%d", startentry, startentry + numentries - 1);
	if (!base)
		fatalerror("memory_configure_bank called NULL base");

	/* fill in the requested bank entries */
	for (entrynum = startentry; entrynum < startentry + numentries; entrynum++)
		bankdata[banknum].entry[entrynum] = (UINT8 *)base + (entrynum - startentry) * stride;
}



/*-------------------------------------------------
    memory_configure_bank_decrypted - configure
    the decrypted addresses for a bank
-------------------------------------------------*/

void memory_configure_bank_decrypted(int banknum, int startentry, int numentries, void *base, offs_t stride)
{
	int entrynum;

	/* validation checks */
	if (banknum < STATIC_BANK1 || banknum > MAX_EXPLICIT_BANKS || !bankdata[banknum].used)
		fatalerror("memory_configure_bank called with invalid bank %d", banknum);
	if (bankdata[banknum].dynamic)
		fatalerror("memory_configure_bank called with dynamic bank %d", banknum);
	if (startentry < 0 || startentry + numentries > MAX_BANK_ENTRIES)
		fatalerror("memory_configure_bank called with out-of-range entries %d-%d", startentry, startentry + numentries - 1);
	if (!base)
		fatalerror("memory_configure_bank_decrypted called NULL base");

	/* fill in the requested bank entries */
	for (entrynum = startentry; entrynum < startentry + numentries; entrynum++)
		bankdata[banknum].entryd[entrynum] = (UINT8 *)base + (entrynum - startentry) * stride;
}



/*-------------------------------------------------
    memory_set_bank - set the base of a bank
-------------------------------------------------*/

void memory_set_bank(int banknum, int entrynum)
{
	/* validation checks */
	if (banknum < STATIC_BANK1 || banknum > MAX_EXPLICIT_BANKS || !bankdata[banknum].used)
		fatalerror("memory_set_bank called with invalid bank %d", banknum);
	if (bankdata[banknum].dynamic)
		fatalerror("memory_set_bank called with dynamic bank %d", banknum);
	if (entrynum < 0 || entrynum > MAX_BANK_ENTRIES)
		fatalerror("memory_set_bank called with out-of-range entry %d", entrynum);
	if (!bankdata[banknum].entry[entrynum])
		fatalerror("memory_set_bank called for bank %d with invalid bank entry %d", banknum, entrynum);

	/* set the base */
	bankdata[banknum].curentry = entrynum;
	bank_ptr[banknum] = bankdata[banknum].entry[entrynum];
	bankd_ptr[banknum] = bankdata[banknum].entryd[entrynum];

	/* if we're executing out of this bank, adjust the opbase pointer */
	if (opbase.entry == banknum && cpu_getactivecpu() >= 0)
		force_opbase_update();
}



/*-------------------------------------------------
    memory_get_bank - return the currently
    selected bank
-------------------------------------------------*/

int memory_get_bank(int banknum)
{
	/* validation checks */
	if (banknum < STATIC_BANK1 || banknum > MAX_EXPLICIT_BANKS || !bankdata[banknum].used)
		fatalerror("memory_get_bank called with invalid bank %d", banknum);
	if (bankdata[banknum].dynamic)
		fatalerror("memory_get_bank called with dynamic bank %d", banknum);
	return bankdata[banknum].curentry;
}



/*-------------------------------------------------
    memory_set_bankptr - set the base of a bank
-------------------------------------------------*/

void memory_set_bankptr(int banknum, void *base)
{
	/* validation checks */
	if (banknum < STATIC_BANK1 || banknum > MAX_EXPLICIT_BANKS || !bankdata[banknum].used)
		fatalerror("memory_set_bankptr called with invalid bank %d", banknum);
	if (bankdata[banknum].dynamic)
		fatalerror("memory_set_bankptr called with dynamic bank %d", banknum);
	if (base == NULL)
		fatalerror("memory_set_bankptr called NULL base");
	if (ALLOW_ONLY_AUTO_MALLOC_BANKS)
		validate_auto_malloc_memory(base, bankdata[banknum].byteend - bankdata[banknum].bytestart + 1);

	/* set the base */
	bank_ptr[banknum] = base;

	/* if we're executing out of this bank, adjust the opbase pointer */
	if (opbase.entry == banknum && cpu_getactivecpu() >= 0)
		force_opbase_update();
}


/*-------------------------------------------------
    memory_set_debugger_access - set debugger access
-------------------------------------------------*/

void memory_set_debugger_access(int debugger)
{
	debugger_access = debugger;
}


/*-------------------------------------------------
    memory_set_log_unmap - sets whether unmapped
    memory accesses should be logged or not
-------------------------------------------------*/

void memory_set_log_unmap(int spacenum, int log)
{
	log_unmap[spacenum] = log;
}


/*-------------------------------------------------
    memory_get_log_unmap - gets whether unmapped
    memory accesses should be logged or not
-------------------------------------------------*/

int memory_get_log_unmap(int spacenum)
{
	return log_unmap[spacenum];
}


/*-------------------------------------------------
    memory_install_handlerX - install
    dynamic machine read and write handlers for
    X-bit case
-------------------------------------------------*/

void *_memory_install_handler(running_machine *machine, int cpunum, int spacenum, offs_t addrstart, offs_t addrend, offs_t addrmask, offs_t addrmirror, FPTR rhandler, FPTR whandler, const char *rhandler_name, const char *whandler_name)
{
	addrspace_data *space = &cpudata[cpunum].space[spacenum];
	if (rhandler >= STATIC_COUNT || whandler >= STATIC_COUNT)
		fatalerror("fatal: can only use static banks with memory_install_handler()");
	if (rhandler != 0)
<<<<<<< HEAD
		space_map_range(space, ROW_READ, space->dbits, 0, addrstart, addrend, addrmask, addrmirror, (genf *)(FPTR)rhandler, machine, rhandler_name);
	if (whandler != 0)
		space_map_range(space, ROW_WRITE, space->dbits, 0, addrstart, addrend, addrmask, addrmirror, (genf *)(FPTR)whandler, machine, whandler_name);
=======
		space_map_range(machine, space, ROW_READ, space->dbits, 0, addrstart, addrend, addrmask, addrmirror, (genf *)(FPTR)rhandler, machine, rhandler_name);
	if (whandler != 0)
		space_map_range(machine, space, ROW_WRITE, space->dbits, 0, addrstart, addrend, addrmask, addrmirror, (genf *)(FPTR)whandler, machine, whandler_name);
>>>>>>> 21132d70
	mem_dump();
	return memory_find_base(cpunum, spacenum, ADDR2BYTE(space, addrstart));
}

UINT8 *_memory_install_handler8(running_machine *machine, int cpunum, int spacenum, offs_t addrstart, offs_t addrend, offs_t addrmask, offs_t addrmirror, read8_machine_func rhandler, write8_machine_func whandler, const char *rhandler_name, const char *whandler_name)
{
	addrspace_data *space = &cpudata[cpunum].space[spacenum];
	if (rhandler != NULL)
		space_map_range(machine, space, ROW_READ, 8, 0, addrstart, addrend, addrmask, addrmirror, (genf *)rhandler, machine, rhandler_name);
	if (whandler != NULL)
		space_map_range(machine, space, ROW_WRITE, 8, 0, addrstart, addrend, addrmask, addrmirror, (genf *)whandler, machine, whandler_name);
	mem_dump();
	return memory_find_base(cpunum, spacenum, ADDR2BYTE(space, addrstart));
}

UINT16 *_memory_install_handler16(running_machine *machine, int cpunum, int spacenum, offs_t addrstart, offs_t addrend, offs_t addrmask, offs_t addrmirror, read16_machine_func rhandler, write16_machine_func whandler, const char *rhandler_name, const char *whandler_name)
{
	addrspace_data *space = &cpudata[cpunum].space[spacenum];
	if (rhandler != NULL)
		space_map_range(machine, space, ROW_READ, 16, 0, addrstart, addrend, addrmask, addrmirror, (genf *)rhandler, machine, rhandler_name);
	if (whandler != NULL)
		space_map_range(machine, space, ROW_WRITE, 16, 0, addrstart, addrend, addrmask, addrmirror, (genf *)whandler, machine, whandler_name);
	mem_dump();
	return memory_find_base(cpunum, spacenum, ADDR2BYTE(space, addrstart));
}

UINT32 *_memory_install_handler32(running_machine *machine, int cpunum, int spacenum, offs_t addrstart, offs_t addrend, offs_t addrmask, offs_t addrmirror, read32_machine_func rhandler, write32_machine_func whandler, const char *rhandler_name, const char *whandler_name)
{
	addrspace_data *space = &cpudata[cpunum].space[spacenum];
	if (rhandler != NULL)
		space_map_range(machine, space, ROW_READ, 32, 0, addrstart, addrend, addrmask, addrmirror, (genf *)rhandler, machine, rhandler_name);
	if (whandler != NULL)
		space_map_range(machine, space, ROW_WRITE, 32, 0, addrstart, addrend, addrmask, addrmirror, (genf *)whandler, machine, whandler_name);
	mem_dump();
	return memory_find_base(cpunum, spacenum, ADDR2BYTE(space, addrstart));
}

UINT64 *_memory_install_handler64(running_machine *machine, int cpunum, int spacenum, offs_t addrstart, offs_t addrend, offs_t addrmask, offs_t addrmirror, read64_machine_func rhandler, write64_machine_func whandler, const char *rhandler_name, const char *whandler_name)
{
	addrspace_data *space = &cpudata[cpunum].space[spacenum];
	if (rhandler != NULL)
		space_map_range(machine, space, ROW_READ, 64, 0, addrstart, addrend, addrmask, addrmirror, (genf *)rhandler, machine, rhandler_name);
	if (whandler != NULL)
		space_map_range(machine, space, ROW_WRITE, 64, 0, addrstart, addrend, addrmask, addrmirror, (genf *)whandler, machine, whandler_name);
	mem_dump();
	return memory_find_base(cpunum, spacenum, ADDR2BYTE(space, addrstart));
}


/*-------------------------------------------------
    memory_install_device_handlerX -
    install dynamic device read and write handlers
    for X-bit case
-------------------------------------------------*/

void *_memory_install_device_handler(const device_config *device, int cpunum, int spacenum, offs_t addrstart, offs_t addrend, offs_t addrmask, offs_t addrmirror, FPTR rhandler, FPTR whandler, const char *rhandler_name, const char *whandler_name)
{
	addrspace_data *space = &cpudata[cpunum].space[spacenum];
	if (rhandler >= STATIC_COUNT || whandler >= STATIC_COUNT)
		fatalerror("fatal: can only use static banks with memory_install_device_handler()");
	if (rhandler != 0)
<<<<<<< HEAD
		space_map_range(space, ROW_READ, space->dbits, 0, addrstart, addrend, addrmask, addrmirror, (genf *)(FPTR)rhandler, (void *)device, rhandler_name);
	if (whandler != 0)
		space_map_range(space, ROW_WRITE, space->dbits, 0, addrstart, addrend, addrmask, addrmirror, (genf *)(FPTR)whandler, (void *)device, whandler_name);
=======
		space_map_range(device->machine, space, ROW_READ, space->dbits, 0, addrstart, addrend, addrmask, addrmirror, (genf *)(FPTR)rhandler, (void *)device, rhandler_name);
	if (whandler != 0)
		space_map_range(device->machine, space, ROW_WRITE, space->dbits, 0, addrstart, addrend, addrmask, addrmirror, (genf *)(FPTR)whandler, (void *)device, whandler_name);
>>>>>>> 21132d70
	mem_dump();
	return memory_find_base(cpunum, spacenum, ADDR2BYTE(space, addrstart));
}

UINT8 *_memory_install_device_handler8(const device_config *device, int cpunum, int spacenum, offs_t addrstart, offs_t addrend, offs_t addrmask, offs_t addrmirror, read8_device_func rhandler, write8_device_func whandler, const char *rhandler_name, const char *whandler_name)
{
	addrspace_data *space = &cpudata[cpunum].space[spacenum];
	if (rhandler != NULL)
		space_map_range(device->machine, space, ROW_READ, 8, 0, addrstart, addrend, addrmask, addrmirror, (genf *)rhandler, (void *)device, rhandler_name);
	if (whandler != NULL)
		space_map_range(device->machine, space, ROW_WRITE, 8, 0, addrstart, addrend, addrmask, addrmirror, (genf *)whandler, (void *)device, whandler_name);
	mem_dump();
	return memory_find_base(cpunum, spacenum, ADDR2BYTE(space, addrstart));
}

UINT16 *_memory_install_device_handler16(const device_config *device, int cpunum, int spacenum, offs_t addrstart, offs_t addrend, offs_t addrmask, offs_t addrmirror, read16_device_func rhandler, write16_device_func whandler, const char *rhandler_name, const char *whandler_name)
{
	addrspace_data *space = &cpudata[cpunum].space[spacenum];
	if (rhandler != NULL)
		space_map_range(device->machine, space, ROW_READ, 16, 0, addrstart, addrend, addrmask, addrmirror, (genf *)rhandler, (void *)device, rhandler_name);
	if (whandler != NULL)
		space_map_range(device->machine, space, ROW_WRITE, 16, 0, addrstart, addrend, addrmask, addrmirror, (genf *)whandler, (void *)device, whandler_name);
	mem_dump();
	return memory_find_base(cpunum, spacenum, ADDR2BYTE(space, addrstart));
}

UINT32 *_memory_install_device_handler32(const device_config *device, int cpunum, int spacenum, offs_t addrstart, offs_t addrend, offs_t addrmask, offs_t addrmirror, read32_device_func rhandler, write32_device_func whandler, const char *rhandler_name, const char *whandler_name)
{
	addrspace_data *space = &cpudata[cpunum].space[spacenum];
	if (rhandler != NULL)
		space_map_range(device->machine, space, ROW_READ, 32, 0, addrstart, addrend, addrmask, addrmirror, (genf *)rhandler, (void *)device, rhandler_name);
	if (whandler != NULL)
		space_map_range(device->machine, space, ROW_WRITE, 32, 0, addrstart, addrend, addrmask, addrmirror, (genf *)whandler, (void *)device, whandler_name);
	mem_dump();
	return memory_find_base(cpunum, spacenum, ADDR2BYTE(space, addrstart));
}

UINT64 *_memory_install_device_handler64(const device_config *device, int cpunum, int spacenum, offs_t addrstart, offs_t addrend, offs_t addrmask, offs_t addrmirror, read64_device_func rhandler, write64_device_func whandler, const char *rhandler_name, const char *whandler_name)
{
	addrspace_data *space = &cpudata[cpunum].space[spacenum];
	if (rhandler != NULL)
		space_map_range(device->machine, space, ROW_READ, 64, 0, addrstart, addrend, addrmask, addrmirror, (genf *)rhandler, (void *)device, rhandler_name);
	if (whandler != NULL)
		space_map_range(device->machine, space, ROW_WRITE, 64, 0, addrstart, addrend, addrmask, addrmirror, (genf *)whandler, (void *)device, whandler_name);
	mem_dump();
	return memory_find_base(cpunum, spacenum, ADDR2BYTE(space, addrstart));
}


/*-------------------------------------------------
    memory_init_cpudata - initialize the cpudata
    structure for each CPU
-------------------------------------------------*/

static void memory_init_cpudata(running_machine *machine)
{
	const machine_config *config = machine->config;
	int cpunum, spacenum;

	/* zap the cpudata structure */
	memset(&cpudata, 0, sizeof(cpudata));

	/* create a global watchpoint-filled table */
	wptable = malloc_or_die(1 << LEVEL1_BITS);
	memset(wptable, STATIC_WATCHPOINT, 1 << LEVEL1_BITS);

	/* loop over CPUs */
	for (cpunum = 0; cpunum < ARRAY_LENGTH(cpudata); cpunum++)
	{
		cpu_type cputype = config->cpu[cpunum].type;
		cpu_data *cpu = &cpudata[cpunum];

		/* get pointers to the CPU's memory region */
		cpu->tag = config->cpu[cpunum].tag;
		cpu->region = memory_region(machine, cpu->tag);
		cpu->regionsize = memory_region_length(machine, cpu->tag);

		/* initialize each address space, and build up a mask of spaces */
		for (spacenum = 0; spacenum < ADDRESS_SPACES; spacenum++)
		{
			addrspace_data *space = &cpu->space[spacenum];
			int entrynum;

			/* determine the address and data bits */
			space->cpunum = cpunum;
			space->spacenum = spacenum;
			space->endianness = cputype_endianness(cputype);
			space->ashift = cputype_addrbus_shift(cputype, spacenum);
			space->abits = cputype_addrbus_width(cputype, spacenum);
			space->dbits = cputype_databus_width(cputype, spacenum);
			space->addrmask = 0xffffffffUL >> (32 - space->abits);
			space->bytemask = ADDR2BYTE_END(space, space->addrmask);
			space->accessors = memory_get_accessors(spacenum, space->dbits, space->endianness);
			space->map = NULL;

			/* if there's nothing here, just punt */
			if (space->abits == 0)
				continue;
			cpu->spacemask |= 1 << spacenum;

			/* init the static handlers */
			memset(space->read.handlers, 0, sizeof(space->read.handlers));
			memset(space->write.handlers, 0, sizeof(space->write.handlers));
			for (entrynum = 0; entrynum < ENTRY_COUNT; entrynum++)
			{
				space->read.handlers[entrynum].handler.generic = get_static_handler(space->dbits, 0, spacenum, entrynum);
				space->read.handlers[entrynum].object = machine;
				space->write.handlers[entrynum].handler.generic = get_static_handler(space->dbits, 1, spacenum, entrynum);
				space->write.handlers[entrynum].object = machine;
			}

			/* make sure we fix up the mask for the unmap and watchpoint handlers */
			space->read.handlers[STATIC_UNMAP].bytemask = ~0;
			space->write.handlers[STATIC_UNMAP].bytemask = ~0;
			space->read.handlers[STATIC_WATCHPOINT].bytemask = ~0;
			space->write.handlers[STATIC_WATCHPOINT].bytemask = ~0;

			/* allocate memory */
			space->read.table = malloc_or_die(1 << LEVEL1_BITS);
			space->write.table = malloc_or_die(1 << LEVEL1_BITS);

			/* initialize everything to unmapped */
			memset(space->read.table, STATIC_UNMAP, 1 << LEVEL1_BITS);
			memset(space->write.table, STATIC_UNMAP, 1 << LEVEL1_BITS);
		}

		/* set the RAM/ROM base */
		cpu->opbase.ram = cpu->opbase.rom = cpu->region;
		cpu->opbase.mask = cpu->space[ADDRESS_SPACE_PROGRAM].bytemask;
		cpu->opbase.mem_min = 0;
		cpu->opbase.mem_max = cpu->regionsize;
		cpu->opbase.entry = STATIC_UNMAP;
		cpu->opbase_handler = NULL;
	}
}


/*-------------------------------------------------
    memory_init_preflight - verify the memory structs
    and track which banks are referenced
-------------------------------------------------*/

static void memory_init_preflight(running_machine *machine)
{
	int cpunum;

	/* zap the bank data */
	memset(&bankdata, 0, sizeof(bankdata));

	/* loop over CPUs */
	for (cpunum = 0; cpunum < ARRAY_LENGTH(cpudata); cpunum++)
	{
		cpu_data *cpu = &cpudata[cpunum];
		int spacenum;

		/* loop over valid address spaces */
		for (spacenum = 0; spacenum < ADDRESS_SPACES; spacenum++)
			if (cpu->spacemask & (1 << spacenum))
			{
				addrspace_data *space = &cpu->space[spacenum];
				address_map_entry *entry;
				int entrynum;

				/* allocate the address map */
				space->map = address_map_alloc(machine->config, machine->gamedrv, cpunum, spacenum);

				/* extract global parameters specified by the map */
				space->unmap = (space->map->unmapval == 0) ? 0 : ~0;
				if (space->map->globalmask != 0)
				{
					space->addrmask = space->map->globalmask;
					space->bytemask = ADDR2BYTE_END(space, space->addrmask);
				}

				/* make a pass over the address map, adjusting for the CPU and getting memory pointers */
				for (entry = space->map->entrylist; entry != NULL; entry = entry->next)
				{
					/* computed adjusted addresses first */
					entry->bytestart = entry->addrstart;
					entry->byteend = entry->addrend;
					entry->bytemirror = entry->addrmirror;
					entry->bytemask = entry->addrmask;
					adjust_addresses(space, &entry->bytestart, &entry->byteend, &entry->bytemask, &entry->bytemirror);

					/* if this is a ROM handler without a specified region, attach it to the implicit region */
					if (spacenum == ADDRESS_SPACE_PROGRAM && HANDLER_IS_ROM(entry->read.generic) && entry->region == NULL)
					{
						/* make sure it fits within the memory region before doing so, however */
						if (entry->byteend < cpu->regionsize)
						{
							entry->region = cpu->tag;
							entry->rgnoffs = entry->bytestart;
						}
					}

					/* validate adjusted addresses against implicit regions */
					if (entry->region != NULL && entry->share == 0 && entry->baseptr == NULL)
					{
						UINT8 *base = memory_region(machine, entry->region);
						offs_t length = memory_region_length(machine, entry->region);

						/* validate the region */
						if (base == NULL)
							fatalerror("Error: CPU %d space %d memory map entry %X-%X references non-existant region \"%s\"", cpunum, spacenum, entry->addrstart, entry->addrend, entry->region);
						if (entry->rgnoffs + (entry->byteend - entry->bytestart + 1) > length)
							fatalerror("Error: CPU %d space %d memory map entry %X-%X extends beyond region \"%s\" size (%X)", cpunum, spacenum, entry->addrstart, entry->addrend, entry->region, length);
					}

					/* convert any region-relative entries to their memory pointers */
					if (entry->region != NULL)
						entry->memory = memory_region(machine, entry->region) + entry->rgnoffs;

					/* assign static banks for explicitly specified entries */
					if (HANDLER_IS_BANK(entry->read.generic))
						bank_assign_static(HANDLER_TO_BANK(entry->read.generic), cpunum, spacenum, ROW_READ, entry->bytestart, entry->byteend);
					if (HANDLER_IS_BANK(entry->write.generic))
						bank_assign_static(HANDLER_TO_BANK(entry->write.generic), cpunum, spacenum, ROW_WRITE, entry->bytestart, entry->byteend);
				}

				/* now loop over all the handlers and enforce the address mask */
				/* we don't loop over map entries because the mask applies to static handlers as well */
				for (entrynum = 0; entrynum < ENTRY_COUNT; entrynum++)
				{
					space->read.handlers[entrynum].bytemask &= space->bytemask;
					space->write.handlers[entrynum].bytemask &= space->bytemask;
				}
			}
	}
}


/*-------------------------------------------------
    memory_init_populate - populate the memory
    mapping tables with entries
-------------------------------------------------*/

static void memory_init_populate(running_machine *machine)
{
	int cpunum, spacenum;

	/* loop over CPUs and address spaces */
	for (cpunum = 0; cpunum < ARRAY_LENGTH(cpudata); cpunum++)
		for (spacenum = 0; spacenum < ADDRESS_SPACES; spacenum++)
			if (cpudata[cpunum].spacemask & (1 << spacenum))
			{
				addrspace_data *space = &cpudata[cpunum].space[spacenum];

				/* install the handlers, using the original, unadjusted memory map */
				if (space->map != NULL)
				{
					const address_map_entry *last_entry = NULL;

					while (last_entry != space->map->entrylist)
					{
						const address_map_entry *entry;
						read_handler rhandler;
						write_handler whandler;

						/* find the entry before the last one we processed */
						for (entry = space->map->entrylist; entry->next != last_entry; entry = entry->next) ;
						last_entry = entry;
						rhandler = entry->read;
						whandler = entry->write;

						/* if we have a read port tag, look it up */
						if (entry->read_porttag != NULL)
						{
							switch (space->dbits)
							{
								case 8:		rhandler.mhandler8  = input_port_read_handler8(machine->portconfig, entry->read_porttag);	break;
								case 16:	rhandler.mhandler16 = input_port_read_handler16(machine->portconfig, entry->read_porttag);	break;
								case 32:	rhandler.mhandler32 = input_port_read_handler32(machine->portconfig, entry->read_porttag);	break;
								case 64:	rhandler.mhandler64 = input_port_read_handler64(machine->portconfig, entry->read_porttag);	break;
							}
							if (rhandler.generic == NULL)
								fatalerror("Non-existent port referenced: '%s'\n", entry->read_porttag);
						}

						/* install the read handler if present */
						if (rhandler.generic != NULL)
						{
							int bits = (entry->read_bits == 0) ? space->dbits : entry->read_bits;
							void *object = machine;
							if (entry->read_devtype != NULL)
							{
								object = (void *)device_list_find_by_tag(machine->config->devicelist, entry->read_devtype, entry->read_devtag);
								if (object == NULL)
									fatalerror("Unidentified object in memory map: type=%s tag=%s\n", devtype_name(entry->read_devtype), entry->read_devtag);
							}
							space_map_range_private(machine, space, ROW_READ, bits, entry->read_mask, entry->addrstart, entry->addrend, entry->addrmask, entry->addrmirror, rhandler.generic, object, entry->read_name);
						}

						/* install the write handler if present */
						if (whandler.generic != NULL)
						{
							int bits = (entry->write_bits == 0) ? space->dbits : entry->write_bits;
							void *object = machine;
							if (entry->write_devtype != NULL)
							{
								object = (void *)device_list_find_by_tag(machine->config->devicelist, entry->write_devtype, entry->write_devtag);
								if (object == NULL)
									fatalerror("Unidentified object in memory map: type=%s tag=%s\n", devtype_name(entry->write_devtype), entry->write_devtag);
							}
							space_map_range_private(machine, space, ROW_WRITE, bits, entry->write_mask, entry->addrstart, entry->addrend, entry->addrmask, entry->addrmirror, whandler.generic, object, entry->write_name);
						}
					}
				}
			}
}


/*-------------------------------------------------
    space_map_range_private - wrapper for
    space_map_range which is used at
    initialization time and converts RAM/ROM
    banks to dynamically assigned banks
-------------------------------------------------*/

static void space_map_range_private(running_machine *machine, addrspace_data *space, read_or_write readorwrite, int handlerbits, int handlerunitmask, offs_t addrstart, offs_t addrend, offs_t addrmask, offs_t addrmirror, genf *handler, void *object, const char *handler_name)
{
	/* translate ROM to RAM/UNMAP here */
	if (HANDLER_IS_ROM(handler))
		handler = (readorwrite == ROW_WRITE) ? (genf *)STATIC_UNMAP : (genf *)SMH_RAM;

	/* assign banks for RAM/ROM areas */
	if (HANDLER_IS_RAM(handler))
	{
		offs_t bytestart = addrstart;
		offs_t byteend = addrend;
		offs_t bytemask = addrmask;
		offs_t bytemirror = addrmirror;

		/* adjust the incoming addresses (temporarily) */
		adjust_addresses(space, &bytestart, &byteend, &bytemask, &bytemirror);

		/* assign a bank to the adjusted addresses */
		handler = (genf *)bank_assign_dynamic(space->cpunum, space->spacenum, readorwrite, bytestart, byteend);
		if (bank_ptr[HANDLER_TO_BANK(handler)] == NULL)
			bank_ptr[HANDLER_TO_BANK(handler)] = memory_find_base(space->cpunum, space->spacenum, bytestart);
	}

	/* then do a normal installation */
	space_map_range(machine, space, readorwrite, handlerbits, handlerunitmask, addrstart, addrend, addrmask, addrmirror, handler, object, handler_name);
}


/*-------------------------------------------------
    space_map_range - maps a range of addresses
    to the specified handler within an address
    space
-------------------------------------------------*/

static void space_map_range(running_machine *machine, addrspace_data *space, read_or_write readorwrite, int handlerbits, int handlerunitmask, offs_t addrstart, offs_t addrend, offs_t addrmask, offs_t addrmirror, genf *handler, void *object, const char *handler_name)
{
	table_data *tabledata = (readorwrite == ROW_WRITE) ? &space->write : &space->read;
	offs_t bytestart, byteend, bytemask, bytemirror;
	UINT8 entry;

	/* sanity checks */
	assert(space != NULL);
	assert(handlerbits == 8 || handlerbits == 16 || handlerbits == 32 || handlerbits == 64);

	/* adjust the incoming addresses */
	bytestart = addrstart;
	byteend = addrend;
	bytemirror = addrmirror;
	bytemask = addrmask;
	adjust_addresses(space, &bytestart, &byteend, &bytemask, &bytemirror);

	/* validity checks */
	assert_always(!HANDLER_IS_ROM(handler), "space_map_range called with ROM after initialization");
	assert_always(!HANDLER_IS_RAM(handler), "space_map_range called with RAM after initialization");
	assert_always(addrstart <= addrend, "space_map_range called with start greater than end");
	assert_always(handlerbits <= space->dbits, "space_map_range called with handlers larger than the address space");
	assert_always((bytestart & (space->dbits / 8 - 1)) == 0, "space_map_range called with misaligned start address");
	assert_always((byteend & (space->dbits / 8 - 1)) == (space->dbits / 8 - 1), "space_map_range called with misaligned end address");

	/* if we're installing a new bank, make sure we mark it */
	if (HANDLER_IS_BANK(handler))
		bank_assign_static(HANDLER_TO_BANK(handler), space->cpunum, space->spacenum, readorwrite, bytestart, byteend);

	/* get the final handler index */
	entry = table_assign_handler(tabledata->handlers, object, handler, handler_name, bytestart, byteend, bytemask);

	/* fix up the handler if a stub is required */
	if (handlerbits != space->dbits)
		table_compute_subhandler(tabledata->handlers, entry, readorwrite, space->dbits, space->endianness, handlerbits, handlerunitmask);

	/* populate it */
	table_populate_range_mirrored(tabledata, bytestart, byteend, bytemirror, entry);

	/* if this is being installed to a live CPU, update the context */
	if (space->cpunum == cur_context)
		memory_set_context(machine, cur_context);
}


/*-------------------------------------------------
    bank_assign_static - assign and tag a static
    bank
-------------------------------------------------*/

static void bank_assign_static(int banknum, int cpunum, int spacenum, read_or_write readorwrite, offs_t bytestart, offs_t byteend)
{
	bank_info *bank = &bankdata[banknum];

	/* if we're not yet used, fill in the data */
	if (!bank->used)
	{
		/* if we're allowed to, wire up state saving for the entry */
		if (state_save_registration_allowed())
			state_save_register_item("memory", banknum, bank->curentry);

		/* fill in information about the bank */
		bank->used = TRUE;
		bank->dynamic = FALSE;
		bank->cpunum = cpunum;
		bank->spacenum = spacenum;
		bank->bytestart = bytestart;
		bank->byteend = byteend;
		bank->curentry = MAX_BANK_ENTRIES;
	}

	/* update the read/write status of the bank */
	if (readorwrite == ROW_READ)
		bank->read = TRUE;
	else
		bank->write = TRUE;
}


/*-------------------------------------------------
    bank_assign_dynamic - finds a free or exact
    matching bank
-------------------------------------------------*/

static genf *bank_assign_dynamic(int cpunum, int spacenum, read_or_write readorwrite, offs_t bytestart, offs_t byteend)
{
	int banknum;

	/* loop over banks, searching for an exact match or an empty */
	for (banknum = MAX_BANKS; banknum >= 1; banknum--)
	{
		bank_info *bank = &bankdata[banknum];
		if (!bank->used || (bank->dynamic && bank->cpunum == cpunum && bank->spacenum == spacenum && bank->bytestart == bytestart))
		{
			bank->used = TRUE;
			bank->dynamic = TRUE;
			bank->cpunum = cpunum;
			bank->spacenum = spacenum;
			bank->bytestart = bytestart;
			bank->byteend = byteend;
			VPRINTF(("Assigned bank %d to %d,%d,%08X\n", banknum, cpunum, spacenum, bytestart));
			return BANK_TO_HANDLER(banknum);
		}
	}

	/* if we got here, we failed */
	fatalerror("cpu #%d: ran out of banks for RAM/ROM regions!", cpunum);
	return NULL;
}


/*-------------------------------------------------
    table_assign_handler - finds the index of a
    handler, or allocates a new one as necessary
-------------------------------------------------*/

static UINT8 table_assign_handler(handler_data *table, void *object, genf *handler, const char *handler_name, offs_t bytestart, offs_t byteend, offs_t bytemask)
{
	int entry;

	/* all static handlers are hardcoded */
	if (HANDLER_IS_STATIC(handler))
	{
		entry = (FPTR)handler;

		/* if it is a bank, copy in the relevant information */
		if (HANDLER_IS_BANK(handler))
		{
			handler_data *hdata = &table[entry];
			hdata->bytestart = bytestart;
			hdata->byteend = byteend;
			hdata->bytemask = bytemask;
			hdata->name = handler_name;
		}
		return entry;
	}

	/* otherwise, we have to search */
	for (entry = STATIC_COUNT; entry < SUBTABLE_BASE; entry++)
	{
		handler_data *hdata = &table[entry];

		/* if we hit a NULL hdata, then we need to allocate this one as a new one */
		if (hdata->handler.generic == NULL)
		{
			hdata->handler.generic = handler;
			hdata->bytestart = bytestart;
			hdata->byteend = byteend;
			hdata->bytemask = bytemask;
			hdata->name = handler_name;
			hdata->object = object;
			return entry;
		}

		/* if we find a perfect match, return a duplicate entry */
		if (hdata->handler.generic == handler && hdata->bytestart == bytestart && hdata->bytemask == bytemask && hdata->object == object)
			return entry;
	}
	return 0;
}


/*-------------------------------------------------
    table_compute_subhandler - compute data for
    a subhandler
-------------------------------------------------*/

static void table_compute_subhandler(handler_data *table, UINT8 entry, read_or_write readorwrite, int spacebits, int spaceendian, int handlerbits, int handlerunitmask)
{
	int maxunits = spacebits / handlerbits;
	handler_data *hdata = &table[entry];
	int unitnum;

	assert_always(!HANDLER_IS_STATIC(entry), "table_compute_subhandler called with static handlers and mismatched data bus widths");

	/* copy raw data to the subhandler data */
	hdata->subobject = hdata->object;
	hdata->subhandler = hdata->handler;

	/* fill in a stub as the real handler */
	hdata->object = hdata;
	hdata->handler = get_stub_handler(readorwrite, spacebits, handlerbits);

	/* compute the number of subunits */
	hdata->subunits = 0;
	for (unitnum = 0; unitnum < maxunits; unitnum++)
		if (handlerunitmask & (1 << unitnum))
			hdata->subunits++;
	assert_always(hdata->subunits > 0, "table_compute_subhandler called with no bytes specified in mask");

	/* then fill in the shifts based on the endianness */
	if (spaceendian == CPU_IS_LE)
	{
		UINT8 *unitshift = &hdata->subshift[0];
		for (unitnum = 0; unitnum < maxunits; unitnum++)
			if (handlerunitmask & (1 << unitnum))
				*unitshift++ = unitnum * handlerbits;
	}
	else
	{
		UINT8 *unitshift = &hdata->subshift[hdata->subunits];
		for (unitnum = 0; unitnum < maxunits; unitnum++)
			if (handlerunitmask & (1 << unitnum))
				*--unitshift = unitnum * handlerbits;
	}
}


/*-------------------------------------------------
    table_populate_range - assign a memory handler
    to a range of addresses
-------------------------------------------------*/

static void table_populate_range(table_data *tabledata, offs_t bytestart, offs_t byteend, UINT8 handler)
{
	offs_t l2mask = (1 << LEVEL2_BITS) - 1;
	offs_t l1start = bytestart >> LEVEL2_BITS;
	offs_t l2start = bytestart & l2mask;
	offs_t l1stop = byteend >> LEVEL2_BITS;
	offs_t l2stop = byteend & l2mask;
	offs_t l1index;

	/* sanity check */
	if (bytestart > byteend)
		return;

	/* handle the starting edge if it's not on a block boundary */
	if (l2start != 0)
	{
		UINT8 *subtable = subtable_open(tabledata, l1start);

		/* if the start and stop end within the same block, handle that */
		if (l1start == l1stop)
		{
			memset(&subtable[l2start], handler, l2stop - l2start + 1);
			subtable_close(tabledata, l1start);
			return;
		}

		/* otherwise, fill until the end */
		memset(&subtable[l2start], handler, (1 << LEVEL2_BITS) - l2start);
		subtable_close(tabledata, l1start);
		if (l1start != (offs_t)~0) l1start++;
	}

	/* handle the trailing edge if it's not on a block boundary */
	if (l2stop != l2mask)
	{
		UINT8 *subtable = subtable_open(tabledata, l1stop);

		/* fill from the beginning */
		memset(&subtable[0], handler, l2stop + 1);
		subtable_close(tabledata, l1stop);

		/* if the start and stop end within the same block, handle that */
		if (l1start == l1stop)
			return;
		if (l1stop != 0) l1stop--;
	}

	/* now fill in the middle tables */
	for (l1index = l1start; l1index <= l1stop; l1index++)
	{
		/* if we have a subtable here, release it */
		if (tabledata->table[l1index] >= SUBTABLE_BASE)
			subtable_release(tabledata, tabledata->table[l1index]);
		tabledata->table[l1index] = handler;
	}
}


/*-------------------------------------------------
    table_populate_range_mirrored - assign a
    memory handler to a range of addresses
    including mirrors
-------------------------------------------------*/

static void table_populate_range_mirrored(table_data *tabledata, offs_t bytestart, offs_t byteend, offs_t bytemirror, UINT8 handler)
{
	offs_t lmirrorbit[LEVEL2_BITS], lmirrorbits, hmirrorbit[32 - LEVEL2_BITS], hmirrorbits, lmirrorcount, hmirrorcount;
	UINT8 prev_entry = STATIC_INVALID;
	int cur_index, prev_index = 0;
	int i;

	/* determine the mirror bits */
	hmirrorbits = lmirrorbits = 0;
	for (i = 0; i < LEVEL2_BITS; i++)
		if (bytemirror & (1 << i))
			lmirrorbit[lmirrorbits++] = 1 << i;
	for (i = LEVEL2_BITS; i < 32; i++)
		if (bytemirror & (1 << i))
			hmirrorbit[hmirrorbits++] = 1 << i;

	/* loop over mirrors in the level 2 table */
	for (hmirrorcount = 0; hmirrorcount < (1 << hmirrorbits); hmirrorcount++)
	{
		/* compute the base of this mirror */
		offs_t hmirrorbase = 0;
		for (i = 0; i < hmirrorbits; i++)
			if (hmirrorcount & (1 << i))
				hmirrorbase |= hmirrorbit[i];

		/* if this is not our first time through, and the level 2 entry matches the previous
           level 2 entry, just do a quick map and get out; note that this only works for entries
           which don't span multiple level 1 table entries */
		cur_index = LEVEL1_INDEX(bytestart + hmirrorbase);
		if (cur_index == LEVEL1_INDEX(byteend + hmirrorbase))
		{
			if (hmirrorcount != 0 && prev_entry == tabledata->table[cur_index])
			{
				VPRINTF(("Quick mapping subtable at %08X to match subtable at %08X\n", cur_index << LEVEL2_BITS, prev_index << LEVEL2_BITS));

				/* release the subtable if the old value was a subtable */
				if (tabledata->table[cur_index] >= SUBTABLE_BASE)
					subtable_release(tabledata, tabledata->table[cur_index]);

				/* reallocate the subtable if the new value is a subtable */
				if (tabledata->table[prev_index] >= SUBTABLE_BASE)
					subtable_realloc(tabledata, tabledata->table[prev_index]);

				/* set the new value and short-circuit the mapping step */
				tabledata->table[cur_index] = tabledata->table[prev_index];
				continue;
			}
			prev_index = cur_index;
			prev_entry = tabledata->table[cur_index];
		}

		/* loop over mirrors in the level 1 table */
		for (lmirrorcount = 0; lmirrorcount < (1 << lmirrorbits); lmirrorcount++)
		{
			/* compute the base of this mirror */
			offs_t lmirrorbase = hmirrorbase;
			for (i = 0; i < lmirrorbits; i++)
				if (lmirrorcount & (1 << i))
					lmirrorbase |= lmirrorbit[i];

			/* populate the tables */
			table_populate_range(tabledata, bytestart + lmirrorbase, byteend + lmirrorbase, handler);
		}
	}
}


/*-------------------------------------------------
    subtable_alloc - allocate a fresh subtable
    and set its usecount to 1
-------------------------------------------------*/

static UINT8 subtable_alloc(table_data *tabledata)
{
	/* loop */
	while (1)
	{
		UINT8 subindex;

		/* find a subtable with a usecount of 0 */
		for (subindex = 0; subindex < SUBTABLE_COUNT; subindex++)
			if (tabledata->subtable[subindex].usecount == 0)
			{
				/* if this is past our allocation budget, allocate some more */
				if (subindex >= tabledata->subtable_alloc)
				{
					tabledata->subtable_alloc += SUBTABLE_ALLOC;
					tabledata->table = realloc(tabledata->table, (1 << LEVEL1_BITS) + (tabledata->subtable_alloc << LEVEL2_BITS));
					if (!tabledata->table)
						fatalerror("error: ran out of memory allocating memory subtable");
				}

				/* bump the usecount and return */
				tabledata->subtable[subindex].usecount++;
				return subindex + SUBTABLE_BASE;
			}

		/* merge any subtables we can */
		if (!subtable_merge(tabledata))
			fatalerror("Ran out of subtables!");
	}

}


/*-------------------------------------------------
    subtable_realloc - increment the usecount on
    a subtable
-------------------------------------------------*/

static void subtable_realloc(table_data *tabledata, UINT8 subentry)
{
	UINT8 subindex = subentry - SUBTABLE_BASE;

	/* sanity check */
	if (tabledata->subtable[subindex].usecount <= 0)
		fatalerror("Called subtable_realloc on a table with a usecount of 0");

	/* increment the usecount */
	tabledata->subtable[subindex].usecount++;
}


/*-------------------------------------------------
    subtable_merge - merge any duplicate
    subtables
-------------------------------------------------*/

static int subtable_merge(table_data *tabledata)
{
	int merged = 0;
	UINT8 subindex;

	VPRINTF(("Merging subtables....\n"));

	/* okay, we failed; update all the checksums and merge tables */
	for (subindex = 0; subindex < SUBTABLE_COUNT; subindex++)
		if (!tabledata->subtable[subindex].checksum_valid && tabledata->subtable[subindex].usecount != 0)
		{
			UINT32 *subtable = (UINT32 *)SUBTABLE_PTR(tabledata, subindex + SUBTABLE_BASE);
			UINT32 checksum = 0;
			int l2index;

			/* update the checksum */
			for (l2index = 0; l2index < (1 << LEVEL2_BITS)/4; l2index++)
				checksum += subtable[l2index];
			tabledata->subtable[subindex].checksum = checksum;
			tabledata->subtable[subindex].checksum_valid = 1;
		}

	/* see if there's a matching checksum */
	for (subindex = 0; subindex < SUBTABLE_COUNT; subindex++)
		if (tabledata->subtable[subindex].usecount != 0)
		{
			UINT8 *subtable = SUBTABLE_PTR(tabledata, subindex + SUBTABLE_BASE);
			UINT32 checksum = tabledata->subtable[subindex].checksum;
			UINT8 sumindex;

			for (sumindex = subindex + 1; sumindex < SUBTABLE_COUNT; sumindex++)
				if (tabledata->subtable[sumindex].usecount != 0 &&
					tabledata->subtable[sumindex].checksum == checksum &&
					!memcmp(subtable, SUBTABLE_PTR(tabledata, sumindex + SUBTABLE_BASE), 1 << LEVEL2_BITS))
				{
					int l1index;

					VPRINTF(("Merging subtable %d and %d....\n", subindex, sumindex));

					/* find all the entries in the L1 tables that pointed to the old one, and point them to the merged table */
					for (l1index = 0; l1index <= (0xffffffffUL >> LEVEL2_BITS); l1index++)
						if (tabledata->table[l1index] == sumindex + SUBTABLE_BASE)
						{
							subtable_release(tabledata, sumindex + SUBTABLE_BASE);
							subtable_realloc(tabledata, subindex + SUBTABLE_BASE);
							tabledata->table[l1index] = subindex + SUBTABLE_BASE;
							merged++;
						}
				}
		}

	return merged;
}


/*-------------------------------------------------
    subtable_release - decrement the usecount on
    a subtable and free it if we're done
-------------------------------------------------*/

static void subtable_release(table_data *tabledata, UINT8 subentry)
{
	UINT8 subindex = subentry - SUBTABLE_BASE;

	/* sanity check */
	if (tabledata->subtable[subindex].usecount <= 0)
		fatalerror("Called subtable_release on a table with a usecount of 0");

	/* decrement the usecount and clear the checksum if we're at 0 */
	tabledata->subtable[subindex].usecount--;
	if (tabledata->subtable[subindex].usecount == 0)
		tabledata->subtable[subindex].checksum = 0;
}


/*-------------------------------------------------
    subtable_open - gain access to a subtable for
    modification
-------------------------------------------------*/

static UINT8 *subtable_open(table_data *tabledata, offs_t l1index)
{
	UINT8 subentry = tabledata->table[l1index];

	/* if we don't have a subtable yet, allocate a new one */
	if (subentry < SUBTABLE_BASE)
	{
		UINT8 newentry = subtable_alloc(tabledata);
		memset(SUBTABLE_PTR(tabledata, newentry), subentry, 1 << LEVEL2_BITS);
		tabledata->table[l1index] = newentry;
		tabledata->subtable[newentry - SUBTABLE_BASE].checksum = (subentry + (subentry << 8) + (subentry << 16) + (subentry << 24)) * ((1 << LEVEL2_BITS)/4);
		subentry = newentry;
	}

	/* if we're sharing this subtable, we also need to allocate a fresh copy */
	else if (tabledata->subtable[subentry - SUBTABLE_BASE].usecount > 1)
	{
		UINT8 newentry = subtable_alloc(tabledata);

		/* allocate may cause some additional merging -- look up the subentry again */
		/* when we're done; it should still require a split */
		subentry = tabledata->table[l1index];
		assert(subentry >= SUBTABLE_BASE);
		assert(tabledata->subtable[subentry - SUBTABLE_BASE].usecount > 1);

		memcpy(SUBTABLE_PTR(tabledata, newentry), SUBTABLE_PTR(tabledata, subentry), 1 << LEVEL2_BITS);
		subtable_release(tabledata, subentry);
		tabledata->table[l1index] = newentry;
		tabledata->subtable[newentry - SUBTABLE_BASE].checksum = tabledata->subtable[subentry - SUBTABLE_BASE].checksum;
		subentry = newentry;
	}

	/* mark the table dirty */
	tabledata->subtable[subentry - SUBTABLE_BASE].checksum_valid = 0;

	/* return the pointer to the subtable */
	return SUBTABLE_PTR(tabledata, subentry);
}


/*-------------------------------------------------
    subtable_close - stop access to a subtable
-------------------------------------------------*/

static void subtable_close(table_data *tabledata, offs_t l1index)
{
	/* defer any merging until we run out of tables */
}


/*-------------------------------------------------
    Return whether a given memory map entry implies
    the need of allocating and registering memory
-------------------------------------------------*/

static int amentry_needs_backing_store(int cpunum, int spacenum, const address_map_entry *entry)
{
	FPTR handler;

	if (entry->baseptr != NULL || entry->baseptroffs_plus1 != 0)
		return TRUE;

	handler = (FPTR)entry->write.generic;
	if (handler < STATIC_COUNT)
	{
		if (handler != STATIC_INVALID &&
			handler != STATIC_ROM &&
			handler != STATIC_NOP &&
			handler != STATIC_UNMAP)
			return TRUE;
	}

	handler = (FPTR)entry->read.generic;
	if (handler < STATIC_COUNT)
	{
		if (handler != STATIC_INVALID &&
			(handler < STATIC_BANK1 || handler > STATIC_BANK1 + MAX_BANKS - 1) &&
			(handler != STATIC_ROM || spacenum != ADDRESS_SPACE_PROGRAM || entry->addrstart >= cpudata[cpunum].regionsize) &&
			handler != STATIC_NOP &&
			handler != STATIC_UNMAP)
			return TRUE;
	}

	return FALSE;
}


/*-------------------------------------------------
    memory_init_allocate - allocate memory for
    CPU address spaces
-------------------------------------------------*/

static void memory_init_allocate(running_machine *machine)
{
	int cpunum, spacenum;

	/* loop over all CPUs and memory spaces */
	for (cpunum = 0; cpunum < ARRAY_LENGTH(cpudata); cpunum++)
		for (spacenum = 0; spacenum < ADDRESS_SPACES; spacenum++)
			if (cpudata[cpunum].spacemask & (1 << spacenum))
			{
				addrspace_data *space = &cpudata[cpunum].space[spacenum];
				address_map_entry *unassigned = NULL;
				address_map_entry *entry;
				memory_block *prev_memblock_head = memory_block_list;
				memory_block *memblock;

				/* make a first pass over the memory map and track blocks with hardcoded pointers */
				/* we do this to make sure they are found by memory_find_base first */
				for (entry = space->map->entrylist; entry != NULL; entry = entry->next)
					if (entry->memory != NULL)
						allocate_memory_block(machine, cpunum, spacenum, entry->bytestart, entry->byteend, entry->memory);

				/* loop over all blocks just allocated and assign pointers from them */
				for (memblock = memory_block_list; memblock != prev_memblock_head; memblock = memblock->next)
					unassigned = assign_intersecting_blocks(space, memblock->bytestart, memblock->byteend, memblock->data);

				/* if we don't have an unassigned pointer yet, try to find one */
				if (unassigned == NULL)
					unassigned = assign_intersecting_blocks(space, ~0, 0, NULL);

				/* loop until we've assigned all memory in this space */
				while (unassigned != NULL)
				{
					offs_t curbytestart, curbyteend;
					int changed;
					void *block;

					/* work in MEMORY_BLOCK_CHUNK-sized chunks */
					offs_t curblockstart = unassigned->bytestart / MEMORY_BLOCK_CHUNK;
					offs_t curblockend = unassigned->byteend / MEMORY_BLOCK_CHUNK;

					/* loop while we keep finding unassigned blocks in neighboring MEMORY_BLOCK_CHUNK chunks */
					do
					{
						changed = FALSE;

						/* scan for unmapped blocks in the adjusted map */
						for (entry = space->map->entrylist; entry != NULL; entry = entry->next)
							if (entry->memory == NULL && entry != unassigned && amentry_needs_backing_store(cpunum, spacenum, entry))
							{
								offs_t blockstart, blockend;

								/* get block start/end blocks for this block */
								blockstart = entry->bytestart / MEMORY_BLOCK_CHUNK;
								blockend = entry->byteend / MEMORY_BLOCK_CHUNK;

								/* if we intersect or are adjacent, adjust the start/end */
								if (blockstart <= curblockend + 1 && blockend >= curblockstart - 1)
								{
									if (blockstart < curblockstart)
										curblockstart = blockstart, changed = TRUE;
									if (blockend > curblockend)
										curblockend = blockend, changed = TRUE;
								}
							}
					} while (changed);

					/* we now have a block to allocate; do it */
					curbytestart = curblockstart * MEMORY_BLOCK_CHUNK;
					curbyteend = curblockend * MEMORY_BLOCK_CHUNK + (MEMORY_BLOCK_CHUNK - 1);
					block = allocate_memory_block(machine, cpunum, spacenum, curbytestart, curbyteend, NULL);

					/* assign memory that intersected the new block */
					unassigned = assign_intersecting_blocks(space, curbytestart, curbyteend, block);
				}
			}
}


/*-------------------------------------------------
    allocate_memory_block - allocate a single
    memory block of data
-------------------------------------------------*/

static void *allocate_memory_block(running_machine *machine, int cpunum, int spacenum, offs_t bytestart, offs_t byteend, void *memory)
{
	int allocatemem = (memory == NULL);
	memory_block *block;
	size_t bytestoalloc;
	const char *region;

	VPRINTF(("allocate_memory_block(%d,%d,%08X,%08X,%p)\n", cpunum, spacenum, bytestart, byteend, memory));

	/* determine how much memory to allocate for this */
	bytestoalloc = sizeof(*block);
	if (allocatemem)
		bytestoalloc += byteend - bytestart + 1;

	/* allocate and clear the memory */
	block = malloc_or_die(bytestoalloc);
	memset(block, 0, bytestoalloc);
	if (allocatemem)
		memory = block + 1;

	/* register for saving, but only if we're not part of a memory region */
	for (region = memory_region_next(machine, NULL); region != NULL; region = memory_region_next(machine, region))
	{
		UINT8 *region_base = memory_region(machine, region);
		UINT32 region_length = memory_region_length(machine, region);
		if (region_base != NULL && region_length != 0 && (UINT8 *)memory >= region_base && ((UINT8 *)memory + (byteend - bytestart + 1)) < region_base + region_length)
		{
			VPRINTF(("skipping save of this memory block as it is covered by a memory region\n"));
			break;
		}
	}
	if (region == NULL)
		register_for_save(cpunum, spacenum, bytestart, memory, byteend - bytestart + 1);

	/* fill in the tracking block */
	block->cpunum = cpunum;
	block->spacenum = spacenum;
	block->isallocated = allocatemem;
	block->bytestart = bytestart;
	block->byteend = byteend;
	block->data = memory;

	/* attach us to the head of the list */
	block->next = memory_block_list;
	memory_block_list = block;

	return memory;
}


/*-------------------------------------------------
    register_for_save - register a block of
    memory for save states
-------------------------------------------------*/

static void register_for_save(int cpunum, int spacenum, offs_t bytestart, void *base, size_t numbytes)
{
	int bytes_per_element = cpudata[cpunum].space[spacenum].dbits/8;
	char name[256];

	sprintf(name, "%d.%08x-%08x", spacenum, bytestart, (int)(bytestart + numbytes - 1));
	state_save_register_memory("memory", cpunum, name, base, bytes_per_element, (UINT32)numbytes / bytes_per_element);
}


/*-------------------------------------------------
    assign_intersecting_blocks - find all
    intersecting blocks and assign their pointers
-------------------------------------------------*/

static address_map_entry *assign_intersecting_blocks(addrspace_data *space, offs_t bytestart, offs_t byteend, UINT8 *base)
{
	address_map_entry *entry, *unassigned = NULL;

	/* loop over the adjusted map and assign memory to any blocks we can */
	for (entry = space->map->entrylist; entry != NULL; entry = entry->next)
	{
		/* if we haven't assigned this block yet, do it against the last block */
		if (entry->memory == NULL)
		{
			/* inherit shared pointers first */
			if (entry->share != 0 && shared_ptr[entry->share] != NULL)
			{
				entry->memory = shared_ptr[entry->share];
 				VPRINTF(("memory range %08X-%08X -> shared_ptr[%d] [%p]\n", entry->addrstart, entry->addrend, entry->share, entry->memory));
 			}

			/* otherwise, look for a match in this block */
			else if (entry->bytestart >= bytestart && entry->byteend <= byteend)
			{
				entry->memory = base + (entry->bytestart - bytestart);
				VPRINTF(("memory range %08X-%08X -> found in block from %08X-%08X [%p]\n", entry->addrstart, entry->addrend, bytestart, byteend, entry->memory));
			}
		}

		/* if we're the first match on a shared pointer, assign it now */
		if (entry->memory != NULL && entry->share && shared_ptr[entry->share] == NULL)
			shared_ptr[entry->share] = entry->memory;

		/* keep track of the first unassigned entry */
		if (entry->memory == NULL && unassigned == NULL && amentry_needs_backing_store(space->cpunum, space->spacenum, entry))
			unassigned = entry;
	}

	return unassigned;
}


/*-------------------------------------------------
    reattach_banks - reconnect banks after a load
-------------------------------------------------*/

static STATE_POSTLOAD( reattach_banks )
{
	int banknum;

	/* once this is done, find the starting bases for the banks */
	for (banknum = 1; banknum <= MAX_BANKS; banknum++)
		if (bankdata[banknum].used && !bankdata[banknum].dynamic)
		{
			/* if this entry has a changed entry, set the appropriate pointer */
			if (bankdata[banknum].curentry != MAX_BANK_ENTRIES)
				bank_ptr[banknum] = bankdata[banknum].entry[bankdata[banknum].curentry];
		}
}


/*-------------------------------------------------
    memory_init_locate - find all the requested pointers
    into the final allocated memory
-------------------------------------------------*/

static void memory_init_locate(running_machine *machine)
{
	int cpunum, spacenum, banknum;

	/* loop over CPUs and address spaces */
	for (cpunum = 0; cpunum < ARRAY_LENGTH(cpudata); cpunum++)
		for (spacenum = 0; spacenum < ADDRESS_SPACES; spacenum++)
			if (cpudata[cpunum].spacemask & (1 << spacenum))
			{
				addrspace_data *space = &cpudata[cpunum].space[spacenum];
				const address_map_entry *entry;

				/* fill in base/size entries, and handle shared memory */
				for (entry = space->map->entrylist; entry != NULL; entry = entry->next)
				{
					/* assign base/size values */
					if (entry->baseptr != NULL)
						*entry->baseptr = entry->memory;
					if (entry->baseptroffs_plus1 != 0)
						*(void **)((UINT8 *)machine->driver_data + entry->baseptroffs_plus1 - 1) = entry->memory;
					if (entry->sizeptr != NULL)
						*entry->sizeptr = entry->byteend - entry->bytestart + 1;
					if (entry->sizeptroffs_plus1 != 0)
						*(size_t *)((UINT8 *)machine->driver_data + entry->sizeptroffs_plus1 - 1) = entry->byteend - entry->bytestart + 1;
				}
			}

	/* once this is done, find the starting bases for the banks */
	for (banknum = 1; banknum <= MAX_BANKS; banknum++)
		if (bankdata[banknum].used)
		{
			address_map_entry *entry;

			/* set the initial bank pointer */
			for (entry = cpudata[bankdata[banknum].cpunum].space[bankdata[banknum].spacenum].map->entrylist; entry != NULL; entry = entry->next)
				if (entry->bytestart == bankdata[banknum].bytestart)
				{
					bank_ptr[banknum] = entry->memory;
	 				VPRINTF(("assigned bank %d pointer to memory from range %08X-%08X [%p]\n", banknum, entry->addrstart, entry->addrend, entry->memory));
					break;
				}

			/* if the entry was set ahead of time, override the automatically found pointer */
			if (!bankdata[banknum].dynamic && bankdata[banknum].curentry != MAX_BANK_ENTRIES)
				bank_ptr[banknum] = bankdata[banknum].entry[bankdata[banknum].curentry];
		}

	/* request a callback to fix up the banks when done */
	state_save_register_postload(machine, reattach_banks, NULL);
}


/*-------------------------------------------------
    memory_find_base - return a pointer to the
    base of RAM associated with the given CPU
    and offset
-------------------------------------------------*/

static void *memory_find_base(int cpunum, int spacenum, offs_t byteaddress)
{
	addrspace_data *space = &cpudata[cpunum].space[spacenum];
	address_map_entry *entry;
	memory_block *block;

	VPRINTF(("memory_find_base(%d,%d,%08X) -> ", cpunum, spacenum, byteaddress));

	/* look in the address map first */
	for (entry = space->map->entrylist; entry != NULL; entry = entry->next)
	{
		offs_t maskoffs = byteaddress & entry->bytemask;
		if (maskoffs >= entry->bytestart && maskoffs <= entry->byteend)
		{
			VPRINTF(("found in entry %08X-%08X [%p]\n", entry->addrstart, entry->addrend, (UINT8 *)entry->memory + (maskoffs - entry->bytestart)));
			return (UINT8 *)entry->memory + (maskoffs - entry->bytestart);
		}
	}

	/* if not found there, look in the allocated blocks */
	for (block = memory_block_list; block != NULL; block = block->next)
		if (block->cpunum == cpunum && block->spacenum == spacenum && block->bytestart <= byteaddress && block->byteend > byteaddress)
		{
			VPRINTF(("found in allocated memory block %08X-%08X [%p]\n", block->bytestart, block->byteend, block->data + (byteaddress - block->bytestart)));
			return block->data + byteaddress - block->bytestart;
		}

	VPRINTF(("did not find\n"));
	return NULL;
}



/*-------------------------------------------------
    safe opcode reading
-------------------------------------------------*/

UINT8 cpu_readop_safe(offs_t byteaddress)
{
	activecpu_set_opbase(byteaddress);
	return cpu_readop_unsafe(byteaddress);
}

UINT16 cpu_readop16_safe(offs_t byteaddress)
{
	activecpu_set_opbase(byteaddress);
	return cpu_readop16_unsafe(byteaddress);
}

UINT32 cpu_readop32_safe(offs_t byteaddress)
{
	activecpu_set_opbase(byteaddress);
	return cpu_readop32_unsafe(byteaddress);
}

UINT64 cpu_readop64_safe(offs_t byteaddress)
{
	activecpu_set_opbase(byteaddress);
	return cpu_readop64_unsafe(byteaddress);
}

UINT8 cpu_readop_arg_safe(offs_t byteaddress)
{
	activecpu_set_opbase(byteaddress);
	return cpu_readop_arg_unsafe(byteaddress);
}

UINT16 cpu_readop_arg16_safe(offs_t byteaddress)
{
	activecpu_set_opbase(byteaddress);
	return cpu_readop_arg16_unsafe(byteaddress);
}

UINT32 cpu_readop_arg32_safe(offs_t byteaddress)
{
	activecpu_set_opbase(byteaddress);
	return cpu_readop_arg32_unsafe(byteaddress);
}

UINT64 cpu_readop_arg64_safe(offs_t byteaddress)
{
	activecpu_set_opbase(byteaddress);
	return cpu_readop_arg64_unsafe(byteaddress);
}


/*-------------------------------------------------
    unmapped memory handlers
-------------------------------------------------*/

static READ8_HANDLER( mrh8_unmap_program )
{
	if (log_unmap[ADDRESS_SPACE_PROGRAM] && !debugger_access) logerror("cpu #%d (PC=%08X): unmapped program memory byte read from %08X\n", cpu_getactivecpu(), activecpu_get_pc(), BYTE2ADDR(&cpudata[cpu_getactivecpu()].space[ADDRESS_SPACE_PROGRAM], offset));
	return cpudata[cpu_getactivecpu()].space[ADDRESS_SPACE_PROGRAM].unmap;
}
static READ16_HANDLER( mrh16_unmap_program )
{
	if (log_unmap[ADDRESS_SPACE_PROGRAM] && !debugger_access) logerror("cpu #%d (PC=%08X): unmapped program memory word read from %08X & %04X\n", cpu_getactivecpu(), activecpu_get_pc(), BYTE2ADDR(&cpudata[cpu_getactivecpu()].space[ADDRESS_SPACE_PROGRAM], offset*2), mem_mask);
	return cpudata[cpu_getactivecpu()].space[ADDRESS_SPACE_PROGRAM].unmap;
}
static READ32_HANDLER( mrh32_unmap_program )
{
	if (log_unmap[ADDRESS_SPACE_PROGRAM] && !debugger_access) logerror("cpu #%d (PC=%08X): unmapped program memory dword read from %08X & %08X\n", cpu_getactivecpu(), activecpu_get_pc(), BYTE2ADDR(&cpudata[cpu_getactivecpu()].space[ADDRESS_SPACE_PROGRAM], offset*4), mem_mask);
	return cpudata[cpu_getactivecpu()].space[ADDRESS_SPACE_PROGRAM].unmap;
}
static READ64_HANDLER( mrh64_unmap_program )
{
	if (log_unmap[ADDRESS_SPACE_PROGRAM] && !debugger_access) logerror("cpu #%d (PC=%08X): unmapped program memory qword read from %08X & %08X%08X\n", cpu_getactivecpu(), activecpu_get_pc(), BYTE2ADDR(&cpudata[cpu_getactivecpu()].space[ADDRESS_SPACE_PROGRAM], offset*8), (int)(mem_mask >> 32), (int)(mem_mask & 0xffffffff));
	return cpudata[cpu_getactivecpu()].space[ADDRESS_SPACE_PROGRAM].unmap;
}

static WRITE8_HANDLER( mwh8_unmap_program )
{
	if (log_unmap[ADDRESS_SPACE_PROGRAM] && !debugger_access) logerror("cpu #%d (PC=%08X): unmapped program memory byte write to %08X = %02X\n", cpu_getactivecpu(), activecpu_get_pc(), BYTE2ADDR(&cpudata[cpu_getactivecpu()].space[ADDRESS_SPACE_PROGRAM], offset), data);
}
static WRITE16_HANDLER( mwh16_unmap_program )
{
	if (log_unmap[ADDRESS_SPACE_PROGRAM] && !debugger_access) logerror("cpu #%d (PC=%08X): unmapped program memory word write to %08X = %04X & %04X\n", cpu_getactivecpu(), activecpu_get_pc(), BYTE2ADDR(&cpudata[cpu_getactivecpu()].space[ADDRESS_SPACE_PROGRAM], offset*2), data, mem_mask);
}
static WRITE32_HANDLER( mwh32_unmap_program )
{
	if (log_unmap[ADDRESS_SPACE_PROGRAM] && !debugger_access) logerror("cpu #%d (PC=%08X): unmapped program memory dword write to %08X = %08X & %08X\n", cpu_getactivecpu(), activecpu_get_pc(), BYTE2ADDR(&cpudata[cpu_getactivecpu()].space[ADDRESS_SPACE_PROGRAM], offset*4), data, mem_mask);
}
static WRITE64_HANDLER( mwh64_unmap_program )
{
	if (log_unmap[ADDRESS_SPACE_PROGRAM] && !debugger_access) logerror("cpu #%d (PC=%08X): unmapped program memory qword write to %08X = %08X%08X & %08X%08X\n", cpu_getactivecpu(), activecpu_get_pc(), BYTE2ADDR(&cpudata[cpu_getactivecpu()].space[ADDRESS_SPACE_PROGRAM], offset*8), (int)(data >> 32), (int)(data & 0xffffffff), (int)(mem_mask >> 32), (int)(mem_mask & 0xffffffff));
}

static READ8_HANDLER( mrh8_unmap_data )
{
	if (log_unmap[ADDRESS_SPACE_DATA] && !debugger_access) logerror("cpu #%d (PC=%08X): unmapped data memory byte read from %08X\n", cpu_getactivecpu(), activecpu_get_pc(), BYTE2ADDR(&cpudata[cpu_getactivecpu()].space[ADDRESS_SPACE_DATA], offset));
	return cpudata[cpu_getactivecpu()].space[ADDRESS_SPACE_DATA].unmap;
}
static READ16_HANDLER( mrh16_unmap_data )
{
	if (log_unmap[ADDRESS_SPACE_DATA] && !debugger_access) logerror("cpu #%d (PC=%08X): unmapped data memory word read from %08X & %04X\n", cpu_getactivecpu(), activecpu_get_pc(), BYTE2ADDR(&cpudata[cpu_getactivecpu()].space[ADDRESS_SPACE_DATA], offset*2), mem_mask);
	return cpudata[cpu_getactivecpu()].space[ADDRESS_SPACE_DATA].unmap;
}
static READ32_HANDLER( mrh32_unmap_data )
{
	if (log_unmap[ADDRESS_SPACE_DATA] && !debugger_access) logerror("cpu #%d (PC=%08X): unmapped data memory dword read from %08X & %08X\n", cpu_getactivecpu(), activecpu_get_pc(), BYTE2ADDR(&cpudata[cpu_getactivecpu()].space[ADDRESS_SPACE_DATA], offset*4), mem_mask);
	return cpudata[cpu_getactivecpu()].space[ADDRESS_SPACE_DATA].unmap;
}
static READ64_HANDLER( mrh64_unmap_data )
{
	if (log_unmap[ADDRESS_SPACE_DATA] && !debugger_access) logerror("cpu #%d (PC=%08X): unmapped data memory qword read from %08X & %08X%08X\n", cpu_getactivecpu(), activecpu_get_pc(), BYTE2ADDR(&cpudata[cpu_getactivecpu()].space[ADDRESS_SPACE_DATA], offset*8), (int)(mem_mask >> 32), (int)(mem_mask & 0xffffffff));
	return cpudata[cpu_getactivecpu()].space[ADDRESS_SPACE_DATA].unmap;
}

static WRITE8_HANDLER( mwh8_unmap_data )
{
	if (log_unmap[ADDRESS_SPACE_DATA] && !debugger_access) logerror("cpu #%d (PC=%08X): unmapped data memory byte write to %08X = %02X\n", cpu_getactivecpu(), activecpu_get_pc(), BYTE2ADDR(&cpudata[cpu_getactivecpu()].space[ADDRESS_SPACE_DATA], offset), data);
}
static WRITE16_HANDLER( mwh16_unmap_data )
{
	if (log_unmap[ADDRESS_SPACE_DATA] && !debugger_access) logerror("cpu #%d (PC=%08X): unmapped data memory word write to %08X = %04X & %04X\n", cpu_getactivecpu(), activecpu_get_pc(), BYTE2ADDR(&cpudata[cpu_getactivecpu()].space[ADDRESS_SPACE_DATA], offset*2), data, mem_mask);
}
static WRITE32_HANDLER( mwh32_unmap_data )
{
	if (log_unmap[ADDRESS_SPACE_DATA] && !debugger_access) logerror("cpu #%d (PC=%08X): unmapped data memory dword write to %08X = %08X & %08X\n", cpu_getactivecpu(), activecpu_get_pc(), BYTE2ADDR(&cpudata[cpu_getactivecpu()].space[ADDRESS_SPACE_DATA], offset*4), data, mem_mask);
}
static WRITE64_HANDLER( mwh64_unmap_data )
{
	if (log_unmap[ADDRESS_SPACE_DATA] && !debugger_access) logerror("cpu #%d (PC=%08X): unmapped data memory qword write to %08X = %08X%08X & %08X%08X\n", cpu_getactivecpu(), activecpu_get_pc(), BYTE2ADDR(&cpudata[cpu_getactivecpu()].space[ADDRESS_SPACE_DATA], offset*8), (int)(data >> 32), (int)(data & 0xffffffff), (int)(mem_mask >> 32), (int)(mem_mask & 0xffffffff));
}

static READ8_HANDLER( mrh8_unmap_io )
{
	if (log_unmap[ADDRESS_SPACE_IO] && !debugger_access) logerror("cpu #%d (PC=%08X): unmapped I/O byte read from %08X\n", cpu_getactivecpu(), activecpu_get_pc(), BYTE2ADDR(&cpudata[cpu_getactivecpu()].space[ADDRESS_SPACE_IO], offset));
	return cpudata[cpu_getactivecpu()].space[ADDRESS_SPACE_IO].unmap;
}
static READ16_HANDLER( mrh16_unmap_io )
{
	if (log_unmap[ADDRESS_SPACE_IO] && !debugger_access) logerror("cpu #%d (PC=%08X): unmapped I/O word read from %08X & %04X\n", cpu_getactivecpu(), activecpu_get_pc(), BYTE2ADDR(&cpudata[cpu_getactivecpu()].space[ADDRESS_SPACE_IO], offset*2), mem_mask);
	return cpudata[cpu_getactivecpu()].space[ADDRESS_SPACE_IO].unmap;
}
static READ32_HANDLER( mrh32_unmap_io )
{
	if (log_unmap[ADDRESS_SPACE_IO] && !debugger_access) logerror("cpu #%d (PC=%08X): unmapped I/O dword read from %08X & %08X\n", cpu_getactivecpu(), activecpu_get_pc(), BYTE2ADDR(&cpudata[cpu_getactivecpu()].space[ADDRESS_SPACE_IO], offset*4), mem_mask);
	return cpudata[cpu_getactivecpu()].space[ADDRESS_SPACE_IO].unmap;
}
static READ64_HANDLER( mrh64_unmap_io )
{
	if (log_unmap[ADDRESS_SPACE_IO] && !debugger_access) logerror("cpu #%d (PC=%08X): unmapped I/O qword read from %08X & %08X%08X\n", cpu_getactivecpu(), activecpu_get_pc(), BYTE2ADDR(&cpudata[cpu_getactivecpu()].space[ADDRESS_SPACE_IO], offset*8), (int)(mem_mask >> 32), (int)(mem_mask & 0xffffffff));
	return cpudata[cpu_getactivecpu()].space[ADDRESS_SPACE_IO].unmap;
}

static WRITE8_HANDLER( mwh8_unmap_io )
{
	if (log_unmap[ADDRESS_SPACE_IO] && !debugger_access) logerror("cpu #%d (PC=%08X): unmapped I/O byte write to %08X = %02X\n", cpu_getactivecpu(), activecpu_get_pc(), BYTE2ADDR(&cpudata[cpu_getactivecpu()].space[ADDRESS_SPACE_IO], offset), data);
}
static WRITE16_HANDLER( mwh16_unmap_io )
{
	if (log_unmap[ADDRESS_SPACE_IO] && !debugger_access) logerror("cpu #%d (PC=%08X): unmapped I/O word write to %08X = %04X & %04X\n", cpu_getactivecpu(), activecpu_get_pc(), BYTE2ADDR(&cpudata[cpu_getactivecpu()].space[ADDRESS_SPACE_IO], offset*2), data, mem_mask);
}
static WRITE32_HANDLER( mwh32_unmap_io )
{
	if (log_unmap[ADDRESS_SPACE_IO] && !debugger_access) logerror("cpu #%d (PC=%08X): unmapped I/O dword write to %08X = %08X & %08X\n", cpu_getactivecpu(), activecpu_get_pc(), BYTE2ADDR(&cpudata[cpu_getactivecpu()].space[ADDRESS_SPACE_IO], offset*4), data, mem_mask);
}
static WRITE64_HANDLER( mwh64_unmap_io )
{
	if (log_unmap[ADDRESS_SPACE_IO] && !debugger_access) logerror("cpu #%d (PC=%08X): unmapped I/O qword write to %08X = %08X%08X & %08X%08X\n", cpu_getactivecpu(), activecpu_get_pc(), BYTE2ADDR(&cpudata[cpu_getactivecpu()].space[ADDRESS_SPACE_IO], offset*8), (int)(data >> 32), (int)(data & 0xffffffff), (int)(mem_mask >> 32), (int)(mem_mask & 0xffffffff));
}


/*-------------------------------------------------
    no-op memory handlers
-------------------------------------------------*/

static READ8_HANDLER( mrh8_nop_program )   { return cpudata[cpu_getactivecpu()].space[ADDRESS_SPACE_PROGRAM].unmap; }
static READ16_HANDLER( mrh16_nop_program ) { return cpudata[cpu_getactivecpu()].space[ADDRESS_SPACE_PROGRAM].unmap; }
static READ32_HANDLER( mrh32_nop_program ) { return cpudata[cpu_getactivecpu()].space[ADDRESS_SPACE_PROGRAM].unmap; }
static READ64_HANDLER( mrh64_nop_program ) { return cpudata[cpu_getactivecpu()].space[ADDRESS_SPACE_PROGRAM].unmap; }

static READ8_HANDLER( mrh8_nop_data )      { return cpudata[cpu_getactivecpu()].space[ADDRESS_SPACE_DATA].unmap; }
static READ16_HANDLER( mrh16_nop_data )    { return cpudata[cpu_getactivecpu()].space[ADDRESS_SPACE_DATA].unmap; }
static READ32_HANDLER( mrh32_nop_data )    { return cpudata[cpu_getactivecpu()].space[ADDRESS_SPACE_DATA].unmap; }
static READ64_HANDLER( mrh64_nop_data )    { return cpudata[cpu_getactivecpu()].space[ADDRESS_SPACE_DATA].unmap; }

static READ8_HANDLER( mrh8_nop_io )        { return cpudata[cpu_getactivecpu()].space[ADDRESS_SPACE_IO].unmap; }
static READ16_HANDLER( mrh16_nop_io )      { return cpudata[cpu_getactivecpu()].space[ADDRESS_SPACE_IO].unmap; }
static READ32_HANDLER( mrh32_nop_io )      { return cpudata[cpu_getactivecpu()].space[ADDRESS_SPACE_IO].unmap; }
static READ64_HANDLER( mrh64_nop_io )      { return cpudata[cpu_getactivecpu()].space[ADDRESS_SPACE_IO].unmap; }

static WRITE8_HANDLER( mwh8_nop )          {  }
static WRITE16_HANDLER( mwh16_nop )        {  }
static WRITE32_HANDLER( mwh32_nop )        {  }
static WRITE64_HANDLER( mwh64_nop )        {  }


/*-------------------------------------------------
    watchpoint memory handlers
-------------------------------------------------*/

INLINE UINT8 watchpoint_read8(running_machine *machine, int spacenum, offs_t address)
{
	UINT8 result;
	debug_cpu_memory_read_hook(machine, cur_context, spacenum, address, 0xff);
	active_address_space[spacenum].readlookup = cpudata[cur_context].space[spacenum].read.table;
	result = read_byte_generic(spacenum, address);
	active_address_space[spacenum].readlookup = wptable;
	return result;
}

INLINE UINT16 watchpoint_read16(running_machine *machine, int spacenum, offs_t address, UINT16 mem_mask)
{
	UINT16 result;
	debug_cpu_memory_read_hook(machine, cur_context, spacenum, address << 1, mem_mask);
	active_address_space[spacenum].readlookup = cpudata[cur_context].space[spacenum].read.table;
	result = read_word_generic(spacenum, address << 1, mem_mask);
	active_address_space[spacenum].readlookup = wptable;
	return result;
}

INLINE UINT32 watchpoint_read32(running_machine *machine, int spacenum, offs_t address, UINT32 mem_mask)
{
	UINT32 result;
	debug_cpu_memory_read_hook(machine, cur_context, spacenum, address << 2, mem_mask);
	active_address_space[spacenum].readlookup = cpudata[cur_context].space[spacenum].read.table;
	result = read_dword_generic(spacenum, address << 2, mem_mask);
	active_address_space[spacenum].readlookup = wptable;
	return result;
}

INLINE UINT64 watchpoint_read64(running_machine *machine, int spacenum, offs_t address, UINT64 mem_mask)
{
	UINT64 result;
	debug_cpu_memory_read_hook(machine, cur_context, spacenum, address << 3, mem_mask);
	active_address_space[spacenum].readlookup = cpudata[cur_context].space[spacenum].read.table;
	result = read_qword_generic(spacenum, address << 3, mem_mask);
	active_address_space[spacenum].readlookup = wptable;
	return result;
}

INLINE void watchpoint_write8(running_machine *machine, int spacenum, offs_t address, UINT8 data)
{
	debug_cpu_memory_write_hook(machine, cur_context, spacenum, address, data, 0xff);
	active_address_space[spacenum].writelookup = cpudata[cur_context].space[spacenum].write.table;
	write_byte_generic(spacenum, address, data);
	active_address_space[spacenum].writelookup = wptable;
}

INLINE void watchpoint_write16(running_machine *machine, int spacenum, offs_t address, UINT16 data, UINT16 mem_mask)
{
	debug_cpu_memory_write_hook(machine, cur_context, spacenum, address << 1, data, mem_mask);
	active_address_space[spacenum].writelookup = cpudata[cur_context].space[spacenum].write.table;
	write_word_generic(spacenum, address << 1, data, mem_mask);
	active_address_space[spacenum].writelookup = wptable;
}

INLINE void watchpoint_write32(running_machine *machine, int spacenum, offs_t address, UINT32 data, UINT32 mem_mask)
{
	debug_cpu_memory_write_hook(machine, cur_context, spacenum, address << 2, data, mem_mask);
	active_address_space[spacenum].writelookup = cpudata[cur_context].space[spacenum].write.table;
	write_dword_generic(spacenum, address << 2, data, mem_mask);
	active_address_space[spacenum].writelookup = wptable;
}

INLINE void watchpoint_write64(running_machine *machine, int spacenum, offs_t address, UINT64 data, UINT64 mem_mask)
{
	debug_cpu_memory_write_hook(machine, cur_context, spacenum, address << 3, data, mem_mask);
	active_address_space[spacenum].writelookup = cpudata[cur_context].space[spacenum].write.table;
	write_qword_generic(spacenum, address << 3, data, mem_mask);
	active_address_space[spacenum].writelookup = wptable;
}

static READ8_HANDLER( mrh8_watchpoint_program )    { return watchpoint_read8 (machine, ADDRESS_SPACE_PROGRAM, offset);           }
static READ16_HANDLER( mrh16_watchpoint_program )  { return watchpoint_read16(machine, ADDRESS_SPACE_PROGRAM, offset, mem_mask); }
static READ32_HANDLER( mrh32_watchpoint_program )  { return watchpoint_read32(machine, ADDRESS_SPACE_PROGRAM, offset, mem_mask); }
static READ64_HANDLER( mrh64_watchpoint_program )  { return watchpoint_read64(machine, ADDRESS_SPACE_PROGRAM, offset, mem_mask); }

static WRITE8_HANDLER( mwh8_watchpoint_program )   { watchpoint_write8 (machine, ADDRESS_SPACE_PROGRAM, offset, data);           }
static WRITE16_HANDLER( mwh16_watchpoint_program ) { watchpoint_write16(machine, ADDRESS_SPACE_PROGRAM, offset, data, mem_mask); }
static WRITE32_HANDLER( mwh32_watchpoint_program ) { watchpoint_write32(machine, ADDRESS_SPACE_PROGRAM, offset, data, mem_mask); }
static WRITE64_HANDLER( mwh64_watchpoint_program ) { watchpoint_write64(machine, ADDRESS_SPACE_PROGRAM, offset, data, mem_mask); }

static READ8_HANDLER( mrh8_watchpoint_data )       { return watchpoint_read8 (machine, ADDRESS_SPACE_DATA, offset);           }
static READ16_HANDLER( mrh16_watchpoint_data )     { return watchpoint_read16(machine, ADDRESS_SPACE_DATA, offset, mem_mask); }
static READ32_HANDLER( mrh32_watchpoint_data )     { return watchpoint_read32(machine, ADDRESS_SPACE_DATA, offset, mem_mask); }
static READ64_HANDLER( mrh64_watchpoint_data )     { return watchpoint_read64(machine, ADDRESS_SPACE_DATA, offset, mem_mask); }

static WRITE8_HANDLER( mwh8_watchpoint_data )      { watchpoint_write8 (machine, ADDRESS_SPACE_DATA, offset, data);           }
static WRITE16_HANDLER( mwh16_watchpoint_data )    { watchpoint_write16(machine, ADDRESS_SPACE_DATA, offset, data, mem_mask); }
static WRITE32_HANDLER( mwh32_watchpoint_data )    { watchpoint_write32(machine, ADDRESS_SPACE_DATA, offset, data, mem_mask); }
static WRITE64_HANDLER( mwh64_watchpoint_data )    { watchpoint_write64(machine, ADDRESS_SPACE_DATA, offset, data, mem_mask); }

static READ8_HANDLER( mrh8_watchpoint_io )         { return watchpoint_read8 (machine, ADDRESS_SPACE_IO, offset);           }
static READ16_HANDLER( mrh16_watchpoint_io )       { return watchpoint_read16(machine, ADDRESS_SPACE_IO, offset, mem_mask); }
static READ32_HANDLER( mrh32_watchpoint_io )       { return watchpoint_read32(machine, ADDRESS_SPACE_IO, offset, mem_mask); }
static READ64_HANDLER( mrh64_watchpoint_io )       { return watchpoint_read64(machine, ADDRESS_SPACE_IO, offset, mem_mask); }

static WRITE8_HANDLER( mwh8_watchpoint_io )        { watchpoint_write8 (machine, ADDRESS_SPACE_IO, offset, data);           }
static WRITE16_HANDLER( mwh16_watchpoint_io )      { watchpoint_write16(machine, ADDRESS_SPACE_IO, offset, data, mem_mask); }
static WRITE32_HANDLER( mwh32_watchpoint_io )      { watchpoint_write32(machine, ADDRESS_SPACE_IO, offset, data, mem_mask); }
static WRITE64_HANDLER( mwh64_watchpoint_io )      { watchpoint_write64(machine, ADDRESS_SPACE_IO, offset, data, mem_mask); }


/*-------------------------------------------------
    get_static_handler - returns points to static
    memory handlers
-------------------------------------------------*/

static genf *get_static_handler(int handlerbits, int readorwrite, int spacenum, int which)
{
	static const struct
	{
		UINT8		handlerbits;
		UINT8		handlernum;
		UINT8		spacenum;
		genf *		read;
		genf *		write;
	} static_handler_list[] =
	{
		{  8, STATIC_UNMAP,      ADDRESS_SPACE_PROGRAM, (genf *)mrh8_unmap_program,       (genf *)mwh8_unmap_program },
		{  8, STATIC_UNMAP,      ADDRESS_SPACE_DATA,    (genf *)mrh8_unmap_data,          (genf *)mwh8_unmap_data },
		{  8, STATIC_UNMAP,      ADDRESS_SPACE_IO,      (genf *)mrh8_unmap_io,            (genf *)mwh8_unmap_io },
		{  8, STATIC_NOP,        ADDRESS_SPACE_PROGRAM, (genf *)mrh8_nop_program,         (genf *)mwh8_nop },
		{  8, STATIC_NOP,        ADDRESS_SPACE_DATA,    (genf *)mrh8_nop_data,            (genf *)mwh8_nop },
		{  8, STATIC_NOP,        ADDRESS_SPACE_IO,      (genf *)mrh8_nop_io,              (genf *)mwh8_nop },
		{  8, STATIC_WATCHPOINT, ADDRESS_SPACE_PROGRAM, (genf *)mrh8_watchpoint_program,  (genf *)mwh8_watchpoint_program },
		{  8, STATIC_WATCHPOINT, ADDRESS_SPACE_DATA,    (genf *)mrh8_watchpoint_data,     (genf *)mwh8_watchpoint_data },
		{  8, STATIC_WATCHPOINT, ADDRESS_SPACE_IO,      (genf *)mrh8_watchpoint_io,       (genf *)mwh8_watchpoint_io },

		{ 16, STATIC_UNMAP,      ADDRESS_SPACE_PROGRAM, (genf *)mrh16_unmap_program,      (genf *)mwh16_unmap_program },
		{ 16, STATIC_UNMAP,      ADDRESS_SPACE_DATA,    (genf *)mrh16_unmap_data,         (genf *)mwh16_unmap_data },
		{ 16, STATIC_UNMAP,      ADDRESS_SPACE_IO,      (genf *)mrh16_unmap_io,           (genf *)mwh16_unmap_io },
		{ 16, STATIC_NOP,        ADDRESS_SPACE_PROGRAM, (genf *)mrh16_nop_program,        (genf *)mwh16_nop },
		{ 16, STATIC_NOP,        ADDRESS_SPACE_DATA,    (genf *)mrh16_nop_data,           (genf *)mwh16_nop },
		{ 16, STATIC_NOP,        ADDRESS_SPACE_IO,      (genf *)mrh16_nop_io,             (genf *)mwh16_nop },
		{ 16, STATIC_WATCHPOINT, ADDRESS_SPACE_PROGRAM, (genf *)mrh16_watchpoint_program, (genf *)mwh16_watchpoint_program },
		{ 16, STATIC_WATCHPOINT, ADDRESS_SPACE_DATA,    (genf *)mrh16_watchpoint_data,    (genf *)mwh16_watchpoint_data },
		{ 16, STATIC_WATCHPOINT, ADDRESS_SPACE_IO,      (genf *)mrh16_watchpoint_io,      (genf *)mwh16_watchpoint_io },

		{ 32, STATIC_UNMAP,      ADDRESS_SPACE_PROGRAM, (genf *)mrh32_unmap_program,      (genf *)mwh32_unmap_program },
		{ 32, STATIC_UNMAP,      ADDRESS_SPACE_DATA,    (genf *)mrh32_unmap_data,         (genf *)mwh32_unmap_data },
		{ 32, STATIC_UNMAP,      ADDRESS_SPACE_IO,      (genf *)mrh32_unmap_io,           (genf *)mwh32_unmap_io },
		{ 32, STATIC_NOP,        ADDRESS_SPACE_PROGRAM, (genf *)mrh32_nop_program,        (genf *)mwh32_nop },
		{ 32, STATIC_NOP,        ADDRESS_SPACE_DATA,    (genf *)mrh32_nop_data,           (genf *)mwh32_nop },
		{ 32, STATIC_NOP,        ADDRESS_SPACE_IO,      (genf *)mrh32_nop_io,             (genf *)mwh32_nop },
		{ 32, STATIC_WATCHPOINT, ADDRESS_SPACE_PROGRAM, (genf *)mrh32_watchpoint_program, (genf *)mwh32_watchpoint_program },
		{ 32, STATIC_WATCHPOINT, ADDRESS_SPACE_DATA,    (genf *)mrh32_watchpoint_data,    (genf *)mwh32_watchpoint_data },
		{ 32, STATIC_WATCHPOINT, ADDRESS_SPACE_IO,      (genf *)mrh32_watchpoint_io,      (genf *)mwh32_watchpoint_io },

		{ 64, STATIC_UNMAP,      ADDRESS_SPACE_PROGRAM, (genf *)mrh64_unmap_program,      (genf *)mwh64_unmap_program },
		{ 64, STATIC_UNMAP,      ADDRESS_SPACE_DATA,    (genf *)mrh64_unmap_data,         (genf *)mwh64_unmap_data },
		{ 64, STATIC_UNMAP,      ADDRESS_SPACE_IO,      (genf *)mrh64_unmap_io,           (genf *)mwh64_unmap_io },
		{ 64, STATIC_NOP,        ADDRESS_SPACE_PROGRAM, (genf *)mrh64_nop_program,        (genf *)mwh64_nop },
		{ 64, STATIC_NOP,        ADDRESS_SPACE_DATA,    (genf *)mrh64_nop_data,           (genf *)mwh64_nop },
		{ 64, STATIC_NOP,        ADDRESS_SPACE_IO,      (genf *)mrh64_nop_io,             (genf *)mwh64_nop },
		{ 64, STATIC_WATCHPOINT, ADDRESS_SPACE_PROGRAM, (genf *)mrh64_watchpoint_program, (genf *)mwh64_watchpoint_program },
		{ 64, STATIC_WATCHPOINT, ADDRESS_SPACE_DATA,    (genf *)mrh64_watchpoint_data,    (genf *)mwh64_watchpoint_data },
		{ 64, STATIC_WATCHPOINT, ADDRESS_SPACE_IO,      (genf *)mrh64_watchpoint_io,      (genf *)mwh64_watchpoint_io }
	};
	int tablenum;

	for (tablenum = 0; tablenum < sizeof(static_handler_list) / sizeof(static_handler_list[0]); tablenum++)
		if (static_handler_list[tablenum].handlerbits == handlerbits && static_handler_list[tablenum].handlernum == which)
			if (static_handler_list[tablenum].spacenum == 0xff || static_handler_list[tablenum].spacenum == spacenum)
				return readorwrite ? static_handler_list[tablenum].write : static_handler_list[tablenum].read;

	return NULL;
}


/*-------------------------------------------------
    debugging
-------------------------------------------------*/

static const char *handler_to_string(const table_data *table, UINT8 entry)
{
	static const char *const strings[] =
	{
		"invalid",		"bank 1",		"bank 2",		"bank 3",
		"bank 4",		"bank 5",		"bank 6",		"bank 7",
		"bank 8",		"bank 9",		"bank 10",		"bank 11",
		"bank 12",		"bank 13",		"bank 14",		"bank 15",
		"bank 16",		"bank 17",		"bank 18",		"bank 19",
		"bank 20",		"bank 21",		"bank 22",		"bank 23",
		"bank 24",		"bank 25",		"bank 26",		"bank 27",
		"bank 28",		"bank 29",		"bank 30",		"bank 31",
		"bank 32",		"ram[33]",		"ram[34]",		"ram[35]",
		"ram[36]",		"ram[37]",		"ram[38]",		"ram[39]",
		"ram[40]",		"ram[41]",		"ram[42]",		"ram[43]",
		"ram[44]",		"ram[45]",		"ram[46]",		"ram[47]",
		"ram[48]",		"ram[49]",		"ram[50]",		"ram[51]",
		"ram[52]",		"ram[53]",		"ram[54]",		"ram[55]",
		"ram[56]",		"ram[57]",		"ram[58]",		"ram[59]",
		"ram[60]",		"ram[61]",		"ram[62]",		"ram[63]",
		"ram[64]",		"ram[65]",		"ram[66]",		"ram[67]",
		"ram[68]",		"rom",			"nop",			"unmapped"
	};

	/* constant strings for lower entries */
	if (entry < STATIC_COUNT)
		return strings[entry];
	else
		return table->handlers[entry].name ? table->handlers[entry].name : "???";
}

static void dump_map(FILE *file, const addrspace_data *space, const table_data *table)
{
	int l1count = 1 << LEVEL1_BITS;
	int l2count = 1 << LEVEL2_BITS;
	UINT8 lastentry = STATIC_UNMAP;
	int entrymatches = 0;
	int i, j;

	/* dump generic information */
	fprintf(file, "  Address bits = %d\n", space->abits);
	fprintf(file, "     Data bits = %d\n", space->dbits);
	fprintf(file, "       L1 bits = %d\n", LEVEL1_BITS);
	fprintf(file, "       L2 bits = %d\n", LEVEL2_BITS);
	fprintf(file, "  Address mask = %X\n", space->bytemask);
	fprintf(file, "\n");

	/* loop over level 1 entries */
	for (i = 0; i < l1count; i++)
	{
		UINT8 entry = table->table[i];

		/* if this entry matches the previous one, just count it */
		if (entry < SUBTABLE_BASE && entry == lastentry)
		{
			entrymatches++;
			continue;
		}

		/* otherwise, print accumulated info */
		if (lastentry < SUBTABLE_BASE && lastentry != STATIC_UNMAP)
			fprintf(file, "%08X-%08X    = %02X: %s [offset=%08X]\n",
							(i - entrymatches) << LEVEL2_BITS,
							(i << LEVEL2_BITS) - 1,
							lastentry,
							handler_to_string(table, lastentry),
							table->handlers[lastentry].bytestart);

		/* start counting with this entry */
		lastentry = entry;
		entrymatches = 1;

		/* if we're a subtable, we need to drill down */
		if (entry >= SUBTABLE_BASE)
		{
			UINT8 lastentry2 = STATIC_UNMAP;
			int entry2matches = 0;

			/* loop over level 2 entries */
			entry -= SUBTABLE_BASE;
			for (j = 0; j < l2count; j++)
			{
				UINT8 entry2 = table->table[(1 << LEVEL1_BITS) + (entry << LEVEL2_BITS) + j];

				/* if this entry matches the previous one, just count it */
				if (entry2 < SUBTABLE_BASE && entry2 == lastentry2)
				{
					entry2matches++;
					continue;
				}

				/* otherwise, print accumulated info */
				if (lastentry2 < SUBTABLE_BASE && lastentry2 != STATIC_UNMAP)
					fprintf(file, "%08X-%08X    = %02X: %s [offset=%08X]\n",
									((i << LEVEL2_BITS) | (j - entry2matches)),
									((i << LEVEL2_BITS) | (j - 1)),
									lastentry2,
									handler_to_string(table, lastentry2),
									table->handlers[lastentry2].bytestart);

				/* start counting with this entry */
				lastentry2 = entry2;
				entry2matches = 1;
			}

			/* flush the last entry */
			if (lastentry2 < SUBTABLE_BASE && lastentry2 != STATIC_UNMAP)
				fprintf(file, "%08X-%08X    = %02X: %s [offset=%08X]\n",
								((i << LEVEL2_BITS) | (j - entry2matches)),
								((i << LEVEL2_BITS) | (j - 1)),
								lastentry2,
								handler_to_string(table, lastentry2),
								table->handlers[lastentry2].bytestart);
		}
	}

	/* flush the last entry */
	if (lastentry < SUBTABLE_BASE && lastentry != STATIC_UNMAP)
		fprintf(file, "%08X-%08X    = %02X: %s [offset=%08X]\n",
						(i - entrymatches) << LEVEL2_BITS,
						(i << LEVEL2_BITS) - 1,
						lastentry,
						handler_to_string(table, lastentry),
						table->handlers[lastentry].bytestart);
}

void memory_dump(FILE *file)
{
	int cpunum, spacenum;

	/* skip if we can't open the file */
	if (!file)
		return;

	/* loop over CPUs */
	for (cpunum = 0; cpunum < ARRAY_LENGTH(cpudata); cpunum++)
		for (spacenum = 0; spacenum < ADDRESS_SPACES; spacenum++)
			if (cpudata[cpunum].spacemask & (1 << spacenum))
			{
				fprintf(file, "\n\n"
				              "=========================================\n"
				              "CPU %d address space %d read handler dump\n"
				              "=========================================\n", cpunum, spacenum);
				dump_map(file, &cpudata[cpunum].space[spacenum], &cpudata[cpunum].space[spacenum].read);

				fprintf(file, "\n\n"
				              "==========================================\n"
				              "CPU %d address space %d write handler dump\n"
				              "==========================================\n", cpunum, spacenum);
				dump_map(file, &cpudata[cpunum].space[spacenum], &cpudata[cpunum].space[spacenum].write);
			}
}


/*-------------------------------------------------
    memory_get_handler_string - return a string
    describing the handler at a particular offset
-------------------------------------------------*/

const char *memory_get_handler_string(int read0_or_write1, int cpunum, int spacenum, offs_t byteaddress)
{
	addrspace_data *space = &cpudata[cpunum].space[spacenum];
	const table_data *table = read0_or_write1 ? &space->write : &space->read;
	UINT8 entry;

	/* perform the lookup */
	byteaddress &= space->bytemask;
	entry = table->table[LEVEL1_INDEX(byteaddress)];
	if (entry >= SUBTABLE_BASE)
		entry = table->table[LEVEL2_INDEX(entry, byteaddress)];

	/* 8-bit case: RAM/ROM */
	return handler_to_string(table, entry);
}


static void mem_dump(void)
{
	FILE *file;

	if (MEM_DUMP)
	{
		file = fopen("memdump.log", "w");
		if (file)
		{
			memory_dump(file);
			fclose(file);
		}
	}
}



/***************************************************************************
    STUB HANDLERS THAT MAP TO BYTE READS
***************************************************************************/

/*-------------------------------------------------
    stub_read8_from_16 - return a 16-bit
    value combined from one or more byte accesses
-------------------------------------------------*/

static READ16_HANDLER( stub_read8_from_16 )
{
	const handler_data *handler = (const handler_data *)machine;
	const UINT8 *subshift = handler->subshift;
	int subunits = handler->subunits;
	UINT16 result = 0;

	offset *= subunits;
	while (subunits-- != 0)
	{
		int shift = *subshift++;
		if ((UINT8)(mem_mask >> shift) != 0)
			result |= (*handler->subhandler.read.mhandler8)(handler->subobject, offset) << shift;
		offset++;
	}
	return result;
}


/*-------------------------------------------------
    stub_read8_from_32 - return a 32-bit
    value combined from one or more byte accesses
-------------------------------------------------*/

static READ32_HANDLER( stub_read8_from_32 )
{
	const handler_data *handler = (const handler_data *)machine;
	const UINT8 *subshift = handler->subshift;
	int subunits = handler->subunits;
	UINT32 result = 0;

	offset *= subunits;
	while (subunits-- != 0)
	{
		int shift = *subshift++;
		if ((UINT8)(mem_mask >> shift) != 0)
			result |= (*handler->subhandler.read.mhandler8)(handler->subobject, offset) << shift;
		offset++;
	}
	return result;
}


/*-------------------------------------------------
    stub_read8_from_64 - return a 64-bit
    value combined from one or more byte accesses
-------------------------------------------------*/

static READ64_HANDLER( stub_read8_from_64 )
{
	const handler_data *handler = (const handler_data *)machine;
	const UINT8 *subshift = handler->subshift;
	int subunits = handler->subunits;
	UINT64 result = 0;

	offset *= subunits;
	while (subunits-- != 0)
	{
		int shift = *subshift++;
		if ((UINT8)(mem_mask >> shift) != 0)
			result |= (UINT64)(*handler->subhandler.read.mhandler8)(handler->subobject, offset) << shift;
		offset++;
	}
	return result;
}


/*-------------------------------------------------
    stub_read16_from_32 - return a 32-bit
    value combined from one or more word accesses
-------------------------------------------------*/

static READ32_HANDLER( stub_read16_from_32 )
{
	const handler_data *handler = (const handler_data *)machine;
	const UINT8 *subshift = handler->subshift;
	int subunits = handler->subunits;
	UINT32 result = 0;

	offset *= subunits;
	while (subunits-- != 0)
	{
		int shift = *subshift++;
		if ((UINT16)(mem_mask >> shift) != 0)
			result |= (*handler->subhandler.read.mhandler16)(handler->subobject, offset, mem_mask >> shift) << shift;
		offset++;
	}
	return result;
}


/*-------------------------------------------------
    stub_read16_from_64 - return a 64-bit
    value combined from one or more word accesses
-------------------------------------------------*/

static READ64_HANDLER( stub_read16_from_64 )
{
	const handler_data *handler = (const handler_data *)machine;
	const UINT8 *subshift = handler->subshift;
	int subunits = handler->subunits;
	UINT64 result = 0;

	offset *= subunits;
	while (subunits-- != 0)
	{
		int shift = *subshift++;
		if ((UINT16)(mem_mask >> shift) != 0)
			result |= (UINT64)(*handler->subhandler.read.mhandler16)(handler->subobject, offset, mem_mask >> shift) << shift;
		offset++;
	}
	return result;
}


/*-------------------------------------------------
    stub_read32_from_64 - return a 64-bit
    value combined from one or more dword accesses
-------------------------------------------------*/

static READ64_HANDLER( stub_read32_from_64 )
{
	const handler_data *handler = (const handler_data *)machine;
	const UINT8 *subshift = handler->subshift;
	int subunits = handler->subunits;
	UINT64 result = 0;

	offset *= subunits;
	while (subunits-- != 0)
	{
		int shift = *subshift++;
		if ((UINT32)(mem_mask >> shift) != 0)
			result |= (UINT64)(*handler->subhandler.read.mhandler32)(handler->subobject, offset, mem_mask >> shift) << shift;
		offset++;
	}
	return result;
}



/***************************************************************************
    STUB HANDLERS THAT MAP TO BYTE WRITES
***************************************************************************/

/*-------------------------------------------------
    stub_write8_from_16 - convert a 16-bit
    write to one or more byte accesses
-------------------------------------------------*/

static WRITE16_HANDLER( stub_write8_from_16 )
{
	const handler_data *handler = (const handler_data *)machine;
	const UINT8 *subshift = handler->subshift;
	int subunits = handler->subunits;

	offset *= subunits;
	while (subunits-- != 0)
	{
		int shift = *subshift++;
		if ((UINT8)(mem_mask >> shift) != 0)
			(*handler->subhandler.write.mhandler8)(handler->subobject, offset, data >> shift);
		offset++;
	}
}


/*-------------------------------------------------
    stub_write8_from_32 - convert a 32-bit
    write to one or more byte accesses
-------------------------------------------------*/

static WRITE32_HANDLER( stub_write8_from_32 )
{
	const handler_data *handler = (const handler_data *)machine;
	const UINT8 *subshift = handler->subshift;
	int subunits = handler->subunits;

	offset *= subunits;
	while (subunits-- != 0)
	{
		int shift = *subshift++;
		if ((UINT8)(mem_mask >> shift) != 0)
			(*handler->subhandler.write.mhandler8)(handler->subobject, offset, data >> shift);
		offset++;
	}
}


/*-------------------------------------------------
    stub_write8_from_64 - convert a 64-bit
    write to one or more byte accesses
-------------------------------------------------*/

static WRITE64_HANDLER( stub_write8_from_64 )
{
	const handler_data *handler = (const handler_data *)machine;
	const UINT8 *subshift = handler->subshift;
	int subunits = handler->subunits;

	offset *= subunits;
	while (subunits-- != 0)
	{
		int shift = *subshift++;
		if ((UINT8)(mem_mask >> shift) != 0)
			(*handler->subhandler.write.mhandler8)(handler->subobject, offset, data >> shift);
		offset++;
	}
}


/*-------------------------------------------------
    stub_write16_from_32 - convert a 32-bit
    write to one or more word accesses
-------------------------------------------------*/

static WRITE32_HANDLER( stub_write16_from_32 )
{
	const handler_data *handler = (const handler_data *)machine;
	const UINT8 *subshift = handler->subshift;
	int subunits = handler->subunits;

	offset *= subunits;
	while (subunits-- != 0)
	{
		int shift = *subshift++;
		if ((UINT16)(mem_mask >> shift) != 0)
			(*handler->subhandler.write.mhandler16)(handler->subobject, offset, data >> shift, mem_mask >> shift);
		offset++;
	}
}


/*-------------------------------------------------
    stub_write16_from_64 - convert a 64-bit
    write to one or more word accesses
-------------------------------------------------*/

static WRITE64_HANDLER( stub_write16_from_64 )
{
	const handler_data *handler = (const handler_data *)machine;
	const UINT8 *subshift = handler->subshift;
	int subunits = handler->subunits;

	offset *= subunits;
	while (subunits-- != 0)
	{
		int shift = *subshift++;
		if ((UINT16)(mem_mask >> shift) != 0)
			(*handler->subhandler.write.mhandler16)(handler->subobject, offset, data >> shift, mem_mask >> shift);
		offset++;
	}
}


/*-------------------------------------------------
    stub_write32_from_64 - convert a 64-bit
    write to one or more word accesses
-------------------------------------------------*/

static WRITE64_HANDLER( stub_write32_from_64 )
{
	const handler_data *handler = (const handler_data *)machine;
	const UINT8 *subshift = handler->subshift;
	int subunits = handler->subunits;

	offset *= subunits;
	while (subunits-- != 0)
	{
		int shift = *subshift++;
		if ((UINT32)(mem_mask >> shift) != 0)
			(*handler->subhandler.write.mhandler32)(handler->subobject, offset, data >> shift, mem_mask >> shift);
		offset++;
	}
}



/***************************************************************************
    STUB ACCESSORS
***************************************************************************/

/*-------------------------------------------------
    get_stub_handler - return the appropriate
    stub handler
-------------------------------------------------*/

static memory_handler get_stub_handler(read_or_write readorwrite, int spacedbits, int handlerdbits)
{
	memory_handler result = { 0 };

	/* read stubs */
	if (readorwrite == ROW_READ)
	{
		/* 16-bit read stubs */
		if (spacedbits == 16)
		{
			if (handlerdbits == 8)
				result.read.mhandler16 = stub_read8_from_16;
		}

		/* 32-bit read stubs */
		else if (spacedbits == 32)
		{
			if (handlerdbits == 8)
				result.read.mhandler32 = stub_read8_from_32;
			else if (handlerdbits == 16)
				result.read.mhandler32 = stub_read16_from_32;
		}

		/* 64-bit read stubs */
		else if (spacedbits == 64)
		{
			if (handlerdbits == 8)
				result.read.mhandler64 = stub_read8_from_64;
			else if (handlerdbits == 16)
				result.read.mhandler64 = stub_read16_from_64;
			else if (handlerdbits == 32)
				result.read.mhandler64 = stub_read32_from_64;
		}
	}

	/* write stubs */
	else if (readorwrite == ROW_WRITE)
	{
		/* 16-bit write stubs */
		if (spacedbits == 16)
		{
			if (handlerdbits == 8)
				result.write.mhandler16 = stub_write8_from_16;
		}

		/* 32-bit write stubs */
		else if (spacedbits == 32)
		{
			if (handlerdbits == 8)
				result.write.mhandler32 = stub_write8_from_32;
			else if (handlerdbits == 16)
				result.write.mhandler32 = stub_write16_from_32;
		}

		/* 64-bit write stubs */
		else if (spacedbits == 64)
		{
			if (handlerdbits == 8)
				result.write.mhandler64 = stub_write8_from_64;
			else if (handlerdbits == 16)
				result.write.mhandler64 = stub_write16_from_64;
			else if (handlerdbits == 32)
				result.write.mhandler64 = stub_write32_from_64;
		}
	}

	assert(result.read.generic != NULL);
	return result;
}



/***************************************************************************
    8-BIT READ HANDLERS
***************************************************************************/

/*-------------------------------------------------
    ADDRESS_SPACE_PROGRAM
-------------------------------------------------*/

UINT8 program_read_byte_8le(offs_t address)
{
	return read_byte_generic(ADDRESS_SPACE_PROGRAM, address);
}

UINT8 program_read_byte_8be(offs_t address)
{
	return read_byte_generic(ADDRESS_SPACE_PROGRAM, address);
}

UINT16 program_read_word_8le(offs_t address)
{
	UINT16 result = program_read_byte_8le(address + 0) << 0;
	return result | (program_read_byte_8le(address + 1) << 8);
}

UINT16 program_read_word_masked_8le(offs_t address, UINT16 mask)
{
	UINT16 result = 0;
	if (mask & 0x00ff) result |= program_read_byte_8le(address + 0) << 0;
	if (mask & 0xff00) result |= program_read_byte_8le(address + 1) << 8;
	return result;
}

UINT16 program_read_word_8be(offs_t address)
{
	UINT16 result = program_read_byte_8be(address + 0) << 8;
	return result | (program_read_byte_8be(address + 1) << 0);
}

UINT16 program_read_word_masked_8be(offs_t address, UINT16 mask)
{
	UINT16 result = 0;
	if (mask & 0xff00) result |= program_read_byte_8be(address + 0) << 8;
	if (mask & 0x00ff) result |= program_read_byte_8be(address + 1) << 0;
	return result;
}

UINT32 program_read_dword_8le(offs_t address)
{
	UINT32 result = program_read_word_8le(address + 0) << 0;
	return result | (program_read_word_8le(address + 2) << 16);
}

UINT32 program_read_dword_masked_8le(offs_t address, UINT32 mask)
{
	UINT32 result = 0;
	if (mask & 0x0000ffff) result |= program_read_word_masked_8le(address + 0, mask >> 0) << 0;
	if (mask & 0xffff0000) result |= program_read_word_masked_8le(address + 2, mask >> 16) << 16;
	return result;
}

UINT32 program_read_dword_8be(offs_t address)
{
	UINT32 result = program_read_word_8be(address + 0) << 16;
	return result | (program_read_word_8be(address + 2) << 0);
}

UINT32 program_read_dword_masked_8be(offs_t address, UINT32 mask)
{
	UINT32 result = 0;
	if (mask & 0xffff0000) result |= program_read_word_masked_8be(address + 0, mask >> 16) << 16;
	if (mask & 0x0000ffff) result |= program_read_word_masked_8be(address + 2, mask >> 0) << 0;
	return result;
}

UINT64 program_read_qword_8le(offs_t address)
{
	UINT64 result = (UINT64)program_read_dword_8le(address + 0) << 0;
	return result | ((UINT64)program_read_dword_8le(address + 4) << 32);
}

UINT64 program_read_qword_masked_8le(offs_t address, UINT64 mask)
{
	UINT64 result = 0;
	if (mask & U64(0x00000000ffffffff)) result |= (UINT64)program_read_dword_masked_8le(address + 0, mask >> 0) << 0;
	if (mask & U64(0xffffffff00000000)) result |= (UINT64)program_read_dword_masked_8le(address + 4, mask >> 32) << 32;
	return result;
}

UINT64 program_read_qword_8be(offs_t address)
{
	UINT64 result = (UINT64)program_read_dword_8le(address + 0) << 32;
	return result | ((UINT64)program_read_dword_8le(address + 4) << 0);
}

UINT64 program_read_qword_masked_8be(offs_t address, UINT64 mask)
{
	UINT64 result = 0;
	if (mask & U64(0xffffffff00000000)) result |= (UINT64)program_read_dword_masked_8be(address + 0, mask >> 32) << 32;
	if (mask & U64(0x00000000ffffffff)) result |= (UINT64)program_read_dword_masked_8be(address + 4, mask >> 0) << 0;
	return result;
}


/*-------------------------------------------------
    ADDRESS_SPACE_DATA
-------------------------------------------------*/

UINT8 data_read_byte_8le(offs_t address)
{
	return read_byte_generic(ADDRESS_SPACE_DATA, address);
}

UINT8 data_read_byte_8be(offs_t address)
{
	return read_byte_generic(ADDRESS_SPACE_DATA, address);
}

UINT16 data_read_word_8le(offs_t address)
{
	UINT16 result = data_read_byte_8le(address + 0) << 0;
	return result | (data_read_byte_8le(address + 1) << 8);
}

UINT16 data_read_word_masked_8le(offs_t address, UINT16 mask)
{
	UINT16 result = 0;
	if (mask & 0x00ff) result |= data_read_byte_8le(address + 0) << 0;
	if (mask & 0xff00) result |= data_read_byte_8le(address + 1) << 8;
	return result;
}

UINT16 data_read_word_8be(offs_t address)
{
	UINT16 result = data_read_byte_8be(address + 0) << 8;
	return result | (data_read_byte_8be(address + 1) << 0);
}

UINT16 data_read_word_masked_8be(offs_t address, UINT16 mask)
{
	UINT16 result = 0;
	if (mask & 0xff00) result |= data_read_byte_8be(address + 0) << 8;
	if (mask & 0x00ff) result |= data_read_byte_8be(address + 1) << 0;
	return result;
}

UINT32 data_read_dword_8le(offs_t address)
{
	UINT32 result = data_read_word_8le(address + 0) << 0;
	return result | (data_read_word_8le(address + 2) << 16);
}

UINT32 data_read_dword_masked_8le(offs_t address, UINT32 mask)
{
	UINT32 result = 0;
	if (mask & 0x0000ffff) result |= data_read_word_masked_8le(address + 0, mask >> 0) << 0;
	if (mask & 0xffff0000) result |= data_read_word_masked_8le(address + 2, mask >> 16) << 16;
	return result;
}

UINT32 data_read_dword_8be(offs_t address)
{
	UINT32 result = data_read_word_8be(address + 0) << 16;
	return result | (data_read_word_8be(address + 2) << 0);
}

UINT32 data_read_dword_masked_8be(offs_t address, UINT32 mask)
{
	UINT32 result = 0;
	if (mask & 0xffff0000) result |= data_read_word_masked_8be(address + 0, mask >> 16) << 16;
	if (mask & 0x0000ffff) result |= data_read_word_masked_8be(address + 2, mask >> 0) << 0;
	return result;
}

UINT64 data_read_qword_8le(offs_t address)
{
	UINT64 result = (UINT64)data_read_dword_8le(address + 0) << 0;
	return result | ((UINT64)data_read_dword_8le(address + 4) << 32);
}

UINT64 data_read_qword_masked_8le(offs_t address, UINT64 mask)
{
	UINT64 result = 0;
	if (mask & U64(0x00000000ffffffff)) result |= (UINT64)data_read_dword_masked_8le(address + 0, mask >> 0) << 0;
	if (mask & U64(0xffffffff00000000)) result |= (UINT64)data_read_dword_masked_8le(address + 4, mask >> 32) << 32;
	return result;
}

UINT64 data_read_qword_8be(offs_t address)
{
	UINT64 result = (UINT64)data_read_dword_8le(address + 0) << 32;
	return result | ((UINT64)data_read_dword_8le(address + 4) << 0);
}

UINT64 data_read_qword_masked_8be(offs_t address, UINT64 mask)
{
	UINT64 result = 0;
	if (mask & U64(0xffffffff00000000)) result |= (UINT64)data_read_dword_masked_8be(address + 0, mask >> 32) << 32;
	if (mask & U64(0x00000000ffffffff)) result |= (UINT64)data_read_dword_masked_8be(address + 4, mask >> 0) << 0;
	return result;
}


/*-------------------------------------------------
    ADDRESS_SPACE_IO
-------------------------------------------------*/

UINT8 io_read_byte_8le(offs_t address)
{
	return read_byte_generic(ADDRESS_SPACE_IO, address);
}

UINT8 io_read_byte_8be(offs_t address)
{
	return read_byte_generic(ADDRESS_SPACE_IO, address);
}

UINT16 io_read_word_8le(offs_t address)
{
	UINT16 result = io_read_byte_8le(address + 0) << 0;
	return result | (io_read_byte_8le(address + 1) << 8);
}

UINT16 io_read_word_masked_8le(offs_t address, UINT16 mask)
{
	UINT16 result = 0;
	if (mask & 0x00ff) result |= io_read_byte_8le(address + 0) << 0;
	if (mask & 0xff00) result |= io_read_byte_8le(address + 1) << 8;
	return result;
}

UINT16 io_read_word_8be(offs_t address)
{
	UINT16 result = io_read_byte_8be(address + 0) << 8;
	return result | (io_read_byte_8be(address + 1) << 0);
}

UINT16 io_read_word_masked_8be(offs_t address, UINT16 mask)
{
	UINT16 result = 0;
	if (mask & 0xff00) result |= io_read_byte_8be(address + 0) << 8;
	if (mask & 0x00ff) result |= io_read_byte_8be(address + 1) << 0;
	return result;
}

UINT32 io_read_dword_8le(offs_t address)
{
	UINT32 result = io_read_word_8le(address + 0) << 0;
	return result | (io_read_word_8le(address + 2) << 16);
}

UINT32 io_read_dword_masked_8le(offs_t address, UINT32 mask)
{
	UINT32 result = 0;
	if (mask & 0x0000ffff) result |= io_read_word_masked_8le(address + 0, mask >> 0) << 0;
	if (mask & 0xffff0000) result |= io_read_word_masked_8le(address + 2, mask >> 16) << 16;
	return result;
}

UINT32 io_read_dword_8be(offs_t address)
{
	UINT32 result = io_read_word_8be(address + 0) << 16;
	return result | (io_read_word_8be(address + 2) << 0);
}

UINT32 io_read_dword_masked_8be(offs_t address, UINT32 mask)
{
	UINT32 result = 0;
	if (mask & 0xffff0000) result |= io_read_word_masked_8be(address + 0, mask >> 16) << 16;
	if (mask & 0x0000ffff) result |= io_read_word_masked_8be(address + 2, mask >> 0) << 0;
	return result;
}

UINT64 io_read_qword_8le(offs_t address)
{
	UINT64 result = (UINT64)io_read_dword_8le(address + 0) << 0;
	return result | ((UINT64)io_read_dword_8le(address + 4) << 32);
}

UINT64 io_read_qword_masked_8le(offs_t address, UINT64 mask)
{
	UINT64 result = 0;
	if (mask & U64(0x00000000ffffffff)) result |= (UINT64)io_read_dword_masked_8le(address + 0, mask >> 0) << 0;
	if (mask & U64(0xffffffff00000000)) result |= (UINT64)io_read_dword_masked_8le(address + 4, mask >> 32) << 32;
	return result;
}

UINT64 io_read_qword_8be(offs_t address)
{
	UINT64 result = (UINT64)io_read_dword_8le(address + 0) << 32;
	return result | ((UINT64)io_read_dword_8le(address + 4) << 0);
}

UINT64 io_read_qword_masked_8be(offs_t address, UINT64 mask)
{
	UINT64 result = 0;
	if (mask & U64(0xffffffff00000000)) result |= (UINT64)io_read_dword_masked_8be(address + 0, mask >> 32) << 32;
	if (mask & U64(0x00000000ffffffff)) result |= (UINT64)io_read_dword_masked_8be(address + 4, mask >> 0) << 0;
	return result;
}



/***************************************************************************
    8-BIT WRITE HANDLERS
***************************************************************************/

/*-------------------------------------------------
    ADDRESS_SPACE_PROGRAM
-------------------------------------------------*/

void program_write_byte_8le(offs_t address, UINT8 data)
{
	write_byte_generic(ADDRESS_SPACE_PROGRAM, address, data);
}

void program_write_byte_8be(offs_t address, UINT8 data)
{
	write_byte_generic(ADDRESS_SPACE_PROGRAM, address, data);
}

void program_write_word_8le(offs_t address, UINT16 data)
{
	program_write_byte_8le(address + 0, data >> 0);
	program_write_byte_8le(address + 1, data >> 8);
}

void program_write_word_masked_8le(offs_t address, UINT16 data, UINT16 mask)
{
	if (mask & 0x00ff) program_write_byte_8le(address + 0, data >> 0);
	if (mask & 0xff00) program_write_byte_8le(address + 1, data >> 8);
}

void program_write_word_8be(offs_t address, UINT16 data)
{
	program_write_byte_8be(address + 0, data >> 8);
	program_write_byte_8be(address + 1, data >> 0);
}

void program_write_word_masked_8be(offs_t address, UINT16 data, UINT16 mask)
{
	if (mask & 0xff00) program_write_byte_8be(address + 0, data >> 8);
	if (mask & 0x00ff) program_write_byte_8be(address + 1, data >> 0);
}

void program_write_dword_8le(offs_t address, UINT32 data)
{
	program_write_word_8le(address + 0, data >> 0);
	program_write_word_8le(address + 2, data >> 16);
}

void program_write_dword_masked_8le(offs_t address, UINT32 data, UINT32 mask)
{
	if (mask & 0x0000ffff) program_write_word_masked_8le(address + 0, data >> 0, mask >> 0);
	if (mask & 0xffff0000) program_write_word_masked_8le(address + 2, data >> 16, mask >> 16);
}

void program_write_dword_8be(offs_t address, UINT32 data)
{
	program_write_word_8be(address + 0, data >> 16);
	program_write_word_8be(address + 2, data >> 0);
}

void program_write_dword_masked_8be(offs_t address, UINT32 data, UINT32 mask)
{
	if (mask & 0xffff0000) program_write_word_masked_8be(address + 0, data >> 16, mask >> 16);
	if (mask & 0x0000ffff) program_write_word_masked_8be(address + 2, data >> 0, mask >> 0);
}

void program_write_qword_8le(offs_t address, UINT64 data)
{
	program_write_dword_8le(address + 0, data >> 0);
	program_write_dword_8le(address + 4, data >> 32);
}

void program_write_qword_masked_8le(offs_t address, UINT64 data, UINT64 mask)
{
	if (mask & U64(0x00000000ffffffff)) program_write_dword_masked_8le(address + 0, data >> 0, mask >> 0);
	if (mask & U64(0xffffffff00000000)) program_write_dword_masked_8le(address + 4, data >> 32, mask >> 32);
}

void program_write_qword_8be(offs_t address, UINT64 data)
{
	program_write_dword_8be(address + 0, data >> 32);
	program_write_dword_8be(address + 4, data >> 0);
}

void program_write_qword_masked_8be(offs_t address, UINT64 data, UINT64 mask)
{
	if (mask & U64(0xffffffff00000000)) program_write_dword_masked_8be(address + 0, data >> 32, mask >> 32);
	if (mask & U64(0x00000000ffffffff)) program_write_dword_masked_8be(address + 4, data >> 0, mask >> 0);
}


/*-------------------------------------------------
    ADDRESS_SPACE_DATA
-------------------------------------------------*/

void data_write_byte_8le(offs_t address, UINT8 data)
{
	write_byte_generic(ADDRESS_SPACE_DATA, address, data);
}

void data_write_byte_8be(offs_t address, UINT8 data)
{
	write_byte_generic(ADDRESS_SPACE_DATA, address, data);
}

void data_write_word_8le(offs_t address, UINT16 data)
{
	data_write_byte_8le(address + 0, data >> 0);
	data_write_byte_8le(address + 1, data >> 8);
}

void data_write_word_masked_8le(offs_t address, UINT16 data, UINT16 mask)
{
	if (mask & 0x00ff) data_write_byte_8le(address + 0, data >> 0);
	if (mask & 0xff00) data_write_byte_8le(address + 1, data >> 8);
}

void data_write_word_8be(offs_t address, UINT16 data)
{
	data_write_byte_8be(address + 0, data >> 8);
	data_write_byte_8be(address + 1, data >> 0);
}

void data_write_word_masked_8be(offs_t address, UINT16 data, UINT16 mask)
{
	if (mask & 0xff00) data_write_byte_8be(address + 0, data >> 8);
	if (mask & 0x00ff) data_write_byte_8be(address + 1, data >> 0);
}

void data_write_dword_8le(offs_t address, UINT32 data)
{
	data_write_word_8le(address + 0, data >> 0);
	data_write_word_8le(address + 2, data >> 16);
}

void data_write_dword_masked_8le(offs_t address, UINT32 data, UINT32 mask)
{
	if (mask & 0x0000ffff) data_write_word_masked_8le(address + 0, data >> 0, mask >> 0);
	if (mask & 0xffff0000) data_write_word_masked_8le(address + 2, data >> 16, mask >> 16);
}

void data_write_dword_8be(offs_t address, UINT32 data)
{
	data_write_word_8be(address + 0, data >> 16);
	data_write_word_8be(address + 2, data >> 0);
}

void data_write_dword_masked_8be(offs_t address, UINT32 data, UINT32 mask)
{
	if (mask & 0xffff0000) data_write_word_masked_8be(address + 0, data >> 16, mask >> 16);
	if (mask & 0x0000ffff) data_write_word_masked_8be(address + 2, data >> 0, mask >> 0);
}

void data_write_qword_8le(offs_t address, UINT64 data)
{
	data_write_dword_8le(address + 0, data >> 0);
	data_write_dword_8le(address + 4, data >> 32);
}

void data_write_qword_masked_8le(offs_t address, UINT64 data, UINT64 mask)
{
	if (mask & U64(0x00000000ffffffff)) data_write_dword_masked_8le(address + 0, data >> 0, mask >> 0);
	if (mask & U64(0xffffffff00000000)) data_write_dword_masked_8le(address + 4, data >> 32, mask >> 32);
}

void data_write_qword_8be(offs_t address, UINT64 data)
{
	data_write_dword_8be(address + 0, data >> 32);
	data_write_dword_8be(address + 4, data >> 0);
}

void data_write_qword_masked_8be(offs_t address, UINT64 data, UINT64 mask)
{
	if (mask & U64(0xffffffff00000000)) data_write_dword_masked_8be(address + 0, data >> 32, mask >> 32);
	if (mask & U64(0x00000000ffffffff)) data_write_dword_masked_8be(address + 4, data >> 0, mask >> 0);
}


/*-------------------------------------------------
    ADDRESS_SPACE_IO
-------------------------------------------------*/

void io_write_byte_8le(offs_t address, UINT8 data)
{
	write_byte_generic(ADDRESS_SPACE_IO, address, data);
}

void io_write_byte_8be(offs_t address, UINT8 data)
{
	write_byte_generic(ADDRESS_SPACE_IO, address, data);
}

void io_write_word_8le(offs_t address, UINT16 data)
{
	io_write_byte_8le(address + 0, data >> 0);
	io_write_byte_8le(address + 1, data >> 8);
}

void io_write_word_masked_8le(offs_t address, UINT16 data, UINT16 mask)
{
	if (mask & 0x00ff) io_write_byte_8le(address + 0, data >> 0);
	if (mask & 0xff00) io_write_byte_8le(address + 1, data >> 8);
}

void io_write_word_8be(offs_t address, UINT16 data)
{
	io_write_byte_8be(address + 0, data >> 8);
	io_write_byte_8be(address + 1, data >> 0);
}

void io_write_word_masked_8be(offs_t address, UINT16 data, UINT16 mask)
{
	if (mask & 0xff00) io_write_byte_8be(address + 0, data >> 8);
	if (mask & 0x00ff) io_write_byte_8be(address + 1, data >> 0);
}

void io_write_dword_8le(offs_t address, UINT32 data)
{
	io_write_word_8le(address + 0, data >> 0);
	io_write_word_8le(address + 2, data >> 16);
}

void io_write_dword_masked_8le(offs_t address, UINT32 data, UINT32 mask)
{
	if (mask & 0x0000ffff) io_write_word_masked_8le(address + 0, data >> 0, mask >> 0);
	if (mask & 0xffff0000) io_write_word_masked_8le(address + 2, data >> 16, mask >> 16);
}

void io_write_dword_8be(offs_t address, UINT32 data)
{
	io_write_word_8be(address + 0, data >> 16);
	io_write_word_8be(address + 2, data >> 0);
}

void io_write_dword_masked_8be(offs_t address, UINT32 data, UINT32 mask)
{
	if (mask & 0xffff0000) io_write_word_masked_8be(address + 0, data >> 16, mask >> 16);
	if (mask & 0x0000ffff) io_write_word_masked_8be(address + 2, data >> 0, mask >> 0);
}

void io_write_qword_8le(offs_t address, UINT64 data)
{
	io_write_dword_8le(address + 0, data >> 0);
	io_write_dword_8le(address + 4, data >> 32);
}

void io_write_qword_masked_8le(offs_t address, UINT64 data, UINT64 mask)
{
	if (mask & U64(0x00000000ffffffff)) io_write_dword_masked_8le(address + 0, data >> 0, mask >> 0);
	if (mask & U64(0xffffffff00000000)) io_write_dword_masked_8le(address + 4, data >> 32, mask >> 32);
}

void io_write_qword_8be(offs_t address, UINT64 data)
{
	io_write_dword_8be(address + 0, data >> 32);
	io_write_dword_8be(address + 4, data >> 0);
}

void io_write_qword_masked_8be(offs_t address, UINT64 data, UINT64 mask)
{
	if (mask & U64(0xffffffff00000000)) io_write_dword_masked_8be(address + 0, data >> 32, mask >> 32);
	if (mask & U64(0x00000000ffffffff)) io_write_dword_masked_8be(address + 4, data >> 0, mask >> 0);
}



/***************************************************************************
    16-BIT READ HANDLERS
***************************************************************************/

/*-------------------------------------------------
    ADDRESS_SPACE_PROGRAM
-------------------------------------------------*/

UINT8 program_read_byte_16le(offs_t address)
{
	UINT32 shift = (address & 1) * 8;
	return read_word_generic(ADDRESS_SPACE_PROGRAM, address, 0xff << shift) >> shift;
}

UINT8 program_read_byte_16be(offs_t address)
{
	UINT32 shift = (~address & 1) * 8;
	return read_word_generic(ADDRESS_SPACE_PROGRAM, address, 0xff << shift) >> shift;
}

UINT16 program_read_word_16le(offs_t address)
{
	return read_word_generic(ADDRESS_SPACE_PROGRAM, address, 0xffff);
}

UINT16 program_read_word_masked_16le(offs_t address, UINT16 mask)
{
	return read_word_generic(ADDRESS_SPACE_PROGRAM, address, mask);
}

UINT16 program_read_word_16be(offs_t address)
{
	return read_word_generic(ADDRESS_SPACE_PROGRAM, address, 0xffff);
}

UINT16 program_read_word_masked_16be(offs_t address, UINT16 mask)
{
	return read_word_generic(ADDRESS_SPACE_PROGRAM, address, mask);
}

UINT32 program_read_dword_16le(offs_t address)
{
	UINT32 result = program_read_word_16le(address + 0) << 0;
	return result | (program_read_word_16le(address + 2) << 16);
}

UINT32 program_read_dword_masked_16le(offs_t address, UINT32 mask)
{
	UINT32 result = 0;
	if (mask & 0x0000ffff) result |= program_read_word_masked_16le(address + 0, mask >> 0) << 0;
	if (mask & 0xffff0000) result |= program_read_word_masked_16le(address + 2, mask >> 16) << 16;
	return result;
}

UINT32 program_read_dword_16be(offs_t address)
{
	UINT32 result = program_read_word_16be(address + 0) << 16;
	return result | (program_read_word_16be(address + 2) << 0);
}

UINT32 program_read_dword_masked_16be(offs_t address, UINT32 mask)
{
	UINT32 result = 0;
	if (mask & 0xffff0000) result |= program_read_word_masked_16be(address + 0, mask >> 16) << 16;
	if (mask & 0x0000ffff) result |= program_read_word_masked_16be(address + 2, mask >> 0) << 0;
	return result;
}

UINT64 program_read_qword_16le(offs_t address)
{
	UINT64 result = (UINT64)program_read_dword_16le(address + 0) << 0;
	return result | ((UINT64)program_read_dword_16le(address + 4) << 32);
}

UINT64 program_read_qword_masked_16le(offs_t address, UINT64 mask)
{
	UINT64 result = 0;
	if (mask & U64(0x00000000ffffffff)) result |= (UINT64)program_read_dword_masked_16le(address + 0, mask >> 0) << 0;
	if (mask & U64(0xffffffff00000000)) result |= (UINT64)program_read_dword_masked_16le(address + 4, mask >> 32) << 32;
	return result;
}

UINT64 program_read_qword_16be(offs_t address)
{
	UINT64 result = (UINT64)program_read_dword_16le(address + 0) << 32;
	return result | ((UINT64)program_read_dword_16le(address + 4) << 0);
}

UINT64 program_read_qword_masked_16be(offs_t address, UINT64 mask)
{
	UINT64 result = 0;
	if (mask & U64(0xffffffff00000000)) result |= (UINT64)program_read_dword_masked_16be(address + 0, mask >> 32) << 32;
	if (mask & U64(0x00000000ffffffff)) result |= (UINT64)program_read_dword_masked_16be(address + 4, mask >> 0) << 0;
	return result;
}


/*-------------------------------------------------
    ADDRESS_SPACE_DATA
-------------------------------------------------*/

UINT8 data_read_byte_16le(offs_t address)
{
	UINT32 shift = (address & 1) * 8;
	return read_word_generic(ADDRESS_SPACE_DATA, address, 0xff << shift) >> shift;
}

UINT8 data_read_byte_16be(offs_t address)
{
	UINT32 shift = (~address & 1) * 8;
	return read_word_generic(ADDRESS_SPACE_DATA, address, 0xff << shift) >> shift;
}

UINT16 data_read_word_16le(offs_t address)
{
	return read_word_generic(ADDRESS_SPACE_DATA, address, 0xffff);
}

UINT16 data_read_word_masked_16le(offs_t address, UINT16 mask)
{
	return read_word_generic(ADDRESS_SPACE_DATA, address, mask);
}

UINT16 data_read_word_16be(offs_t address)
{
	return read_word_generic(ADDRESS_SPACE_DATA, address, 0xffff);
}

UINT16 data_read_word_masked_16be(offs_t address, UINT16 mask)
{
	return read_word_generic(ADDRESS_SPACE_DATA, address, mask);
}

UINT32 data_read_dword_16le(offs_t address)
{
	UINT32 result = data_read_word_16le(address + 0) << 0;
	return result | (data_read_word_16le(address + 2) << 16);
}

UINT32 data_read_dword_masked_16le(offs_t address, UINT32 mask)
{
	UINT32 result = 0;
	if (mask & 0x0000ffff) result |= data_read_word_masked_16le(address + 0, mask >> 0) << 0;
	if (mask & 0xffff0000) result |= data_read_word_masked_16le(address + 2, mask >> 16) << 16;
	return result;
}

UINT32 data_read_dword_16be(offs_t address)
{
	UINT32 result = data_read_word_16be(address + 0) << 16;
	return result | (data_read_word_16be(address + 2) << 0);
}

UINT32 data_read_dword_masked_16be(offs_t address, UINT32 mask)
{
	UINT32 result = 0;
	if (mask & 0xffff0000) result |= data_read_word_masked_16be(address + 0, mask >> 16) << 16;
	if (mask & 0x0000ffff) result |= data_read_word_masked_16be(address + 2, mask >> 0) << 0;
	return result;
}

UINT64 data_read_qword_16le(offs_t address)
{
	UINT64 result = (UINT64)data_read_dword_16le(address + 0) << 0;
	return result | ((UINT64)data_read_dword_16le(address + 4) << 32);
}

UINT64 data_read_qword_masked_16le(offs_t address, UINT64 mask)
{
	UINT64 result = 0;
	if (mask & U64(0x00000000ffffffff)) result |= (UINT64)data_read_dword_masked_16le(address + 0, mask >> 0) << 0;
	if (mask & U64(0xffffffff00000000)) result |= (UINT64)data_read_dword_masked_16le(address + 4, mask >> 32) << 32;
	return result;
}

UINT64 data_read_qword_16be(offs_t address)
{
	UINT64 result = (UINT64)data_read_dword_16le(address + 0) << 32;
	return result | ((UINT64)data_read_dword_16le(address + 4) << 0);
}

UINT64 data_read_qword_masked_16be(offs_t address, UINT64 mask)
{
	UINT64 result = 0;
	if (mask & U64(0xffffffff00000000)) result |= (UINT64)data_read_dword_masked_16be(address + 0, mask >> 32) << 32;
	if (mask & U64(0x00000000ffffffff)) result |= (UINT64)data_read_dword_masked_16be(address + 4, mask >> 0) << 0;
	return result;
}


/*-------------------------------------------------
    ADDRESS_SPACE_IO
-------------------------------------------------*/

UINT8 io_read_byte_16le(offs_t address)
{
	UINT32 shift = (address & 1) * 8;
	return read_word_generic(ADDRESS_SPACE_IO, address, 0xff << shift) >> shift;
}

UINT8 io_read_byte_16be(offs_t address)
{
	UINT32 shift = (~address & 1) * 8;
	return read_word_generic(ADDRESS_SPACE_IO, address, 0xff << shift) >> shift;
}

UINT16 io_read_word_16le(offs_t address)
{
	return read_word_generic(ADDRESS_SPACE_IO, address, 0xffff);
}

UINT16 io_read_word_masked_16le(offs_t address, UINT16 mask)
{
	return read_word_generic(ADDRESS_SPACE_IO, address, mask);
}

UINT16 io_read_word_16be(offs_t address)
{
	return read_word_generic(ADDRESS_SPACE_IO, address, 0xffff);
}

UINT16 io_read_word_masked_16be(offs_t address, UINT16 mask)
{
	return read_word_generic(ADDRESS_SPACE_IO, address, mask);
}

UINT32 io_read_dword_16le(offs_t address)
{
	UINT32 result = io_read_word_16le(address + 0) << 0;
	return result | (io_read_word_16le(address + 2) << 16);
}

UINT32 io_read_dword_masked_16le(offs_t address, UINT32 mask)
{
	UINT32 result = 0;
	if (mask & 0x0000ffff) result |= io_read_word_masked_16le(address + 0, mask >> 0) << 0;
	if (mask & 0xffff0000) result |= io_read_word_masked_16le(address + 2, mask >> 16) << 16;
	return result;
}

UINT32 io_read_dword_16be(offs_t address)
{
	UINT32 result = io_read_word_16be(address + 0) << 16;
	return result | (io_read_word_16be(address + 2) << 0);
}

UINT32 io_read_dword_masked_16be(offs_t address, UINT32 mask)
{
	UINT32 result = 0;
	if (mask & 0xffff0000) result |= io_read_word_masked_16be(address + 0, mask >> 16) << 16;
	if (mask & 0x0000ffff) result |= io_read_word_masked_16be(address + 2, mask >> 0) << 0;
	return result;
}

UINT64 io_read_qword_16le(offs_t address)
{
	UINT64 result = (UINT64)io_read_dword_16le(address + 0) << 0;
	return result | ((UINT64)io_read_dword_16le(address + 4) << 32);
}

UINT64 io_read_qword_masked_16le(offs_t address, UINT64 mask)
{
	UINT64 result = 0;
	if (mask & U64(0x00000000ffffffff)) result |= (UINT64)io_read_dword_masked_16le(address + 0, mask >> 0) << 0;
	if (mask & U64(0xffffffff00000000)) result |= (UINT64)io_read_dword_masked_16le(address + 4, mask >> 32) << 32;
	return result;
}

UINT64 io_read_qword_16be(offs_t address)
{
	UINT64 result = (UINT64)io_read_dword_16le(address + 0) << 32;
	return result | ((UINT64)io_read_dword_16le(address + 4) << 0);
}

UINT64 io_read_qword_masked_16be(offs_t address, UINT64 mask)
{
	UINT64 result = 0;
	if (mask & U64(0xffffffff00000000)) result |= (UINT64)io_read_dword_masked_16be(address + 0, mask >> 32) << 32;
	if (mask & U64(0x00000000ffffffff)) result |= (UINT64)io_read_dword_masked_16be(address + 4, mask >> 0) << 0;
	return result;
}



/***************************************************************************
    16-BIT WRITE HANDLERS
***************************************************************************/

/*-------------------------------------------------
    ADDRESS_SPACE_PROGRAM
-------------------------------------------------*/

void program_write_byte_16le(offs_t address, UINT8 data)
{
	UINT32 shift = (address & 1) * 8;
	write_word_generic(ADDRESS_SPACE_PROGRAM, address, data << shift, 0xff << shift);
}

void program_write_byte_16be(offs_t address, UINT8 data)
{
	UINT32 shift = (~address & 1) * 8;
	write_word_generic(ADDRESS_SPACE_PROGRAM, address, data << shift, 0xff << shift);
}

void program_write_word_16le(offs_t address, UINT16 data)
{
	write_word_generic(ADDRESS_SPACE_PROGRAM, address, data, 0xffff);
}

void program_write_word_masked_16le(offs_t address, UINT16 data, UINT16 mask)
{
	write_word_generic(ADDRESS_SPACE_PROGRAM, address, data, mask);
}

void program_write_word_16be(offs_t address, UINT16 data)
{
	write_word_generic(ADDRESS_SPACE_PROGRAM, address, data, 0xffff);
}

void program_write_word_masked_16be(offs_t address, UINT16 data, UINT16 mask)
{
	write_word_generic(ADDRESS_SPACE_PROGRAM, address, data, mask);
}

void program_write_dword_16le(offs_t address, UINT32 data)
{
	program_write_word_16le(address + 0, data >> 0);
	program_write_word_16le(address + 2, data >> 16);
}

void program_write_dword_masked_16le(offs_t address, UINT32 data, UINT32 mask)
{
	if (mask & 0x0000ffff) program_write_word_masked_16le(address + 0, data >> 0, mask >> 0);
	if (mask & 0xffff0000) program_write_word_masked_16le(address + 2, data >> 16, mask >> 16);
}

void program_write_dword_16be(offs_t address, UINT32 data)
{
	program_write_word_16be(address + 0, data >> 16);
	program_write_word_16be(address + 2, data >> 0);
}

void program_write_dword_masked_16be(offs_t address, UINT32 data, UINT32 mask)
{
	if (mask & 0xffff0000) program_write_word_masked_16be(address + 0, data >> 16, mask >> 16);
	if (mask & 0x0000ffff) program_write_word_masked_16be(address + 2, data >> 0, mask >> 0);
}

void program_write_qword_16le(offs_t address, UINT64 data)
{
	program_write_dword_16le(address + 0, data >> 0);
	program_write_dword_16le(address + 4, data >> 32);
}

void program_write_qword_masked_16le(offs_t address, UINT64 data, UINT64 mask)
{
	if (mask & U64(0x00000000ffffffff)) program_write_dword_masked_16le(address + 0, data >> 0, mask >> 0);
	if (mask & U64(0xffffffff00000000)) program_write_dword_masked_16le(address + 4, data >> 32, mask >> 32);
}

void program_write_qword_16be(offs_t address, UINT64 data)
{
	program_write_dword_16be(address + 0, data >> 32);
	program_write_dword_16be(address + 4, data >> 0);
}

void program_write_qword_masked_16be(offs_t address, UINT64 data, UINT64 mask)
{
	if (mask & U64(0xffffffff00000000)) program_write_dword_masked_16be(address + 0, data >> 32, mask >> 32);
	if (mask & U64(0x00000000ffffffff)) program_write_dword_masked_16be(address + 4, data >> 0, mask >> 0);
}


/*-------------------------------------------------
    ADDRESS_SPACE_DATA
-------------------------------------------------*/

void data_write_byte_16le(offs_t address, UINT8 data)
{
	UINT32 shift = (address & 1) * 8;
	write_word_generic(ADDRESS_SPACE_DATA, address, data << shift, 0xff << shift);
}

void data_write_byte_16be(offs_t address, UINT8 data)
{
	UINT32 shift = (~address & 1) * 8;
	write_word_generic(ADDRESS_SPACE_DATA, address, data << shift, 0xff << shift);
}

void data_write_word_16le(offs_t address, UINT16 data)
{
	write_word_generic(ADDRESS_SPACE_DATA, address, data, 0xffff);
}

void data_write_word_masked_16le(offs_t address, UINT16 data, UINT16 mask)
{
	write_word_generic(ADDRESS_SPACE_DATA, address, data, mask);
}

void data_write_word_16be(offs_t address, UINT16 data)
{
	write_word_generic(ADDRESS_SPACE_DATA, address, data, 0xffff);
}

void data_write_word_masked_16be(offs_t address, UINT16 data, UINT16 mask)
{
	write_word_generic(ADDRESS_SPACE_DATA, address, data, mask);
}

void data_write_dword_16le(offs_t address, UINT32 data)
{
	data_write_word_16le(address + 0, data >> 0);
	data_write_word_16le(address + 2, data >> 16);
}

void data_write_dword_masked_16le(offs_t address, UINT32 data, UINT32 mask)
{
	if (mask & 0x0000ffff) data_write_word_masked_16le(address + 0, data >> 0, mask >> 0);
	if (mask & 0xffff0000) data_write_word_masked_16le(address + 2, data >> 16, mask >> 16);
}

void data_write_dword_16be(offs_t address, UINT32 data)
{
	data_write_word_16be(address + 0, data >> 16);
	data_write_word_16be(address + 2, data >> 0);
}

void data_write_dword_masked_16be(offs_t address, UINT32 data, UINT32 mask)
{
	if (mask & 0xffff0000) data_write_word_masked_16be(address + 0, data >> 16, mask >> 16);
	if (mask & 0x0000ffff) data_write_word_masked_16be(address + 2, data >> 0, mask >> 0);
}

void data_write_qword_16le(offs_t address, UINT64 data)
{
	data_write_dword_16le(address + 0, data >> 0);
	data_write_dword_16le(address + 4, data >> 32);
}

void data_write_qword_masked_16le(offs_t address, UINT64 data, UINT64 mask)
{
	if (mask & U64(0x00000000ffffffff)) data_write_dword_masked_16le(address + 0, data >> 0, mask >> 0);
	if (mask & U64(0xffffffff00000000)) data_write_dword_masked_16le(address + 4, data >> 32, mask >> 32);
}

void data_write_qword_16be(offs_t address, UINT64 data)
{
	data_write_dword_16be(address + 0, data >> 32);
	data_write_dword_16be(address + 4, data >> 0);
}

void data_write_qword_masked_16be(offs_t address, UINT64 data, UINT64 mask)
{
	if (mask & U64(0xffffffff00000000)) data_write_dword_masked_16be(address + 0, data >> 32, mask >> 32);
	if (mask & U64(0x00000000ffffffff)) data_write_dword_masked_16be(address + 4, data >> 0, mask >> 0);
}


/*-------------------------------------------------
    ADDRESS_SPACE_IO
-------------------------------------------------*/

void io_write_byte_16le(offs_t address, UINT8 data)
{
	UINT32 shift = (address & 1) * 8;
	write_word_generic(ADDRESS_SPACE_IO, address, data << shift, 0xff << shift);
}

void io_write_byte_16be(offs_t address, UINT8 data)
{
	UINT32 shift = (~address & 1) * 8;
	write_word_generic(ADDRESS_SPACE_IO, address, data << shift, 0xff << shift);
}

void io_write_word_16le(offs_t address, UINT16 data)
{
	write_word_generic(ADDRESS_SPACE_IO, address, data, 0xffff);
}

void io_write_word_masked_16le(offs_t address, UINT16 data, UINT16 mask)
{
	write_word_generic(ADDRESS_SPACE_IO, address, data, mask);
}

void io_write_word_16be(offs_t address, UINT16 data)
{
	write_word_generic(ADDRESS_SPACE_IO, address, data, 0xffff);
}

void io_write_word_masked_16be(offs_t address, UINT16 data, UINT16 mask)
{
	write_word_generic(ADDRESS_SPACE_IO, address, data, mask);
}

void io_write_dword_16le(offs_t address, UINT32 data)
{
	io_write_word_16le(address + 0, data >> 0);
	io_write_word_16le(address + 2, data >> 16);
}

void io_write_dword_masked_16le(offs_t address, UINT32 data, UINT32 mask)
{
	if (mask & 0x0000ffff) io_write_word_masked_16le(address + 0, data >> 0, mask >> 0);
	if (mask & 0xffff0000) io_write_word_masked_16le(address + 2, data >> 16, mask >> 16);
}

void io_write_dword_16be(offs_t address, UINT32 data)
{
	io_write_word_16be(address + 0, data >> 16);
	io_write_word_16be(address + 2, data >> 0);
}

void io_write_dword_masked_16be(offs_t address, UINT32 data, UINT32 mask)
{
	if (mask & 0xffff0000) io_write_word_masked_16be(address + 0, data >> 16, mask >> 16);
	if (mask & 0x0000ffff) io_write_word_masked_16be(address + 2, data >> 0, mask >> 0);
}

void io_write_qword_16le(offs_t address, UINT64 data)
{
	io_write_dword_16le(address + 0, data >> 0);
	io_write_dword_16le(address + 4, data >> 32);
}

void io_write_qword_masked_16le(offs_t address, UINT64 data, UINT64 mask)
{
	if (mask & U64(0x00000000ffffffff)) io_write_dword_masked_16le(address + 0, data >> 0, mask >> 0);
	if (mask & U64(0xffffffff00000000)) io_write_dword_masked_16le(address + 4, data >> 32, mask >> 32);
}

void io_write_qword_16be(offs_t address, UINT64 data)
{
	io_write_dword_16be(address + 0, data >> 32);
	io_write_dword_16be(address + 4, data >> 0);
}

void io_write_qword_masked_16be(offs_t address, UINT64 data, UINT64 mask)
{
	if (mask & U64(0xffffffff00000000)) io_write_dword_masked_16be(address + 0, data >> 32, mask >> 32);
	if (mask & U64(0x00000000ffffffff)) io_write_dword_masked_16be(address + 4, data >> 0, mask >> 0);
}



/***************************************************************************
    32-BIT READ HANDLERS
***************************************************************************/

/*-------------------------------------------------
    ADDRESS_SPACE_PROGRAM
-------------------------------------------------*/

UINT8 program_read_byte_32le(offs_t address)
{
	UINT32 shift = (address & 3) * 8;
	return read_dword_generic(ADDRESS_SPACE_PROGRAM, address, 0xff << shift) >> shift;
}

UINT8 program_read_byte_32be(offs_t address)
{
	UINT32 shift = (~address & 3) * 8;
	return read_dword_generic(ADDRESS_SPACE_PROGRAM, address, 0xff << shift) >> shift;
}

UINT16 program_read_word_32le(offs_t address)
{
	UINT32 shift = (address & 2) * 8;
	return read_dword_generic(ADDRESS_SPACE_PROGRAM, address, 0xffff << shift) >> shift;
}

UINT16 program_read_word_masked_32le(offs_t address, UINT16 mask)
{
	UINT32 shift = (address & 2) * 8;
	return read_dword_generic(ADDRESS_SPACE_PROGRAM, address, mask << shift) >> shift;
}

UINT16 program_read_word_32be(offs_t address)
{
	UINT32 shift = (~address & 2) * 8;
	return read_dword_generic(ADDRESS_SPACE_PROGRAM, address, 0xffff << shift) >> shift;
}

UINT16 program_read_word_masked_32be(offs_t address, UINT16 mask)
{
	UINT32 shift = (~address & 2) * 8;
	return read_dword_generic(ADDRESS_SPACE_PROGRAM, address, mask << shift) >> shift;
}

UINT32 program_read_dword_32le(offs_t address)
{
	return read_dword_generic(ADDRESS_SPACE_PROGRAM, address, 0xffffffff);
}

UINT32 program_read_dword_masked_32le(offs_t address, UINT32 mask)
{
	return read_dword_generic(ADDRESS_SPACE_PROGRAM, address, mask);
}

UINT32 program_read_dword_32be(offs_t address)
{
	return read_dword_generic(ADDRESS_SPACE_PROGRAM, address, 0xffffffff);
}

UINT32 program_read_dword_masked_32be(offs_t address, UINT32 mask)
{
	return read_dword_generic(ADDRESS_SPACE_PROGRAM, address, mask);
}

UINT64 program_read_qword_32le(offs_t address)
{
	UINT64 result = (UINT64)program_read_dword_32le(address + 0) << 0;
	return result | ((UINT64)program_read_dword_32le(address + 4) << 32);
}

UINT64 program_read_qword_masked_32le(offs_t address, UINT64 mask)
{
	UINT64 result = 0;
	if (mask & U64(0x00000000ffffffff)) result |= (UINT64)program_read_dword_masked_32le(address + 0, mask >> 0) << 0;
	if (mask & U64(0xffffffff00000000)) result |= (UINT64)program_read_dword_masked_32le(address + 4, mask >> 32) << 32;
	return result;
}

UINT64 program_read_qword_32be(offs_t address)
{
	UINT64 result = (UINT64)program_read_dword_32le(address + 0) << 32;
	return result | ((UINT64)program_read_dword_32le(address + 4) << 0);
}

UINT64 program_read_qword_masked_32be(offs_t address, UINT64 mask)
{
	UINT64 result = 0;
	if (mask & U64(0xffffffff00000000)) result |= (UINT64)program_read_dword_masked_32be(address + 0, mask >> 32) << 32;
	if (mask & U64(0x00000000ffffffff)) result |= (UINT64)program_read_dword_masked_32be(address + 4, mask >> 0) << 0;
	return result;
}


/*-------------------------------------------------
    ADDRESS_SPACE_DATA
-------------------------------------------------*/

UINT8 data_read_byte_32le(offs_t address)
{
	UINT32 shift = (address & 3) * 8;
	return read_dword_generic(ADDRESS_SPACE_DATA, address, 0xff << shift) >> shift;
}

UINT8 data_read_byte_32be(offs_t address)
{
	UINT32 shift = (~address & 3) * 8;
	return read_dword_generic(ADDRESS_SPACE_DATA, address, 0xff << shift) >> shift;
}

UINT16 data_read_word_32le(offs_t address)
{
	UINT32 shift = (address & 2) * 8;
	return read_dword_generic(ADDRESS_SPACE_DATA, address, 0xffff << shift) >> shift;
}

UINT16 data_read_word_masked_32le(offs_t address, UINT16 mask)
{
	UINT32 shift = (address & 2) * 8;
	return read_dword_generic(ADDRESS_SPACE_DATA, address, mask << shift) >> shift;
}

UINT16 data_read_word_32be(offs_t address)
{
	UINT32 shift = (~address & 2) * 8;
	return read_dword_generic(ADDRESS_SPACE_DATA, address, 0xffff << shift) >> shift;
}

UINT16 data_read_word_masked_32be(offs_t address, UINT16 mask)
{
	UINT32 shift = (~address & 2) * 8;
	return read_dword_generic(ADDRESS_SPACE_DATA, address, mask << shift) >> shift;
}

UINT32 data_read_dword_32le(offs_t address)
{
	return read_dword_generic(ADDRESS_SPACE_DATA, address, 0xffffffff);
}

UINT32 data_read_dword_masked_32le(offs_t address, UINT32 mask)
{
	return read_dword_generic(ADDRESS_SPACE_DATA, address, mask);
}

UINT32 data_read_dword_32be(offs_t address)
{
	return read_dword_generic(ADDRESS_SPACE_DATA, address, 0xffffffff);
}

UINT32 data_read_dword_masked_32be(offs_t address, UINT32 mask)
{
	return read_dword_generic(ADDRESS_SPACE_DATA, address, mask);
}

UINT64 data_read_qword_32le(offs_t address)
{
	UINT64 result = (UINT64)data_read_dword_32le(address + 0) << 0;
	return result | ((UINT64)data_read_dword_32le(address + 4) << 32);
}

UINT64 data_read_qword_masked_32le(offs_t address, UINT64 mask)
{
	UINT64 result = 0;
	if (mask & U64(0x00000000ffffffff)) result |= (UINT64)data_read_dword_masked_32le(address + 0, mask >> 0) << 0;
	if (mask & U64(0xffffffff00000000)) result |= (UINT64)data_read_dword_masked_32le(address + 4, mask >> 32) << 32;
	return result;
}

UINT64 data_read_qword_32be(offs_t address)
{
	UINT64 result = (UINT64)data_read_dword_32le(address + 0) << 32;
	return result | ((UINT64)data_read_dword_32le(address + 4) << 0);
}

UINT64 data_read_qword_masked_32be(offs_t address, UINT64 mask)
{
	UINT64 result = 0;
	if (mask & U64(0xffffffff00000000)) result |= (UINT64)data_read_dword_masked_32be(address + 0, mask >> 32) << 32;
	if (mask & U64(0x00000000ffffffff)) result |= (UINT64)data_read_dword_masked_32be(address + 4, mask >> 0) << 0;
	return result;
}


/*-------------------------------------------------
    ADDRESS_SPACE_IO
-------------------------------------------------*/

UINT8 io_read_byte_32le(offs_t address)
{
	UINT32 shift = (address & 3) * 8;
	return read_dword_generic(ADDRESS_SPACE_IO, address, 0xff << shift) >> shift;
}

UINT8 io_read_byte_32be(offs_t address)
{
	UINT32 shift = (~address & 3) * 8;
	return read_dword_generic(ADDRESS_SPACE_IO, address, 0xff << shift) >> shift;
}

UINT16 io_read_word_32le(offs_t address)
{
	UINT32 shift = (address & 2) * 8;
	return read_dword_generic(ADDRESS_SPACE_IO, address, 0xffff << shift) >> shift;
}

UINT16 io_read_word_masked_32le(offs_t address, UINT16 mask)
{
	UINT32 shift = (address & 2) * 8;
	return read_dword_generic(ADDRESS_SPACE_IO, address, mask << shift) >> shift;
}

UINT16 io_read_word_32be(offs_t address)
{
	UINT32 shift = (~address & 2) * 8;
	return read_dword_generic(ADDRESS_SPACE_IO, address, 0xffff << shift) >> shift;
}

UINT16 io_read_word_masked_32be(offs_t address, UINT16 mask)
{
	UINT32 shift = (~address & 2) * 8;
	return read_dword_generic(ADDRESS_SPACE_IO, address, mask << shift) >> shift;
}

UINT32 io_read_dword_32le(offs_t address)
{
	return read_dword_generic(ADDRESS_SPACE_IO, address, 0xffffffff);
}

UINT32 io_read_dword_masked_32le(offs_t address, UINT32 mask)
{
	return read_dword_generic(ADDRESS_SPACE_IO, address, mask);
}

UINT32 io_read_dword_32be(offs_t address)
{
	return read_dword_generic(ADDRESS_SPACE_IO, address, 0xffffffff);
}

UINT32 io_read_dword_masked_32be(offs_t address, UINT32 mask)
{
	return read_dword_generic(ADDRESS_SPACE_IO, address, mask);
}

UINT64 io_read_qword_32le(offs_t address)
{
	UINT64 result = (UINT64)io_read_dword_32le(address + 0) << 0;
	return result | ((UINT64)io_read_dword_32le(address + 4) << 32);
}

UINT64 io_read_qword_masked_32le(offs_t address, UINT64 mask)
{
	UINT64 result = 0;
	if (mask & U64(0x00000000ffffffff)) result |= (UINT64)io_read_dword_masked_32le(address + 0, mask >> 0) << 0;
	if (mask & U64(0xffffffff00000000)) result |= (UINT64)io_read_dword_masked_32le(address + 4, mask >> 32) << 32;
	return result;
}

UINT64 io_read_qword_32be(offs_t address)
{
	UINT64 result = (UINT64)io_read_dword_32le(address + 0) << 32;
	return result | ((UINT64)io_read_dword_32le(address + 4) << 0);
}

UINT64 io_read_qword_masked_32be(offs_t address, UINT64 mask)
{
	UINT64 result = 0;
	if (mask & U64(0xffffffff00000000)) result |= (UINT64)io_read_dword_masked_32be(address + 0, mask >> 32) << 32;
	if (mask & U64(0x00000000ffffffff)) result |= (UINT64)io_read_dword_masked_32be(address + 4, mask >> 0) << 0;
	return result;
}



/***************************************************************************
    32-BIT WRITE HANDLERS
***************************************************************************/

/*-------------------------------------------------
    ADDRESS_SPACE_PROGRAM
-------------------------------------------------*/

void program_write_byte_32le(offs_t address, UINT8 data)
{
	UINT32 shift = (address & 3) * 8;
	write_dword_generic(ADDRESS_SPACE_PROGRAM, address, data << shift, 0xff << shift);
}

void program_write_byte_32be(offs_t address, UINT8 data)
{
	UINT32 shift = (~address & 3) * 8;
	write_dword_generic(ADDRESS_SPACE_PROGRAM, address, data << shift, 0xff << shift);
}

void program_write_word_32le(offs_t address, UINT16 data)
{
	UINT32 shift = (address & 2) * 8;
	write_dword_generic(ADDRESS_SPACE_PROGRAM, address, data << shift, 0xffff << shift);
}

void program_write_word_masked_32le(offs_t address, UINT16 data, UINT16 mask)
{
	UINT32 shift = (address & 2) * 8;
	write_dword_generic(ADDRESS_SPACE_PROGRAM, address, data << shift, mask << shift);
}

void program_write_word_32be(offs_t address, UINT16 data)
{
	UINT32 shift = (~address & 2) * 8;
	write_dword_generic(ADDRESS_SPACE_PROGRAM, address, data << shift, 0xffff << shift);
}

void program_write_word_masked_32be(offs_t address, UINT16 data, UINT16 mask)
{
	UINT32 shift = (~address & 2) * 8;
	write_dword_generic(ADDRESS_SPACE_PROGRAM, address, data << shift, mask << shift);
}

void program_write_dword_32le(offs_t address, UINT32 data)
{
	write_dword_generic(ADDRESS_SPACE_PROGRAM, address, data, 0xffffffff);
}

void program_write_dword_masked_32le(offs_t address, UINT32 data, UINT32 mask)
{
	write_dword_generic(ADDRESS_SPACE_PROGRAM, address, data, mask);
}

void program_write_dword_32be(offs_t address, UINT32 data)
{
	write_dword_generic(ADDRESS_SPACE_PROGRAM, address, data, 0xffffffff);
}

void program_write_dword_masked_32be(offs_t address, UINT32 data, UINT32 mask)
{
	write_dword_generic(ADDRESS_SPACE_PROGRAM, address, data, mask);
}

void program_write_qword_32le(offs_t address, UINT64 data)
{
	program_write_dword_32le(address + 0, data >> 0);
	program_write_dword_32le(address + 4, data >> 32);
}

void program_write_qword_masked_32le(offs_t address, UINT64 data, UINT64 mask)
{
	if (mask & U64(0x00000000ffffffff)) program_write_dword_masked_32le(address + 0, data >> 0, mask >> 0);
	if (mask & U64(0xffffffff00000000)) program_write_dword_masked_32le(address + 4, data >> 32, mask >> 32);
}

void program_write_qword_32be(offs_t address, UINT64 data)
{
	program_write_dword_32be(address + 0, data >> 32);
	program_write_dword_32be(address + 4, data >> 0);
}

void program_write_qword_masked_32be(offs_t address, UINT64 data, UINT64 mask)
{
	if (mask & U64(0xffffffff00000000)) program_write_dword_masked_32be(address + 0, data >> 32, mask >> 32);
	if (mask & U64(0x00000000ffffffff)) program_write_dword_masked_32be(address + 4, data >> 0, mask >> 0);
}


/*-------------------------------------------------
    ADDRESS_SPACE_DATA
-------------------------------------------------*/

void data_write_byte_32le(offs_t address, UINT8 data)
{
	UINT32 shift = (address & 3) * 8;
	write_dword_generic(ADDRESS_SPACE_DATA, address, data << shift, 0xff << shift);
}

void data_write_byte_32be(offs_t address, UINT8 data)
{
	UINT32 shift = (~address & 3) * 8;
	write_dword_generic(ADDRESS_SPACE_DATA, address, data << shift, 0xff << shift);
}

void data_write_word_32le(offs_t address, UINT16 data)
{
	UINT32 shift = (address & 2) * 8;
	write_dword_generic(ADDRESS_SPACE_DATA, address, data << shift, 0xffff << shift);
}

void data_write_word_masked_32le(offs_t address, UINT16 data, UINT16 mask)
{
	UINT32 shift = (address & 2) * 8;
	write_dword_generic(ADDRESS_SPACE_DATA, address, data << shift, mask << shift);
}

void data_write_word_32be(offs_t address, UINT16 data)
{
	UINT32 shift = (~address & 2) * 8;
	write_dword_generic(ADDRESS_SPACE_DATA, address, data << shift, 0xffff << shift);
}

void data_write_word_masked_32be(offs_t address, UINT16 data, UINT16 mask)
{
	UINT32 shift = (~address & 2) * 8;
	write_dword_generic(ADDRESS_SPACE_DATA, address, data << shift, mask << shift);
}

void data_write_dword_32le(offs_t address, UINT32 data)
{
	write_dword_generic(ADDRESS_SPACE_DATA, address, data, 0xffffffff);
}

void data_write_dword_masked_32le(offs_t address, UINT32 data, UINT32 mask)
{
	write_dword_generic(ADDRESS_SPACE_DATA, address, data, mask);
}

void data_write_dword_32be(offs_t address, UINT32 data)
{
	write_dword_generic(ADDRESS_SPACE_DATA, address, data, 0xffffffff);
}

void data_write_dword_masked_32be(offs_t address, UINT32 data, UINT32 mask)
{
	write_dword_generic(ADDRESS_SPACE_DATA, address, data, mask);
}

void data_write_qword_32le(offs_t address, UINT64 data)
{
	data_write_dword_32le(address + 0, data >> 0);
	data_write_dword_32le(address + 4, data >> 32);
}

void data_write_qword_masked_32le(offs_t address, UINT64 data, UINT64 mask)
{
	if (mask & U64(0x00000000ffffffff)) data_write_dword_masked_32le(address + 0, data >> 0, mask >> 0);
	if (mask & U64(0xffffffff00000000)) data_write_dword_masked_32le(address + 4, data >> 32, mask >> 32);
}

void data_write_qword_32be(offs_t address, UINT64 data)
{
	data_write_dword_32be(address + 0, data >> 32);
	data_write_dword_32be(address + 4, data >> 0);
}

void data_write_qword_masked_32be(offs_t address, UINT64 data, UINT64 mask)
{
	if (mask & U64(0xffffffff00000000)) data_write_dword_masked_32be(address + 0, data >> 32, mask >> 32);
	if (mask & U64(0x00000000ffffffff)) data_write_dword_masked_32be(address + 4, data >> 0, mask >> 0);
}


/*-------------------------------------------------
    ADDRESS_SPACE_IO
-------------------------------------------------*/

void io_write_byte_32le(offs_t address, UINT8 data)
{
	UINT32 shift = (address & 3) * 8;
	write_dword_generic(ADDRESS_SPACE_IO, address, data << shift, 0xff << shift);
}

void io_write_byte_32be(offs_t address, UINT8 data)
{
	UINT32 shift = (~address & 3) * 8;
	write_dword_generic(ADDRESS_SPACE_IO, address, data << shift, 0xff << shift);
}

void io_write_word_32le(offs_t address, UINT16 data)
{
	UINT32 shift = (address & 2) * 8;
	write_dword_generic(ADDRESS_SPACE_IO, address, data << shift, 0xffff << shift);
}

void io_write_word_masked_32le(offs_t address, UINT16 data, UINT16 mask)
{
	UINT32 shift = (address & 2) * 8;
	write_dword_generic(ADDRESS_SPACE_IO, address, data << shift, mask << shift);
}

void io_write_word_32be(offs_t address, UINT16 data)
{
	UINT32 shift = (~address & 2) * 8;
	write_dword_generic(ADDRESS_SPACE_IO, address, data << shift, 0xffff << shift);
}

void io_write_word_masked_32be(offs_t address, UINT16 data, UINT16 mask)
{
	UINT32 shift = (~address & 2) * 8;
	write_dword_generic(ADDRESS_SPACE_IO, address, data << shift, mask << shift);
}

void io_write_dword_32le(offs_t address, UINT32 data)
{
	write_dword_generic(ADDRESS_SPACE_IO, address, data, 0xffffffff);
}

void io_write_dword_masked_32le(offs_t address, UINT32 data, UINT32 mask)
{
	write_dword_generic(ADDRESS_SPACE_IO, address, data, mask);
}

void io_write_dword_32be(offs_t address, UINT32 data)
{
	write_dword_generic(ADDRESS_SPACE_IO, address, data, 0xffffffff);
}

void io_write_dword_masked_32be(offs_t address, UINT32 data, UINT32 mask)
{
	write_dword_generic(ADDRESS_SPACE_IO, address, data, mask);
}

void io_write_qword_32le(offs_t address, UINT64 data)
{
	io_write_dword_32le(address + 0, data >> 0);
	io_write_dword_32le(address + 4, data >> 32);
}

void io_write_qword_masked_32le(offs_t address, UINT64 data, UINT64 mask)
{
	if (mask & U64(0x00000000ffffffff)) io_write_dword_masked_32le(address + 0, data >> 0, mask >> 0);
	if (mask & U64(0xffffffff00000000)) io_write_dword_masked_32le(address + 4, data >> 32, mask >> 32);
}

void io_write_qword_32be(offs_t address, UINT64 data)
{
	io_write_dword_32be(address + 0, data >> 32);
	io_write_dword_32be(address + 4, data >> 0);
}

void io_write_qword_masked_32be(offs_t address, UINT64 data, UINT64 mask)
{
	if (mask & U64(0xffffffff00000000)) io_write_dword_masked_32be(address + 0, data >> 32, mask >> 32);
	if (mask & U64(0x00000000ffffffff)) io_write_dword_masked_32be(address + 4, data >> 0, mask >> 0);
}



/***************************************************************************
    64-BIT READ HANDLERS
***************************************************************************/

/*-------------------------------------------------
    ADDRESS_SPACE_PROGRAM
-------------------------------------------------*/

UINT8 program_read_byte_64le(offs_t address)
{
	UINT32 shift = (address & 7) * 8;
	return read_qword_generic(ADDRESS_SPACE_PROGRAM, address, (UINT64)0xff << shift) >> shift;
}

UINT8 program_read_byte_64be(offs_t address)
{
	UINT32 shift = (~address & 7) * 8;
	return read_qword_generic(ADDRESS_SPACE_PROGRAM, address, (UINT64)0xff << shift) >> shift;
}

UINT16 program_read_word_64le(offs_t address)
{
	UINT32 shift = (address & 6) * 8;
	return read_qword_generic(ADDRESS_SPACE_PROGRAM, address, (UINT64)0xffff << shift) >> shift;
}

UINT16 program_read_word_masked_64le(offs_t address, UINT16 mask)
{
	UINT32 shift = (address & 6) * 8;
	return read_qword_generic(ADDRESS_SPACE_PROGRAM, address, (UINT64)mask << shift) >> shift;
}

UINT16 program_read_word_64be(offs_t address)
{
	UINT32 shift = (~address & 6) * 8;
	return read_qword_generic(ADDRESS_SPACE_PROGRAM, address, (UINT64)0xffff << shift) >> shift;
}

UINT16 program_read_word_masked_64be(offs_t address, UINT16 mask)
{
	UINT32 shift = (~address & 6) * 8;
	return read_qword_generic(ADDRESS_SPACE_PROGRAM, address, (UINT64)mask << shift) >> shift;
}

UINT32 program_read_dword_64le(offs_t address)
{
	UINT32 shift = (address & 4) * 8;
	return read_qword_generic(ADDRESS_SPACE_PROGRAM, address, (UINT64)0xffffffff << shift) >> shift;
}

UINT32 program_read_dword_masked_64le(offs_t address, UINT32 mask)
{
	UINT32 shift = (address & 4) * 8;
	return read_qword_generic(ADDRESS_SPACE_PROGRAM, address, (UINT64)mask << shift) >> shift;
}

UINT32 program_read_dword_64be(offs_t address)
{
	UINT32 shift = (~address & 4) * 8;
	return read_qword_generic(ADDRESS_SPACE_PROGRAM, address, (UINT64)0xffffffff << shift) >> shift;
}

UINT32 program_read_dword_masked_64be(offs_t address, UINT32 mask)
{
	UINT32 shift = (~address & 4) * 8;
	return read_qword_generic(ADDRESS_SPACE_PROGRAM, address, (UINT64)mask << shift) >> shift;
}

UINT64 program_read_qword_64le(offs_t address)
{
	return read_qword_generic(ADDRESS_SPACE_PROGRAM, address, U64(0xffffffffffffffff));
}

UINT64 program_read_qword_masked_64le(offs_t address, UINT64 mask)
{
	return read_qword_generic(ADDRESS_SPACE_PROGRAM, address, mask);
}

UINT64 program_read_qword_64be(offs_t address)
{
	return read_qword_generic(ADDRESS_SPACE_PROGRAM, address, U64(0xffffffffffffffff));
}

UINT64 program_read_qword_masked_64be(offs_t address, UINT64 mask)
{
	return read_qword_generic(ADDRESS_SPACE_PROGRAM, address, mask);
}


/*-------------------------------------------------
    ADDRESS_SPACE_DATA
-------------------------------------------------*/

UINT8 data_read_byte_64le(offs_t address)
{
	UINT32 shift = (address & 7) * 8;
	return read_qword_generic(ADDRESS_SPACE_DATA, address, (UINT64)0xff << shift) >> shift;
}

UINT8 data_read_byte_64be(offs_t address)
{
	UINT32 shift = (~address & 7) * 8;
	return read_qword_generic(ADDRESS_SPACE_DATA, address, (UINT64)0xff << shift) >> shift;
}

UINT16 data_read_word_64le(offs_t address)
{
	UINT32 shift = (address & 6) * 8;
	return read_qword_generic(ADDRESS_SPACE_DATA, address, (UINT64)0xffff << shift) >> shift;
}

UINT16 data_read_word_masked_64le(offs_t address, UINT16 mask)
{
	UINT32 shift = (address & 6) * 8;
	return read_qword_generic(ADDRESS_SPACE_DATA, address, (UINT64)mask << shift) >> shift;
}

UINT16 data_read_word_64be(offs_t address)
{
	UINT32 shift = (~address & 6) * 8;
	return read_qword_generic(ADDRESS_SPACE_DATA, address, (UINT64)0xffff << shift) >> shift;
}

UINT16 data_read_word_masked_64be(offs_t address, UINT16 mask)
{
	UINT32 shift = (~address & 6) * 8;
	return read_qword_generic(ADDRESS_SPACE_DATA, address, (UINT64)mask << shift) >> shift;
}

UINT32 data_read_dword_64le(offs_t address)
{
	UINT32 shift = (address & 4) * 8;
	return read_qword_generic(ADDRESS_SPACE_DATA, address, (UINT64)0xffffffff << shift) >> shift;
}

UINT32 data_read_dword_masked_64le(offs_t address, UINT32 mask)
{
	UINT32 shift = (address & 4) * 8;
	return read_qword_generic(ADDRESS_SPACE_DATA, address, (UINT64)mask << shift) >> shift;
}

UINT32 data_read_dword_64be(offs_t address)
{
	UINT32 shift = (~address & 4) * 8;
	return read_qword_generic(ADDRESS_SPACE_DATA, address, (UINT64)0xffffffff << shift) >> shift;
}

UINT32 data_read_dword_masked_64be(offs_t address, UINT32 mask)
{
	UINT32 shift = (~address & 4) * 8;
	return read_qword_generic(ADDRESS_SPACE_DATA, address, (UINT64)mask << shift) >> shift;
}

UINT64 data_read_qword_64le(offs_t address)
{
	return read_qword_generic(ADDRESS_SPACE_DATA, address, U64(0xffffffffffffffff));
}

UINT64 data_read_qword_masked_64le(offs_t address, UINT64 mask)
{
	return read_qword_generic(ADDRESS_SPACE_DATA, address, mask);
}

UINT64 data_read_qword_64be(offs_t address)
{
	return read_qword_generic(ADDRESS_SPACE_DATA, address, U64(0xffffffffffffffff));
}

UINT64 data_read_qword_masked_64be(offs_t address, UINT64 mask)
{
	return read_qword_generic(ADDRESS_SPACE_DATA, address, mask);
}


/*-------------------------------------------------
    ADDRESS_SPACE_IO
-------------------------------------------------*/

UINT8 io_read_byte_64le(offs_t address)
{
	UINT32 shift = (address & 7) * 8;
	return read_qword_generic(ADDRESS_SPACE_IO, address, (UINT64)0xff << shift) >> shift;
}

UINT8 io_read_byte_64be(offs_t address)
{
	UINT32 shift = (~address & 7) * 8;
	return read_qword_generic(ADDRESS_SPACE_IO, address, (UINT64)0xff << shift) >> shift;
}

UINT16 io_read_word_64le(offs_t address)
{
	UINT32 shift = (address & 6) * 8;
	return read_qword_generic(ADDRESS_SPACE_IO, address, (UINT64)0xffff << shift) >> shift;
}

UINT16 io_read_word_masked_64le(offs_t address, UINT16 mask)
{
	UINT32 shift = (address & 6) * 8;
	return read_qword_generic(ADDRESS_SPACE_IO, address, (UINT64)mask << shift) >> shift;
}

UINT16 io_read_word_64be(offs_t address)
{
	UINT32 shift = (~address & 6) * 8;
	return read_qword_generic(ADDRESS_SPACE_IO, address, (UINT64)0xffff << shift) >> shift;
}

UINT16 io_read_word_masked_64be(offs_t address, UINT16 mask)
{
	UINT32 shift = (~address & 6) * 8;
	return read_qword_generic(ADDRESS_SPACE_IO, address, (UINT64)mask << shift) >> shift;
}

UINT32 io_read_dword_64le(offs_t address)
{
	UINT32 shift = (address & 4) * 8;
	return read_qword_generic(ADDRESS_SPACE_IO, address, (UINT64)0xffffffff << shift) >> shift;
}

UINT32 io_read_dword_masked_64le(offs_t address, UINT32 mask)
{
	UINT32 shift = (address & 4) * 8;
	return read_qword_generic(ADDRESS_SPACE_IO, address, (UINT64)mask << shift) >> shift;
}

UINT32 io_read_dword_64be(offs_t address)
{
	UINT32 shift = (~address & 4) * 8;
	return read_qword_generic(ADDRESS_SPACE_IO, address, (UINT64)0xffffffff << shift) >> shift;
}

UINT32 io_read_dword_masked_64be(offs_t address, UINT32 mask)
{
	UINT32 shift = (~address & 4) * 8;
	return read_qword_generic(ADDRESS_SPACE_IO, address, (UINT64)mask << shift) >> shift;
}

UINT64 io_read_qword_64le(offs_t address)
{
	return read_qword_generic(ADDRESS_SPACE_IO, address, U64(0xffffffffffffffff));
}

UINT64 io_read_qword_masked_64le(offs_t address, UINT64 mask)
{
	return read_qword_generic(ADDRESS_SPACE_IO, address, mask);
}

UINT64 io_read_qword_64be(offs_t address)
{
	return read_qword_generic(ADDRESS_SPACE_IO, address, U64(0xffffffffffffffff));
}

UINT64 io_read_qword_masked_64be(offs_t address, UINT64 mask)
{
	return read_qword_generic(ADDRESS_SPACE_IO, address, mask);
}



/***************************************************************************
    64-BIT WRITE HANDLERS
***************************************************************************/

/*-------------------------------------------------
    ADDRESS_SPACE_PROGRAM
-------------------------------------------------*/

void program_write_byte_64le(offs_t address, UINT8 data)
{
	UINT32 shift = (address & 7) * 8;
	write_qword_generic(ADDRESS_SPACE_PROGRAM, address, (UINT64)data << shift, (UINT64)0xff << shift);
}

void program_write_byte_64be(offs_t address, UINT8 data)
{
	UINT32 shift = (~address & 7) * 8;
	write_qword_generic(ADDRESS_SPACE_PROGRAM, address, (UINT64)data << shift, (UINT64)0xff << shift);
}

void program_write_word_64le(offs_t address, UINT16 data)
{
	UINT32 shift = (address & 6) * 8;
	write_qword_generic(ADDRESS_SPACE_PROGRAM, address, (UINT64)data << shift, (UINT64)0xffff << shift);
}

void program_write_word_masked_64le(offs_t address, UINT16 data, UINT16 mask)
{
	UINT32 shift = (address & 6) * 8;
	write_qword_generic(ADDRESS_SPACE_PROGRAM, address, (UINT64)data << shift, (UINT64)mask << shift);
}

void program_write_word_64be(offs_t address, UINT16 data)
{
	UINT32 shift = (~address & 6) * 8;
	write_qword_generic(ADDRESS_SPACE_PROGRAM, address, (UINT64)data << shift, (UINT64)0xffff << shift);
}

void program_write_word_masked_64be(offs_t address, UINT16 data, UINT16 mask)
{
	UINT32 shift = (~address & 6) * 8;
	write_qword_generic(ADDRESS_SPACE_PROGRAM, address, (UINT64)data << shift, (UINT64)mask << shift);
}

void program_write_dword_64le(offs_t address, UINT32 data)
{
	UINT32 shift = (address & 4) * 8;
	write_qword_generic(ADDRESS_SPACE_PROGRAM, address, (UINT64)data << shift, (UINT64)0xffffffff << shift);
}

void program_write_dword_masked_64le(offs_t address, UINT32 data, UINT32 mask)
{
	UINT32 shift = (address & 4) * 8;
	write_qword_generic(ADDRESS_SPACE_PROGRAM, address, (UINT64)data << shift, (UINT64)mask << shift);
}

void program_write_dword_64be(offs_t address, UINT32 data)
{
	UINT32 shift = (~address & 4) * 8;
	write_qword_generic(ADDRESS_SPACE_PROGRAM, address, (UINT64)data << shift, (UINT64)0xffffffff << shift);
}

void program_write_dword_masked_64be(offs_t address, UINT32 data, UINT32 mask)
{
	UINT32 shift = (~address & 4) * 8;
	write_qword_generic(ADDRESS_SPACE_PROGRAM, address, (UINT64)data << shift, (UINT64)mask << shift);
}

void program_write_qword_64le(offs_t address, UINT64 data)
{
	write_qword_generic(ADDRESS_SPACE_PROGRAM, address, data, U64(0xffffffffffffffff));
}

void program_write_qword_masked_64le(offs_t address, UINT64 data, UINT64 mask)
{
	write_qword_generic(ADDRESS_SPACE_PROGRAM, address, data, mask);
}

void program_write_qword_64be(offs_t address, UINT64 data)
{
	write_qword_generic(ADDRESS_SPACE_PROGRAM, address, data, U64(0xffffffffffffffff));
}

void program_write_qword_masked_64be(offs_t address, UINT64 data, UINT64 mask)
{
	write_qword_generic(ADDRESS_SPACE_PROGRAM, address, data, mask);
}


/*-------------------------------------------------
    ADDRESS_SPACE_DATA
-------------------------------------------------*/

void data_write_byte_64le(offs_t address, UINT8 data)
{
	UINT32 shift = (address & 7) * 8;
	write_qword_generic(ADDRESS_SPACE_DATA, address, (UINT64)data << shift, (UINT64)0xff << shift);
}

void data_write_byte_64be(offs_t address, UINT8 data)
{
	UINT32 shift = (~address & 7) * 8;
	write_qword_generic(ADDRESS_SPACE_DATA, address, (UINT64)data << shift, (UINT64)0xff << shift);
}

void data_write_word_64le(offs_t address, UINT16 data)
{
	UINT32 shift = (address & 6) * 8;
	write_qword_generic(ADDRESS_SPACE_DATA, address, (UINT64)data << shift, (UINT64)0xffff << shift);
}

void data_write_word_masked_64le(offs_t address, UINT16 data, UINT16 mask)
{
	UINT32 shift = (address & 6) * 8;
	write_qword_generic(ADDRESS_SPACE_DATA, address, (UINT64)data << shift, (UINT64)mask << shift);
}

void data_write_word_64be(offs_t address, UINT16 data)
{
	UINT32 shift = (~address & 6) * 8;
	write_qword_generic(ADDRESS_SPACE_DATA, address, (UINT64)data << shift, (UINT64)0xffff << shift);
}

void data_write_word_masked_64be(offs_t address, UINT16 data, UINT16 mask)
{
	UINT32 shift = (~address & 6) * 8;
	write_qword_generic(ADDRESS_SPACE_DATA, address, (UINT64)data << shift, (UINT64)mask << shift);
}

void data_write_dword_64le(offs_t address, UINT32 data)
{
	UINT32 shift = (address & 4) * 8;
	write_qword_generic(ADDRESS_SPACE_DATA, address, (UINT64)data << shift, (UINT64)0xffffffff << shift);
}

void data_write_dword_masked_64le(offs_t address, UINT32 data, UINT32 mask)
{
	UINT32 shift = (address & 4) * 8;
	write_qword_generic(ADDRESS_SPACE_DATA, address, (UINT64)data << shift, (UINT64)mask << shift);
}

void data_write_dword_64be(offs_t address, UINT32 data)
{
	UINT32 shift = (~address & 4) * 8;
	write_qword_generic(ADDRESS_SPACE_DATA, address, (UINT64)data << shift, (UINT64)0xffffffff << shift);
}

void data_write_dword_masked_64be(offs_t address, UINT32 data, UINT32 mask)
{
	UINT32 shift = (~address & 4) * 8;
	write_qword_generic(ADDRESS_SPACE_DATA, address, (UINT64)data << shift, (UINT64)mask << shift);
}

void data_write_qword_64le(offs_t address, UINT64 data)
{
	write_qword_generic(ADDRESS_SPACE_DATA, address, data, U64(0xffffffffffffffff));
}

void data_write_qword_masked_64le(offs_t address, UINT64 data, UINT64 mask)
{
	write_qword_generic(ADDRESS_SPACE_DATA, address, data, mask);
}

void data_write_qword_64be(offs_t address, UINT64 data)
{
	write_qword_generic(ADDRESS_SPACE_DATA, address, data, U64(0xffffffffffffffff));
}

void data_write_qword_masked_64be(offs_t address, UINT64 data, UINT64 mask)
{
	write_qword_generic(ADDRESS_SPACE_DATA, address, data, mask);
}


/*-------------------------------------------------
    ADDRESS_SPACE_IO
-------------------------------------------------*/

void io_write_byte_64le(offs_t address, UINT8 data)
{
	UINT32 shift = (address & 7) * 8;
	write_qword_generic(ADDRESS_SPACE_IO, address, (UINT64)data << shift, (UINT64)0xff << shift);
}

void io_write_byte_64be(offs_t address, UINT8 data)
{
	UINT32 shift = (~address & 7) * 8;
	write_qword_generic(ADDRESS_SPACE_IO, address, (UINT64)data << shift, (UINT64)0xff << shift);
}

void io_write_word_64le(offs_t address, UINT16 data)
{
	UINT32 shift = (address & 6) * 8;
	write_qword_generic(ADDRESS_SPACE_IO, address, (UINT64)data << shift, (UINT64)0xffff << shift);
}

void io_write_word_masked_64le(offs_t address, UINT16 data, UINT16 mask)
{
	UINT32 shift = (address & 6) * 8;
	write_qword_generic(ADDRESS_SPACE_IO, address, (UINT64)data << shift, (UINT64)mask << shift);
}

void io_write_word_64be(offs_t address, UINT16 data)
{
	UINT32 shift = (~address & 6) * 8;
	write_qword_generic(ADDRESS_SPACE_IO, address, (UINT64)data << shift, (UINT64)0xffff << shift);
}

void io_write_word_masked_64be(offs_t address, UINT16 data, UINT16 mask)
{
	UINT32 shift = (~address & 6) * 8;
	write_qword_generic(ADDRESS_SPACE_IO, address, (UINT64)data << shift, (UINT64)mask << shift);
}

void io_write_dword_64le(offs_t address, UINT32 data)
{
	UINT32 shift = (address & 4) * 8;
	write_qword_generic(ADDRESS_SPACE_IO, address, (UINT64)data << shift, (UINT64)0xffffffff << shift);
}

void io_write_dword_masked_64le(offs_t address, UINT32 data, UINT32 mask)
{
	UINT32 shift = (address & 4) * 8;
	write_qword_generic(ADDRESS_SPACE_IO, address, (UINT64)data << shift, (UINT64)mask << shift);
}

void io_write_dword_64be(offs_t address, UINT32 data)
{
	UINT32 shift = (~address & 4) * 8;
	write_qword_generic(ADDRESS_SPACE_IO, address, (UINT64)data << shift, (UINT64)0xffffffff << shift);
}

void io_write_dword_masked_64be(offs_t address, UINT32 data, UINT32 mask)
{
	UINT32 shift = (~address & 4) * 8;
	write_qword_generic(ADDRESS_SPACE_IO, address, (UINT64)data << shift, (UINT64)mask << shift);
}

void io_write_qword_64le(offs_t address, UINT64 data)
{
	write_qword_generic(ADDRESS_SPACE_IO, address, data, U64(0xffffffffffffffff));
}

void io_write_qword_masked_64le(offs_t address, UINT64 data, UINT64 mask)
{
	write_qword_generic(ADDRESS_SPACE_IO, address, data, mask);
}

void io_write_qword_64be(offs_t address, UINT64 data)
{
	write_qword_generic(ADDRESS_SPACE_IO, address, data, U64(0xffffffffffffffff));
}

void io_write_qword_masked_64be(offs_t address, UINT64 data, UINT64 mask)
{
	write_qword_generic(ADDRESS_SPACE_IO, address, data, mask);
}<|MERGE_RESOLUTION|>--- conflicted
+++ resolved
@@ -1515,15 +1515,9 @@
 	if (rhandler >= STATIC_COUNT || whandler >= STATIC_COUNT)
 		fatalerror("fatal: can only use static banks with memory_install_handler()");
 	if (rhandler != 0)
-<<<<<<< HEAD
-		space_map_range(space, ROW_READ, space->dbits, 0, addrstart, addrend, addrmask, addrmirror, (genf *)(FPTR)rhandler, machine, rhandler_name);
-	if (whandler != 0)
-		space_map_range(space, ROW_WRITE, space->dbits, 0, addrstart, addrend, addrmask, addrmirror, (genf *)(FPTR)whandler, machine, whandler_name);
-=======
 		space_map_range(machine, space, ROW_READ, space->dbits, 0, addrstart, addrend, addrmask, addrmirror, (genf *)(FPTR)rhandler, machine, rhandler_name);
 	if (whandler != 0)
 		space_map_range(machine, space, ROW_WRITE, space->dbits, 0, addrstart, addrend, addrmask, addrmirror, (genf *)(FPTR)whandler, machine, whandler_name);
->>>>>>> 21132d70
 	mem_dump();
 	return memory_find_base(cpunum, spacenum, ADDR2BYTE(space, addrstart));
 }
@@ -1585,15 +1579,9 @@
 	if (rhandler >= STATIC_COUNT || whandler >= STATIC_COUNT)
 		fatalerror("fatal: can only use static banks with memory_install_device_handler()");
 	if (rhandler != 0)
-<<<<<<< HEAD
-		space_map_range(space, ROW_READ, space->dbits, 0, addrstart, addrend, addrmask, addrmirror, (genf *)(FPTR)rhandler, (void *)device, rhandler_name);
-	if (whandler != 0)
-		space_map_range(space, ROW_WRITE, space->dbits, 0, addrstart, addrend, addrmask, addrmirror, (genf *)(FPTR)whandler, (void *)device, whandler_name);
-=======
 		space_map_range(device->machine, space, ROW_READ, space->dbits, 0, addrstart, addrend, addrmask, addrmirror, (genf *)(FPTR)rhandler, (void *)device, rhandler_name);
 	if (whandler != 0)
 		space_map_range(device->machine, space, ROW_WRITE, space->dbits, 0, addrstart, addrend, addrmask, addrmirror, (genf *)(FPTR)whandler, (void *)device, whandler_name);
->>>>>>> 21132d70
 	mem_dump();
 	return memory_find_base(cpunum, spacenum, ADDR2BYTE(space, addrstart));
 }
