/**********************************************************************

    Zilog Z8536 Counter/Timer and Parallel I/O emulation

    Copyright MESS Team.
    Visit http://mamedev.org for licensing and usage restrictions.

**********************************************************************
                            _____   _____
                    D4   1 |*    \_/     | 40  D3
                    D5   2 |             | 39  D2
                    D6   3 |             | 38  D1
                    D7   4 |             | 37  D0
                   _RD   5 |             | 36  _CE
                   _WR   6 |             | 35  A1
                   GND   7 |             | 34  A0
                   PB0   8 |             | 33  PA0
                   PB1   9 |             | 32  PA1
                   PB2  10 |    Z8536    | 31  PA2
                   PB3  11 |             | 30  PA3
                   PB4  12 |             | 29  PA4
                   PB5  13 |             | 28  PA5
                   PB6  14 |             | 27  PA6
                   PB7  15 |             | 26  PA7
                  PCLK  16 |             | 25  _INTACK
                   IEI  17 |             | 24  _INT
                   IEO  18 |             | 23  +5 V
                   PC0  19 |             | 22  PC3
                   PC1  20 |_____________| 21  PC2

**********************************************************************/

#pragma once

#ifndef __Z8536__
#define __Z8536__

#include "emu.h"
#include "cpu/z80/z80daisy.h"



//**************************************************************************
//  MACROS / CONSTANTS
//**************************************************************************




//**************************************************************************
//  INTERFACE CONFIGURATION MACROS
//**************************************************************************

#define MCFG_Z8536_ADD(_tag, _clock, _intrf) \
	MCFG_DEVICE_ADD(_tag, Z8536, _clock) \
	MCFG_DEVICE_CONFIG(_intrf)

#define Z8536_INTERFACE(name) \
	const z8536_interface (name)=



//**************************************************************************
//  TYPE DEFINITIONS
//**************************************************************************

// ======================> z8536_interface

struct z8536_interface
{
	devcb_write_line		m_out_int_cb;

	devcb_read8				m_in_pa_cb;
	devcb_write8			m_out_pa_cb;

	devcb_read8				m_in_pb_cb;
	devcb_write8			m_out_pb_cb;

	devcb_read8				m_in_pc_cb;
	devcb_write8			m_out_pc_cb;
};


// ======================> z8536_device

class z8536_device :  public device_t,
					  public device_z80daisy_interface,
                      public z8536_interface
{
public:
    // construction/destruction
    z8536_device(const machine_config &mconfig, const char *tag, device_t *owner, UINT32 clock);

    DECLARE_READ8_MEMBER( read );
    DECLARE_WRITE8_MEMBER( write );

	int intack_r();

	DECLARE_WRITE_LINE_MEMBER( pa0_w );
	DECLARE_WRITE_LINE_MEMBER( pa1_w );
	DECLARE_WRITE_LINE_MEMBER( pa2_w );
	DECLARE_WRITE_LINE_MEMBER( pa3_w );
	DECLARE_WRITE_LINE_MEMBER( pa4_w );
	DECLARE_WRITE_LINE_MEMBER( pa5_w );
	DECLARE_WRITE_LINE_MEMBER( pa6_w );
	DECLARE_WRITE_LINE_MEMBER( pa7_w );

	DECLARE_WRITE_LINE_MEMBER( pb0_w );
	DECLARE_WRITE_LINE_MEMBER( pb1_w );
	DECLARE_WRITE_LINE_MEMBER( pb2_w );
	DECLARE_WRITE_LINE_MEMBER( pb3_w );
	DECLARE_WRITE_LINE_MEMBER( pb4_w );
	DECLARE_WRITE_LINE_MEMBER( pb5_w );
	DECLARE_WRITE_LINE_MEMBER( pb6_w );
	DECLARE_WRITE_LINE_MEMBER( pb7_w );

	DECLARE_WRITE_LINE_MEMBER( pc0_w );
	DECLARE_WRITE_LINE_MEMBER( pc1_w );
	DECLARE_WRITE_LINE_MEMBER( pc2_w );
	DECLARE_WRITE_LINE_MEMBER( pc3_w );

protected:
    // device-level overrides
    virtual void device_config_complete();
    virtual void device_start();
    virtual void device_reset();
	virtual void device_timer(emu_timer &timer, device_timer_id id, int param, void *ptr);

	// device_z80daisy_interface overrides
	virtual int z80daisy_irq_state();
	virtual int z80daisy_irq_ack();
	virtual void z80daisy_irq_reti();

private:
	static const device_timer_id TIMER_1 = 0;
	static const device_timer_id TIMER_2 = 1;
	static const device_timer_id TIMER_3 = 2;

<<<<<<< HEAD
=======
	static const int PORT_A = 0;
	static const int PORT_B = 1;
	static const int PORT_C = 2;

	inline void get_interrupt_vector();
>>>>>>> a0f6fcbc
	inline void check_interrupt();

	inline UINT8 read_register(offs_t offset);
	inline UINT8 read_register(offs_t offset, UINT8 mask);
	inline void write_register(offs_t offset, UINT8 data);
	inline void write_register(offs_t offset, UINT8 data, UINT8 mask);

	inline bool counter_enabled(device_timer_id id);
	inline bool counter_external_output(device_timer_id id);
	inline bool counter_external_count(device_timer_id id);
	inline bool counter_external_trigger(device_timer_id id);
	inline bool counter_external_gate(device_timer_id id);
	inline bool counter_gated(device_timer_id id);
	inline void count(device_timer_id id);
	inline void trigger(device_timer_id id);
	inline void gate(device_timer_id id, int state);
<<<<<<< HEAD
=======
	inline void match_pattern(int port);
	inline void external_port_w(int port, int bit, int state);
>>>>>>> a0f6fcbc

	devcb_resolved_write_line		m_out_int_func;

	devcb_resolved_read8			m_in_pa_func;
	devcb_resolved_write8			m_out_pa_func;

	devcb_resolved_read8			m_in_pb_func;
	devcb_resolved_write8			m_out_pb_func;

	devcb_resolved_read8			m_in_pc_func;
	devcb_resolved_write8			m_out_pc_func;

	// interrupt state
	int m_int;

	// register state
	int m_state;
	UINT8 m_register[48];
	UINT8 m_pointer;

	// input/output port state
	UINT8 m_input[3];
	UINT8 m_output[3];
	UINT8 m_buffer[3];
<<<<<<< HEAD
	int m_match[2];
=======
	UINT8 m_match[3];
>>>>>>> a0f6fcbc

	// timers
	emu_timer *m_timer;
	UINT16 m_counter[3];
};


// device type definition
extern const device_type Z8536;



#endif<|MERGE_RESOLUTION|>--- conflicted
+++ resolved
@@ -136,14 +136,11 @@
 	static const device_timer_id TIMER_2 = 1;
 	static const device_timer_id TIMER_3 = 2;
 
-<<<<<<< HEAD
-=======
 	static const int PORT_A = 0;
 	static const int PORT_B = 1;
 	static const int PORT_C = 2;
 
 	inline void get_interrupt_vector();
->>>>>>> a0f6fcbc
 	inline void check_interrupt();
 
 	inline UINT8 read_register(offs_t offset);
@@ -160,11 +157,8 @@
 	inline void count(device_timer_id id);
 	inline void trigger(device_timer_id id);
 	inline void gate(device_timer_id id, int state);
-<<<<<<< HEAD
-=======
 	inline void match_pattern(int port);
 	inline void external_port_w(int port, int bit, int state);
->>>>>>> a0f6fcbc
 
 	devcb_resolved_write_line		m_out_int_func;
 
@@ -189,11 +183,7 @@
 	UINT8 m_input[3];
 	UINT8 m_output[3];
 	UINT8 m_buffer[3];
-<<<<<<< HEAD
-	int m_match[2];
-=======
 	UINT8 m_match[3];
->>>>>>> a0f6fcbc
 
 	// timers
 	emu_timer *m_timer;
