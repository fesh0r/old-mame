--- conflicted
+++ resolved
@@ -257,29 +257,17 @@
 	// Attempt to register save state entry after state registration is closed!
 	state_save_register_item( machine, "scsihd", diskregion, 0, our_this->lba );
 	state_save_register_item( machine, "scsihd", diskregion, 0, our_this->blocks );
-<<<<<<< HEAD
-	
-=======
-
->>>>>>> 7bc3c6f7
+
 	// try to locate the CHD from a DISK_REGION
 	our_this->handle = get_disk_handle(machine, diskregion);
 	our_this->disk = hard_disk_open(our_this->handle);
 	our_this->is_image_device = false;
-<<<<<<< HEAD
-	
-=======
-
->>>>>>> 7bc3c6f7
+
 	if (our_this->disk == NULL)
 	{
 		// try to locate the CHD from an image device
 		harddisk_image_device *image_device = machine.device<harddisk_image_device>(diskregion);
-<<<<<<< HEAD
-		
-=======
-
->>>>>>> 7bc3c6f7
+
 		if (image_device != NULL)
 		{
 			our_this->handle = image_device->get_chd_file();
@@ -287,20 +275,12 @@
 			our_this->is_image_device = true;
 		}
 	}
-<<<<<<< HEAD
-	
-	if (our_this->disk == NULL)
-	{
-		// try to locate the CHD from an image subdevice
-		for (device_t *device = machine.devicelist().first(); device != NULL; device = device->next())
-=======
 
 	if (our_this->disk == NULL)
 	{
 		// try to locate the CHD from an image subdevice
 		device_iterator iter(machine.root_device());
 		for (device_t *device = iter.first(); device != NULL; device = iter.next())
->>>>>>> 7bc3c6f7
 		{
 			if (device->subdevice(diskregion) != NULL)
 			{
@@ -310,11 +290,7 @@
 			}
 		}
 	}
-<<<<<<< HEAD
-	
-=======
-
->>>>>>> 7bc3c6f7
+
 	if (our_this->disk != NULL)
 	{
 		// get hard disk sector size from CHD metadata
