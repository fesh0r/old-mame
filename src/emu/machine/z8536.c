/**********************************************************************

    Zilog Z8536 Counter/Timer and Parallel I/O emulation

    Copyright MESS Team.
    Visit http://mamedev.org for licensing and usage restrictions.

**********************************************************************/

/*

    TODO:

    - interrupts
        - vector
        - status affects vector
        - IE/IP/IUS
        - acknowledge
        - daisy chain
    - port I/O
    - counters/timers

*/

#include "emu.h"
#include "z8536.h"
#include "machine/devhelpr.h"


// device type definition
const device_type Z8536 = &device_creator<z8536_device>;


//**************************************************************************
//  MACROS / CONSTANTS
//**************************************************************************

#define LOG 1


// states
enum
{
	STATE_RESET = -1,
	STATE_0,
	STATE_1
};


// ports
enum
{
	PORT_C = 0,
	PORT_B,
	PORT_A,
	CONTROL
};


// registers
enum
{
	MASTER_INTERRUPT_CONTROL = 0,
	MASTER_CONFIGURATION_CONTROL,
	PORT_A_INTERRUPT_VECTOR,
	PORT_B_INTERRUPT_VECTOR,
	COUNTER_TIMER_INTERRUPT_VECTOR,
	PORT_C_DATA_PATH_POLARITY,
	PORT_C_DATA_DIRECTION,
	PORT_C_SPECIAL_IO_CONTROL,
	PORT_A_COMMAND_AND_STATUS,
	PORT_B_COMMAND_AND_STATUS,
	COUNTER_TIMER_1_COMMAND_AND_STATUS,
	COUNTER_TIMER_2_COMMAND_AND_STATUS,
	COUNTER_TIMER_3_COMMAND_AND_STATUS,
	PORT_A_DATA,
	PORT_B_DATA,
	PORT_C_DATA,
	COUNTER_TIMER_1_CURRENT_COUNT_MS_BYTE,
	COUNTER_TIMER_1_CURRENT_COUNT_LS_BYTE,
	COUNTER_TIMER_2_CURRENT_COUNT_MS_BYTE,
	COUNTER_TIMER_2_CURRENT_COUNT_LS_BYTE,
	COUNTER_TIMER_3_CURRENT_COUNT_MS_BYTE,
	COUNTER_TIMER_3_CURRENT_COUNT_LS_BYTE,
	COUNTER_TIMER_1_TIME_CONSTANT_MS_BYTE,
	COUNTER_TIMER_1_TIME_CONSTANT_LS_BYTE,
	COUNTER_TIMER_2_TIME_CONSTANT_MS_BYTE,
	COUNTER_TIMER_2_TIME_CONSTANT_LS_BYTE,
	COUNTER_TIMER_3_TIME_CONSTANT_MS_BYTE,
	COUNTER_TIMER_3_TIME_CONSTANT_LS_BYTE,
	COUNTER_TIMER_1_MODE_SPECIFICATION,
	COUNTER_TIMER_2_MODE_SPECIFICATION,
	COUNTER_TIMER_3_MODE_SPECIFICATION,
	CURRENT_VECTOR,
	PORT_A_MODE_SPECIFICATION,
	PORT_A_HANDSHAKE_SPECIFICATION,
	PORT_A_DATA_PATH_POLARITY,
	PORT_A_DATA_DIRECTION,
	PORT_A_SPECIAL_IO_CONTROL,
	PORT_A_PATTERN_POLARITY,
	PORT_A_PATTERN_TRANSITION,
	PORT_A_PATTERN_MASK,
	PORT_B_MODE_SPECIFICATION,
	PORT_B_HANDSHAKE_SPECIFICATION,
	PORT_B_DATA_PATH_POLARITY,
	PORT_B_DATA_DIRECTION,
	PORT_B_SPECIAL_IO_CONTROL,
	PORT_B_PATTERN_POLARITY,
	PORT_B_PATTERN_TRANSITION,
	PORT_B_PATTERN_MASK
};


// interrupt control
enum
{
	IC_NULL = 0,
	IC_CLEAR_IP_IUS,
	IC_SET_IUS,
	IC_CLEAR_IUS,
	IC_SET_IP,
	IC_CLEAR_IP,
	IC_SET_IE,
	IC_CLEAR_IE
};


// counter/timer link control
enum
{
	LC_INDEPENDENT = 0,
	LC_CT1_GATES_CT2,
	LC_CT1_TRIGGERS_CT2,
	LC_CT1_COUNTS_CT2
};


// port type select
enum
{
	PTS_BIT = 0,
	PTS_INPUT,
	PTS_OUTPUT,
	PTS_BIDIRECTIONAL
};

static const char *PMS_PTS[] = { "Bit", "Input", "Output", "Bidirectional" };


// pattern mode specification
enum
{
	PMS_DISABLE = 0,
	PMS_AND,
	PMS_OR,
	PMS_OR_PEV
};

static const char *PMS_PMS[] = { "Disabled", "AND", "OR", "OR-PEV" };


// handshake specification
enum
{
	HTS_INTERLOCKED = 0,
	HTS_STROBED,
	HTS_PULSED,
	HTS_3_WIRE
};


// request/wait specification
enum
{
	RWS_DISABLED = 0,
	RWS_OUTPUT_WAIT,
	RWS_INPUT_WAIT = 3,
	RWS_SPECIAL_REQUEST,
	RWS_OUTPUT_REQUEST,
	RWS_INPUT_REQUEST = 7
};


// pattern specification
enum
{
	BIT_MASKED_OFF = 0,
	ANY_TRANSITION,
	ZERO = 4,
	ONE,
	ONE_TO_ZERO,
	ZERO_TO_ONE
};


// output duty cycle
enum
{
	DCS_PULSE,
	DCS_ONE_SHOT,
	DCS_SQUARE_WAVE,
	DCS_DO_NOT_USE
};

static const char *CTMS_DCS[] = { "Pulse", "One-shot", "Square Wave", "Do not use" };


// master interrupt control register
#define MICR_RESET		0x01	// reset
#define MICR_RJA		0x02	// right justified address
#define MICR_CT_VIS		0x04	// counter/timer vector includes status
#define MICR_PB_VIS		0x08	// port B vector includes status
#define MICR_PA_VIS		0x10	// port A vector includes status
#define MICR_NV 		0x20	// no vector
#define MICR_DLC		0x40	// disable lower chain
#define MICR_MIE		0x80	// master interrupt enable


// master configuration control register
#define MCCR_LC_MASK	0x03	// counter/timer link controls
#define MCCR_PAE		0x04	// port A enable
#define MCCR_PLC		0x08	// port link control
#define MCCR_PCE_CT3E	0x10	// port C and counter/timer 3 enable
#define MCCR_CT2E		0x20	// counter/timer 2 enable
#define MCCR_CT1E		0x40	// counter/timer 1 enable
#define MCCR_PBE		0x80	// port B enable


// port mode specification registers
#define PMS_LPM			0x01	// latch on pattern match
#define PMS_DTE			0x01	// deskew timer enable
#define PMS_PMS_MASK	0x06	// pattern mode specification
#define PMS_IMO			0x08	// interrupt on match only
#define PMS_SB			0x10	// single buffer
#define PMS_ITB			0x20	// interrupt on two bytes
#define PMS_PTS_MASK	0xc0	// port type select


// port handshake specification registers
#define PHS_DTS_MASK	0x07	// deskew time specification
#define PHS_RWS_MASK	0x38	// request/wait specification
#define PHS_HTS_MASK	0xc0	// handshake type specification


// port command and status registers
#define PCS_IOE			0x01	// interrupt on error
#define PCS_PMF			0x02	// pattern match flag (read only)
#define PCS_IRF			0x04	// input register full (read only)
#define PCS_ORE			0x08	// output register empty (read only)
#define PCS_ERR			0x10	// interrupt error (read only)
#define PCS_IP			0x20	// interrupt pending
#define PCS_IE			0x40	// interrupt enable
#define PCS_IUS			0x80	// interrupt under service


// counter/timer mode specification registers
#define CTMS_DCS_MASK	0x03	// output duty cycle
#define CTMS_REB		0x04	// retrigger enable bit
#define CTMS_EDE		0x08	// external gate enable
#define CTMS_ETE		0x10	// external trigger enable
#define CTMS_ECE		0x20	// external count enable
#define CTMS_EOE		0x40	// external output enable
#define CTMS_CSC		0x80	// continuous/single cycle


// counter/timer command and status registers
#define CTCS_CIP		0x01	// count in progress (read only)
#define CTCS_TCB		0x02	// trigger command bit (write only - read returns 0)
#define CTCS_GCB		0x04	// gate command bit
#define CTCS_RCC		0x08	// read counter control (read/set only - cleared by reading CCR LSB)
#define CTCS_ERR		0x10	// interrupt error (read only)
#define CTCS_IP			0x20	// interrupt pending
#define CTCS_IE			0x40	// interrupt enable
#define CTCS_IUS		0x80	// interrupt under service



//**************************************************************************
//  INLINE HELPERS
//**************************************************************************

//-------------------------------------------------
<<<<<<< HEAD
//  check_interrupt - check interrupt status
//-------------------------------------------------

inline void z8536_device::check_interrupt()
{
	int state = ASSERT_LINE;
=======
//  get_interrupt_vector -
//-------------------------------------------------

inline void z8536_device::get_interrupt_vector()
{
>>>>>>> a0f6fcbc
	UINT8 vector = 0xff;

	if (m_register[MASTER_INTERRUPT_CONTROL] & MICR_MIE)
	{
<<<<<<< HEAD
		if ((m_register[COUNTER_TIMER_3_COMMAND_AND_STATUS] & (CTCS_IP | CTCS_IE)) == (CTCS_IP | CTCS_IE))
=======
		if ((m_register[COUNTER_TIMER_3_COMMAND_AND_STATUS] & (CTCS_IP | CTCS_IE | CTCS_IUS)) == (CTCS_IP | CTCS_IE))
>>>>>>> a0f6fcbc
		{
			vector = m_register[COUNTER_TIMER_INTERRUPT_VECTOR];

			if (m_register[MASTER_INTERRUPT_CONTROL] & MICR_CT_VIS)
			{
				vector = (vector & 0xf9) | 0;
			}
		}
<<<<<<< HEAD
		else if ((m_register[PORT_A_COMMAND_AND_STATUS] & (PCS_IP | PCS_IE)) == (PCS_IP | PCS_IE))
		{
			vector = m_register[PORT_A_INTERRUPT_VECTOR];

			if (m_register[MASTER_INTERRUPT_CONTROL] & MICR_CT_VIS)
			{
				if ((m_register[PORT_A_MODE_SPECIFICATION] & PMS_PMS_MASK) == PMS_OR_PEV)
				{
					vector = (vector & 0xf1) | (m_match[0] << 1);
				}
				else
				{
					vector = (vector & 0xf1) | (m_register[PORT_A_COMMAND_AND_STATUS] & 0x0e);
				}
			}
		}
		else if ((m_register[COUNTER_TIMER_2_COMMAND_AND_STATUS] & (CTCS_IP | CTCS_IE)) == (CTCS_IP | CTCS_IE))
=======
		else if ((m_register[PORT_A_COMMAND_AND_STATUS] & (PCS_IP | PCS_IE | PCS_IUS)) == (PCS_IP | PCS_IE))
		{
			vector = m_register[PORT_A_INTERRUPT_VECTOR];

			if (m_register[MASTER_INTERRUPT_CONTROL] & MICR_PA_VIS)
			{
				vector &= 0xf1;

				if (((m_register[PORT_A_MODE_SPECIFICATION] & PMS_PMS_MASK) >> 1) == PMS_OR_PEV)
				{
					if		(m_match[PORT_A] & 0x80) vector |= 7 << 1;
					else if (m_match[PORT_A] & 0x40) vector |= 6 << 1;
					else if (m_match[PORT_A] & 0x20) vector |= 5 << 1;
					else if (m_match[PORT_A] & 0x10) vector |= 4 << 1;
					else if (m_match[PORT_A] & 0x08) vector |= 3 << 1;
					else if (m_match[PORT_A] & 0x04) vector |= 2 << 1;
					else if (m_match[PORT_A] & 0x02) vector |= 1 << 1;
					else if (m_match[PORT_A] & 0x01) vector |= 0 << 1;
				}
				else
				{
					vector |= (m_register[PORT_A_COMMAND_AND_STATUS] & 0x0e);
				}
			}
		}
		else if ((m_register[COUNTER_TIMER_2_COMMAND_AND_STATUS] & (CTCS_IP | CTCS_IE | CTCS_IUS)) == (CTCS_IP | CTCS_IE))
>>>>>>> a0f6fcbc
		{
			vector = m_register[COUNTER_TIMER_INTERRUPT_VECTOR];

			if (m_register[MASTER_INTERRUPT_CONTROL] & MICR_CT_VIS)
			{
				vector = (vector & 0xf9) | 2;
			}
		}
<<<<<<< HEAD
		else if ((m_register[PORT_B_COMMAND_AND_STATUS] & (PCS_IP | PCS_IE)) == (PCS_IP | PCS_IE))
		{
			vector = m_register[PORT_B_INTERRUPT_VECTOR];

			if (m_register[MASTER_INTERRUPT_CONTROL] & MICR_CT_VIS)
			{
				if ((m_register[PORT_B_MODE_SPECIFICATION] & PMS_PMS_MASK) == PMS_OR_PEV)
				{
					vector = (vector & 0xf1) | (m_match[1] << 1);
				}
				else
				{
					vector = (vector & 0xf1) | (m_register[PORT_B_COMMAND_AND_STATUS] & 0x0e);
				}
			}
		}
		else if ((m_register[COUNTER_TIMER_1_COMMAND_AND_STATUS] & (CTCS_IP | CTCS_IE)) == (CTCS_IP | CTCS_IE))
=======
		else if ((m_register[PORT_B_COMMAND_AND_STATUS] & (PCS_IP | PCS_IE | PCS_IUS)) == (PCS_IP | PCS_IE))
		{
			vector = m_register[PORT_B_INTERRUPT_VECTOR];

			if (m_register[MASTER_INTERRUPT_CONTROL] & MICR_PB_VIS)
			{
				vector &= 0xf1;

				if (((m_register[PORT_B_MODE_SPECIFICATION] & PMS_PMS_MASK) >> 1) == PMS_OR_PEV)
				{
					if		(m_match[PORT_B] & 0x80) vector |= 7 << 1;
					else if (m_match[PORT_B] & 0x40) vector |= 6 << 1;
					else if (m_match[PORT_B] & 0x20) vector |= 5 << 1;
					else if (m_match[PORT_B] & 0x10) vector |= 4 << 1;
					else if (m_match[PORT_B] & 0x08) vector |= 3 << 1;
					else if (m_match[PORT_B] & 0x04) vector |= 2 << 1;
					else if (m_match[PORT_B] & 0x02) vector |= 1 << 1;
					else if (m_match[PORT_B] & 0x01) vector |= 0 << 1;
				}
				else
				{
					vector |= (m_register[PORT_B_COMMAND_AND_STATUS] & 0x0e);
				}
			}
		}
		else if ((m_register[COUNTER_TIMER_1_COMMAND_AND_STATUS] & (CTCS_IP | CTCS_IE | CTCS_IUS)) == (CTCS_IP | CTCS_IE))
>>>>>>> a0f6fcbc
		{
			vector = m_register[COUNTER_TIMER_INTERRUPT_VECTOR];

			if (m_register[MASTER_INTERRUPT_CONTROL] & MICR_CT_VIS)
			{
				vector = (vector & 0xf9) | 4;
			}
		}
<<<<<<< HEAD
=======
	}

	m_register[CURRENT_VECTOR] = vector;
}


//-------------------------------------------------
//  check_interrupt - check interrupt status
//-------------------------------------------------

inline void z8536_device::check_interrupt()
{
	int state = ASSERT_LINE;

	if (m_register[MASTER_INTERRUPT_CONTROL] & MICR_MIE)
	{
		if (((m_register[COUNTER_TIMER_3_COMMAND_AND_STATUS] & (CTCS_IP | CTCS_IE | CTCS_IUS)) == (CTCS_IP | CTCS_IE)) ||
			((m_register[PORT_A_COMMAND_AND_STATUS] & (PCS_IP | PCS_IE | PCS_IUS)) == (PCS_IP | PCS_IE)) ||
			((m_register[COUNTER_TIMER_2_COMMAND_AND_STATUS] & (CTCS_IP | CTCS_IE | CTCS_IUS)) == (CTCS_IP | CTCS_IE)) ||
			((m_register[PORT_B_COMMAND_AND_STATUS] & (PCS_IP | PCS_IE | PCS_IUS)) == (PCS_IP | PCS_IE)) ||
			((m_register[COUNTER_TIMER_1_COMMAND_AND_STATUS] & (CTCS_IP | CTCS_IE | CTCS_IUS)) == (CTCS_IP | CTCS_IE)))
		{
			state = ASSERT_LINE;
		}
>>>>>>> a0f6fcbc
		else
		{
			state = CLEAR_LINE;
		}
<<<<<<< HEAD

		m_register[CURRENT_VECTOR] = vector;
=======
>>>>>>> a0f6fcbc
	}
	else
	{
		state = CLEAR_LINE;
	}

	if (m_int != state)
	{
		if (LOG) logerror("%s Z8536 '%s' Interrupt: %u\n", machine().describe_context(), tag(), state);
		m_int = state;
		m_out_int_func(state);
	}
}


//-------------------------------------------------
//  read_register - read from register
//-------------------------------------------------

inline UINT8 z8536_device::read_register(offs_t offset)
{
	UINT8 data = 0;

	switch (offset)
	{
	case PORT_A_DATA:
		data = m_in_pa_func(0);
		break;

	case PORT_B_DATA:
		data = m_in_pb_func(0);
		break;

	case PORT_C_DATA:
		data = 0xf0 | (m_in_pc_func(0) & 0x0f);
		break;

	case COUNTER_TIMER_1_CURRENT_COUNT_MS_BYTE:
	case COUNTER_TIMER_2_CURRENT_COUNT_MS_BYTE:
	case COUNTER_TIMER_3_CURRENT_COUNT_MS_BYTE:
		{
		int timer = (offset - COUNTER_TIMER_1_CURRENT_COUNT_MS_BYTE) >> 1;

		if (m_register[COUNTER_TIMER_1_COMMAND_AND_STATUS + timer] & CTCS_RCC)
		{
			// read frozen value
			data = m_register[offset];
		}
		else
		{
			// read current count
			data = m_counter[timer] >> 8;
		}
		}
		break;

	case COUNTER_TIMER_1_CURRENT_COUNT_LS_BYTE:
	case COUNTER_TIMER_2_CURRENT_COUNT_LS_BYTE:
	case COUNTER_TIMER_3_CURRENT_COUNT_LS_BYTE:
		{
		int timer = (offset - COUNTER_TIMER_1_CURRENT_COUNT_MS_BYTE) >> 1;

		if (m_register[COUNTER_TIMER_1_COMMAND_AND_STATUS + timer] & CTCS_RCC)
		{
			// read frozen value
			data = m_register[offset];
		}
		else
		{
			// read current count
			data = m_counter[timer] & 0xff;
		}

		// clear RCC bit
		m_register[COUNTER_TIMER_1_COMMAND_AND_STATUS + timer] &= ~CTCS_RCC;
		}
		break;

<<<<<<< HEAD
=======
	case CURRENT_VECTOR:
		get_interrupt_vector();
		data = m_register[offset];
		break;

>>>>>>> a0f6fcbc
	default:
		data = m_register[offset];
		break;
	}

	return data;
}


//-------------------------------------------------
//  read_register - masked read from register
//-------------------------------------------------

inline UINT8 z8536_device::read_register(offs_t offset, UINT8 mask)
{
	return read_register(offset) & mask;
}


//-------------------------------------------------
//  write_register - write to register
//-------------------------------------------------

inline void z8536_device::write_register(offs_t offset, UINT8 data)
{
	switch (offset)
	{
	case MASTER_INTERRUPT_CONTROL:
		if (data & MICR_RESET)
		{
			if (LOG) logerror("%s Z8536 '%s' Reset\n", machine().describe_context(), tag());
			device_reset();
		}
		else
<<<<<<< HEAD
		{
			if (m_state == STATE_RESET)
			{
				m_state = STATE_0;
			}

			if (LOG)
			{
				if (LOG) logerror("%s Z8536 '%s' Master Interrupt Enable: %u\n", machine().describe_context(), tag(), (data & MICR_MIE) ? 1 : 0);
				if (LOG) logerror("%s Z8536 '%s' Disable Lower Chain: %u\n", machine().describe_context(), tag(), (data & MICR_DLC) ? 1 : 0);
				if (LOG) logerror("%s Z8536 '%s' No Vector: %u\n", machine().describe_context(), tag(), (data & MICR_NV) ? 1 : 0);
				if (LOG) logerror("%s Z8536 '%s' Port A Vector Includes Status: %u\n", machine().describe_context(), tag(), (data & MICR_PA_VIS) ? 1 : 0);
				if (LOG) logerror("%s Z8536 '%s' Port B Vector Includes Status: %u\n", machine().describe_context(), tag(), (data & MICR_PB_VIS) ? 1 : 0);
				if (LOG) logerror("%s Z8536 '%s' Counter/Timer Vector Includes Status: %u\n", machine().describe_context(), tag(), (data & MICR_CT_VIS) ? 1 : 0);
				if (LOG) logerror("%s Z8536 '%s' Right Justified Address: %u\n", machine().describe_context(), tag(), (data & MICR_RJA) ? 1 : 0);
			}

			m_register[offset] = data;

			check_interrupt();
		}
		break;

	case MASTER_CONFIGURATION_CONTROL:
		if (LOG)
		{
			if (LOG) logerror("%s Z8536 '%s' Port B Enable: %u\n", machine().describe_context(), tag(), (data & MCCR_PBE) ? 1 : 0);
			if (LOG) logerror("%s Z8536 '%s' Counter/Timer 1 Enable: %u\n", machine().describe_context(), tag(), (data & MCCR_CT1E) ? 1 : 0);
			if (LOG) logerror("%s Z8536 '%s' Counter/Timer 2 Enable: %u\n", machine().describe_context(), tag(), (data & MCCR_CT2E) ? 1 : 0);
			if (LOG) logerror("%s Z8536 '%s' Port C and Counter/Timer 3 Enable: %u\n", machine().describe_context(), tag(), (data & MCCR_PCE_CT3E) ? 1 : 0);
			if (LOG) logerror("%s Z8536 '%s' Port A Enable: %u\n", machine().describe_context(), tag(), (data & MCCR_PAE) ? 1 : 0);
			if (LOG) logerror("%s Z8536 '%s' Port Link Control: %u\n", machine().describe_context(), tag(), (data & MCCR_PLC) ? 1 : 0);
			if (LOG) logerror("%s Z8536 '%s' Counter/Timer Link Controls: %u\n", machine().describe_context(), tag(), data & MCCR_LC_MASK);
		}

		m_register[offset] = data;

		for (int counter = 0; counter < 3; counter++)
		{
=======
		{
			if (m_state == STATE_RESET)
			{
				m_state = STATE_0;
			}

			if (LOG)
			{
				if (LOG) logerror("%s Z8536 '%s' Master Interrupt Enable: %u\n", machine().describe_context(), tag(), (data & MICR_MIE) ? 1 : 0);
				if (LOG) logerror("%s Z8536 '%s' Disable Lower Chain: %u\n", machine().describe_context(), tag(), (data & MICR_DLC) ? 1 : 0);
				if (LOG) logerror("%s Z8536 '%s' No Vector: %u\n", machine().describe_context(), tag(), (data & MICR_NV) ? 1 : 0);
				if (LOG) logerror("%s Z8536 '%s' Port A Vector Includes Status: %u\n", machine().describe_context(), tag(), (data & MICR_PA_VIS) ? 1 : 0);
				if (LOG) logerror("%s Z8536 '%s' Port B Vector Includes Status: %u\n", machine().describe_context(), tag(), (data & MICR_PB_VIS) ? 1 : 0);
				if (LOG) logerror("%s Z8536 '%s' Counter/Timer Vector Includes Status: %u\n", machine().describe_context(), tag(), (data & MICR_CT_VIS) ? 1 : 0);
				if (LOG) logerror("%s Z8536 '%s' Right Justified Address: %u\n", machine().describe_context(), tag(), (data & MICR_RJA) ? 1 : 0);
			}

			m_register[offset] = data;
		}
		break;

	case MASTER_CONFIGURATION_CONTROL:
		if (LOG)
		{
			if (LOG) logerror("%s Z8536 '%s' Port B Enable: %u\n", machine().describe_context(), tag(), (data & MCCR_PBE) ? 1 : 0);
			if (LOG) logerror("%s Z8536 '%s' Counter/Timer 1 Enable: %u\n", machine().describe_context(), tag(), (data & MCCR_CT1E) ? 1 : 0);
			if (LOG) logerror("%s Z8536 '%s' Counter/Timer 2 Enable: %u\n", machine().describe_context(), tag(), (data & MCCR_CT2E) ? 1 : 0);
			if (LOG) logerror("%s Z8536 '%s' Port C and Counter/Timer 3 Enable: %u\n", machine().describe_context(), tag(), (data & MCCR_PCE_CT3E) ? 1 : 0);
			if (LOG) logerror("%s Z8536 '%s' Port A Enable: %u\n", machine().describe_context(), tag(), (data & MCCR_PAE) ? 1 : 0);
			if (LOG) logerror("%s Z8536 '%s' Port Link Control: %u\n", machine().describe_context(), tag(), (data & MCCR_PLC) ? 1 : 0);
			if (LOG) logerror("%s Z8536 '%s' Counter/Timer Link Controls: %u\n", machine().describe_context(), tag(), data & MCCR_LC_MASK);
		}

		m_register[offset] = data;

		for (int counter = 0; counter < 3; counter++)
		{
>>>>>>> a0f6fcbc
			// clear RCC bit if counter disabled
			if (!counter_enabled(counter)) m_register[COUNTER_TIMER_1_COMMAND_AND_STATUS + counter] &= ~CTCS_RCC;
		}
		break;

	case PORT_A_INTERRUPT_VECTOR:
		if (LOG) logerror("%s Z8536 '%s' Port A Interrupt Vector: %02x\n", machine().describe_context(), tag(), data);
		m_register[offset] = data;
		break;

	case PORT_B_INTERRUPT_VECTOR:
		if (LOG) logerror("%s Z8536 '%s' Port B Interrupt Vector: %02x\n", machine().describe_context(), tag(), data);
		m_register[offset] = data;
		break;

	case COUNTER_TIMER_INTERRUPT_VECTOR:
		if (LOG) logerror("%s Z8536 '%s' Counter/Timer Interrupt Vector: %02x\n", machine().describe_context(), tag(), data);
		m_register[offset] = data;
		break;

	case PORT_C_DATA_PATH_POLARITY:
		if (LOG) logerror("%s Z8536 '%s' Port C Data Path Polarity: %02x\n", machine().describe_context(), tag(), data);
		m_register[offset] = data;
		break;

	case PORT_C_DATA_DIRECTION:
		if (LOG) logerror("%s Z8536 '%s' Port C Data Direction: %02x\n", machine().describe_context(), tag(), data);
		m_register[offset] = data;
		break;

	case PORT_C_SPECIAL_IO_CONTROL:
		if (LOG) logerror("%s Z8536 '%s' Port C Special I/O Control: %02x\n", machine().describe_context(), tag(), data);
		m_register[offset] = data;
		break;

	case PORT_A_COMMAND_AND_STATUS:
	case PORT_B_COMMAND_AND_STATUS:
		{
		char port = 'A' + offset - PORT_A_COMMAND_AND_STATUS;

		if (LOG) logerror("%s Z8536 '%s' Port %c Interrupt on Error: %u\n", machine().describe_context(), tag(), port, (data & PCS_IOE) ? 1 : 0);

		switch (data >> 5)
		{
		case IC_CLEAR_IP_IUS:	m_register[offset] &= ~(PCS_IP | PCS_IUS);	if (LOG) logerror("%s Z8536 '%s' Port %c Clear IP/IUS\n", machine().describe_context(), tag(), port);	break;
		case IC_SET_IUS:		m_register[offset] |= PCS_IUS;				if (LOG) logerror("%s Z8536 '%s' Port %c Set IUS\n", machine().describe_context(), tag(), port);		break;
		case IC_CLEAR_IUS:		m_register[offset] &= ~PCS_IUS;				if (LOG) logerror("%s Z8536 '%s' Port %c Clear IUS\n", machine().describe_context(), tag(), port);		break;
		case IC_SET_IP:			m_register[offset] |= PCS_IP;				if (LOG) logerror("%s Z8536 '%s' Port %c Set IP\n", machine().describe_context(), tag(), port);			break;
		case IC_CLEAR_IP:		m_register[offset] &= ~PCS_IP;				if (LOG) logerror("%s Z8536 '%s' Port %c Clear IP\n", machine().describe_context(), tag(), port);		break;
		case IC_SET_IE:			m_register[offset] |= PCS_IE;				if (LOG) logerror("%s Z8536 '%s' Port %c Set IE\n", machine().describe_context(), tag(), port);			break;
		case IC_CLEAR_IE:		m_register[offset] &= ~PCS_IE;				if (LOG) logerror("%s Z8536 '%s' Port %c Clear IE\n", machine().describe_context(), tag(), port);		break;
		}

		m_register[offset] = (m_register[offset] & ~PCS_IOE) | (data & PCS_IOE);

<<<<<<< HEAD
=======
		match_pattern(offset - PORT_A_COMMAND_AND_STATUS);
>>>>>>> a0f6fcbc
		check_interrupt();
		}
		break;

	case COUNTER_TIMER_1_COMMAND_AND_STATUS:
	case COUNTER_TIMER_2_COMMAND_AND_STATUS:
	case COUNTER_TIMER_3_COMMAND_AND_STATUS:
		{
		int counter = offset - COUNTER_TIMER_1_COMMAND_AND_STATUS;

		if (LOG)
		{
			if (LOG) logerror("%s Z8536 '%s' Counter/Timer %u Trigger Command Bit: %u\n", machine().describe_context(), tag(), counter + 1, (data & CTCS_TCB) ? 1 : 0);
			if (LOG) logerror("%s Z8536 '%s' Counter/Timer %u Gate Command Bit: %u\n", machine().describe_context(), tag(), counter + 1, (data & CTCS_GCB) ? 1 : 0);
			if (LOG) logerror("%s Z8536 '%s' Counter/Timer %u Read Counter Control: %u\n", machine().describe_context(), tag(), counter + 1, (data & CTCS_RCC) ? 1 : 0);
		}

		switch (data >> 5)
		{
		case IC_CLEAR_IP_IUS:	m_register[offset] &= ~(CTCS_IP | CTCS_IUS);if (LOG) logerror("%s Z8536 '%s' Counter/Timer %u Clear IP/IUS\n", machine().describe_context(), tag(), counter + 1);	break;
		case IC_SET_IUS:		m_register[offset] |= CTCS_IUS;				if (LOG) logerror("%s Z8536 '%s' Counter/Timer %u Set IUS\n", machine().describe_context(), tag(), counter + 1);		break;
		case IC_CLEAR_IUS:		m_register[offset] &= ~CTCS_IUS;			if (LOG) logerror("%s Z8536 '%s' Counter/Timer %u Clear IUS\n", machine().describe_context(), tag(), counter + 1);		break;
		case IC_SET_IP:			m_register[offset] |= CTCS_IP;				if (LOG) logerror("%s Z8536 '%s' Counter/Timer %u Set IP\n", machine().describe_context(), tag(), counter + 1);			break;
		case IC_CLEAR_IP:		m_register[offset] &= ~CTCS_IP;				if (LOG) logerror("%s Z8536 '%s' Counter/Timer %u Clear IP\n", machine().describe_context(), tag(), counter + 1);		break;
		case IC_SET_IE:			m_register[offset] |= CTCS_IE;				if (LOG) logerror("%s Z8536 '%s' Counter/Timer %u Set IE\n", machine().describe_context(), tag(), counter + 1);			break;
		case IC_CLEAR_IE:		m_register[offset] &= ~CTCS_IE;				if (LOG) logerror("%s Z8536 '%s' Counter/Timer %u Clear IE\n", machine().describe_context(), tag(), counter + 1);		break;
		}

		// gate command bit
		m_register[offset] = (m_register[offset] & ~CTCS_GCB) | (data & CTCS_GCB);

		// trigger command bit
		if (data & CTCS_TCB)
		{
			trigger(counter);
		}

		// read counter control
		if (counter_enabled(counter) && (data & CTCS_RCC))
		{
			// freeze current count register
			m_register[offset] |= CTCS_RCC;
			m_register[COUNTER_TIMER_1_CURRENT_COUNT_MS_BYTE + (counter << 1)] = m_counter[counter] >> 8;
			m_register[COUNTER_TIMER_1_CURRENT_COUNT_LS_BYTE + (counter << 1)] = m_counter[counter] & 0xff;
		}

		check_interrupt();
		}
		break;

	case PORT_A_DATA:
		m_out_pa_func(0, data);
		break;

	case PORT_B_DATA:
		m_out_pb_func(0, data);
		break;

	case PORT_C_DATA:
		{
		UINT8 mask = (data & 0xf0) | (data >> 4);

		m_output[PORT_C] = (m_output[PORT_C] & mask) | ((data & 0x0f) & (mask ^ 0xff));

		m_out_pc_func(0, m_output[PORT_C]);
		}
		break;

	case COUNTER_TIMER_1_TIME_CONSTANT_MS_BYTE:
	case COUNTER_TIMER_2_TIME_CONSTANT_MS_BYTE:
	case COUNTER_TIMER_3_TIME_CONSTANT_MS_BYTE:
		if (LOG)
		{
			int counter = (offset - COUNTER_TIMER_1_TIME_CONSTANT_MS_BYTE) >> 1;
			if (LOG) logerror("%s Z8536 '%s' Counter/Timer %u Time Constant MSB: %02x\n", machine().describe_context(), tag(), counter + 1, data);
		}

		m_register[offset] = data;
		break;

	case COUNTER_TIMER_1_TIME_CONSTANT_LS_BYTE:
	case COUNTER_TIMER_2_TIME_CONSTANT_LS_BYTE:
	case COUNTER_TIMER_3_TIME_CONSTANT_LS_BYTE:
		if (LOG)
		{
			int counter = (offset - COUNTER_TIMER_1_TIME_CONSTANT_LS_BYTE) >> 1;
			if (LOG) logerror("%s Z8536 '%s' Counter/Timer %u Time Constant LSB: %02x\n", machine().describe_context(), tag(), counter + 1, data);
		}

		m_register[offset] = data;
		break;

	case COUNTER_TIMER_1_MODE_SPECIFICATION:
	case COUNTER_TIMER_2_MODE_SPECIFICATION:
	case COUNTER_TIMER_3_MODE_SPECIFICATION:
		if (LOG)
		{
			int counter = offset - COUNTER_TIMER_1_MODE_SPECIFICATION;
			int dcs = data & CTMS_DCS_MASK;

			logerror("%s Z8536 '%s' Counter/Timer %u Mode: %s\n", machine().describe_context(), tag(), counter + 1, (data & CTMS_CSC) ? "Continuous" : "Single Cycle");
			logerror("%s Z8536 '%s' Counter/Timer %u External Output Enable: %u\n", machine().describe_context(), tag(), counter + 1, (data & CTMS_EOE) ? 1 : 0);
			logerror("%s Z8536 '%s' Counter/Timer %u External Count Enable: %u\n", machine().describe_context(), tag(), counter + 1, (data & CTMS_ECE) ? 1 : 0);
			logerror("%s Z8536 '%s' Counter/Timer %u External Trigger Enable: %u\n", machine().describe_context(), tag(), counter + 1, (data & CTMS_ETE) ? 1 : 0);
			logerror("%s Z8536 '%s' Counter/Timer %u External Gate Enable: %u\n", machine().describe_context(), tag(), counter + 1, (data & CTMS_EDE) ? 1 : 0);
			logerror("%s Z8536 '%s' Counter/Timer %u Retrigger Enable: %u\n", machine().describe_context(), tag(), counter + 1, (data & CTMS_REB) ? 1 : 0);
			logerror("%s Z8536 '%s' Counter/Timer %u Output Duty Cycle: %s\n", machine().describe_context(), tag(), counter + 1, CTMS_DCS[dcs]);
		}

		m_register[offset] = data;
		break;

	case PORT_A_MODE_SPECIFICATION:
	case PORT_B_MODE_SPECIFICATION:
		if (LOG)
		{
			char port = BIT(offset, 3) ? 'B' : 'A';
			int pts = (data & PMS_PTS_MASK) >> 6;
			int pms = (data & PMS_PMS_MASK) >> 1;

			logerror("%s Z8536 '%s' Port %c Port Type: %s\n", machine().describe_context(), tag(), port, PMS_PTS[pts]);
			logerror("%s Z8536 '%s' Port %c Interrupt on 2 Bytes: %u\n", machine().describe_context(), tag(), port, (data & PMS_ITB) ? 1 : 0);
			logerror("%s Z8536 '%s' Port %c Single Buffer: %u\n", machine().describe_context(), tag(), port, (data & PMS_SB) ? 1 : 0);
			logerror("%s Z8536 '%s' Port %c Interrupt on Match Only: %u\n", machine().describe_context(), tag(), port, (data & PMS_IMO) ? 1 : 0);
			logerror("%s Z8536 '%s' Port %c Pattern Mode: %s\n", machine().describe_context(), tag(), port, PMS_PMS[pms]);

			if (pts == PTS_BIT)
				logerror("%s Z8536 '%s' Port %c Latch on Pattern Match: %u\n", machine().describe_context(), tag(), port, (data & PMS_LPM) ? 1 : 0);
			else
				logerror("%s Z8536 '%s' Port %c Deskew Timer Enable: %u\n", machine().describe_context(), tag(), port, (data & PMS_DTE) ? 1 : 0);
		}

		m_register[offset] = data;
		break;

	case PORT_A_HANDSHAKE_SPECIFICATION:
	case PORT_B_HANDSHAKE_SPECIFICATION:
		// TODO
		break;

	case PORT_A_DATA_PATH_POLARITY:
	case PORT_B_DATA_PATH_POLARITY:
		if (LOG) logerror("%s Z8536 '%s' Port %c Data Path Polarity: %02x\n", machine().describe_context(), tag(), BIT(offset, 3) ? 'B' : 'A', data);
		m_register[offset] = data;
		break;

	case PORT_A_DATA_DIRECTION:
	case PORT_B_DATA_DIRECTION:
		if (LOG) logerror("%s Z8536 '%s' Port %c Data Direction: %02x\n", machine().describe_context(), tag(), BIT(offset, 3) ? 'B' : 'A', data);
		m_register[offset] = data;
		break;

	case PORT_A_SPECIAL_IO_CONTROL:
	case PORT_B_SPECIAL_IO_CONTROL:
		if (LOG) logerror("%s Z8536 '%s' Port %c Special I/O Control: %02x\n", machine().describe_context(), tag(), BIT(offset, 3) ? 'B' : 'A', data);
		m_register[offset] = data;
		break;

	case PORT_A_PATTERN_POLARITY:
	case PORT_B_PATTERN_POLARITY:
		if (LOG) logerror("%s Z8536 '%s' Port %c Pattern Polarity: %02x\n", machine().describe_context(), tag(), BIT(offset, 3) ? 'B' : 'A', data);
		m_register[offset] = data;
		break;

	case PORT_A_PATTERN_TRANSITION:
	case PORT_B_PATTERN_TRANSITION:
		if (LOG) logerror("%s Z8536 '%s' Port %c Pattern Transition: %02x\n", machine().describe_context(), tag(), BIT(offset, 3) ? 'B' : 'A', data);
		m_register[offset] = data;
		break;

	case PORT_A_PATTERN_MASK:
	case PORT_B_PATTERN_MASK:
		if (LOG) logerror("%s Z8536 '%s' Port %c Pattern Mask: %02x\n", machine().describe_context(), tag(), BIT(offset, 3) ? 'B' : 'A', data);
		m_register[offset] = data;
<<<<<<< HEAD
=======
		match_pattern(BIT(offset, 3));
		check_interrupt();
>>>>>>> a0f6fcbc
		break;

	default:
		logerror("%s: Z8536 '%s' Unimplemented write %02x to register %u\n", machine().describe_context(), tag(), data, offset);
		m_register[offset] = data;
	}
}


//-------------------------------------------------
//  write_register - masked write to register
//-------------------------------------------------

inline void z8536_device::write_register(offs_t offset, UINT8 data, UINT8 mask)
{
	UINT8 combined_data = (data & mask) | (m_register[offset] & (mask ^ 0xff));

	write_register(offset, combined_data);
}


//-------------------------------------------------
//   counter_enabled - is counter enabled?
//-------------------------------------------------

inline bool z8536_device::counter_enabled(device_timer_id id)
{
	bool enabled = false;

	switch (id)
	{
	case TIMER_1:
		enabled = (m_register[MASTER_CONFIGURATION_CONTROL] & MCCR_CT1E) ? true : false;
		break;

	case TIMER_2:
		enabled = (m_register[MASTER_CONFIGURATION_CONTROL] & MCCR_CT2E) ? true : false;
		break;

	case TIMER_3:
		enabled = (m_register[MASTER_CONFIGURATION_CONTROL] & MCCR_PCE_CT3E) ? true : false;
		break;
	}

	return enabled;
}


//-------------------------------------------------
//   counter_external_output -
//-------------------------------------------------

inline bool z8536_device::counter_external_output(device_timer_id id)
{
	return (m_register[COUNTER_TIMER_1_MODE_SPECIFICATION + id] & CTMS_EOE) ? true : false;
}


//-------------------------------------------------
//   counter_external_count -
//-------------------------------------------------

inline bool z8536_device::counter_external_count(device_timer_id id)
{
	return (m_register[COUNTER_TIMER_1_MODE_SPECIFICATION + id] & CTMS_ECE) ? true : false;
}


//-------------------------------------------------
//   counter_external_trigger -
//-------------------------------------------------

inline bool z8536_device::counter_external_trigger(device_timer_id id)
{
	return (m_register[COUNTER_TIMER_1_MODE_SPECIFICATION + id] & CTMS_ETE) ? true : false;
}


//-------------------------------------------------
//   counter_external_gate -
//-------------------------------------------------

inline bool z8536_device::counter_external_gate(device_timer_id id)
{
	return (m_register[COUNTER_TIMER_1_MODE_SPECIFICATION + id] & CTMS_EDE) ? true : false;
}


//-------------------------------------------------
//   counter_gated -
//-------------------------------------------------

inline bool z8536_device::counter_gated(device_timer_id id)
{
	return (m_register[COUNTER_TIMER_1_COMMAND_AND_STATUS + id] & CTCS_GCB) ? true : false;
}


//-------------------------------------------------
//   count - count down
//-------------------------------------------------

inline void z8536_device::count(device_timer_id id)
{
	if (!counter_gated(id)) return;
	if (!m_register[COUNTER_TIMER_1_COMMAND_AND_STATUS + id] & CTCS_CIP) return;

	// count down
	m_counter[id]--;

	if (m_counter[id] == 0)
	{
		if (m_register[COUNTER_TIMER_1_COMMAND_AND_STATUS + id] & CTCS_IP)
		{
			// set interrupt error bit
			m_register[COUNTER_TIMER_1_COMMAND_AND_STATUS + id] |= CTCS_ERR;
		}
		else
		{
<<<<<<< HEAD
=======
			if (LOG) logerror("%s Z8536 '%s' Counter/Timer %u Interrupt Pending\n", machine().describe_context(), tag(), id + 1);

>>>>>>> a0f6fcbc
			// set interrupt pending bit
			m_register[COUNTER_TIMER_1_COMMAND_AND_STATUS + id] |= CTCS_IP;
		}

		if (m_register[COUNTER_TIMER_1_MODE_SPECIFICATION + id] & CTMS_CSC)
		{
			// reload counter with time constant
			m_counter[id] = (m_register[COUNTER_TIMER_1_TIME_CONSTANT_MS_BYTE + (id << 1)] << 8) | m_register[COUNTER_TIMER_1_TIME_CONSTANT_LS_BYTE + (id << 1)];
		}
		else
		{
			if (LOG) logerror("%s Z8536 '%s' Counter/Timer %u Terminal Count\n", machine().describe_context(), tag(), id + 1);

			// clear count in progress bit
			m_register[COUNTER_TIMER_1_COMMAND_AND_STATUS + id] &= ~CTCS_CIP;
		}

		check_interrupt();
	}
}


//-------------------------------------------------
//  trigger -
//-------------------------------------------------

inline void z8536_device::trigger(device_timer_id id)
{
	// ignore triggers during countdown if retrigger is disabled
	if (!(m_register[COUNTER_TIMER_1_MODE_SPECIFICATION + id] & CTMS_REB) && (m_register[COUNTER_TIMER_1_COMMAND_AND_STATUS + id] & CTCS_CIP)) return;

	if (LOG) logerror("%s Z8536 '%s' Counter/Timer %u Trigger\n", machine().describe_context(), tag(), id + 1);

	// load counter with time constant
	m_counter[id] = (m_register[COUNTER_TIMER_1_TIME_CONSTANT_MS_BYTE + (id << 1)] << 8) | m_register[COUNTER_TIMER_1_TIME_CONSTANT_LS_BYTE + (id << 1)];

	// set count in progress bit
	m_register[COUNTER_TIMER_1_COMMAND_AND_STATUS + id] |= CTCS_CIP;
}


//-------------------------------------------------
//  gate -
//-------------------------------------------------

inline void z8536_device::gate(device_timer_id id, int state)
<<<<<<< HEAD
{
	// TODO
=======
{
	// TODO
}


//-------------------------------------------------
//  match_pattern -
//-------------------------------------------------

inline void z8536_device::match_pattern(int port)
{
	UINT8 pms = m_register[PORT_A_MODE_SPECIFICATION + (port << 3)];
	UINT8 pm = m_register[PORT_A_PATTERN_MASK + (port << 3)];
	UINT8 ddr = m_register[PORT_A_DATA_DIRECTION + (port << 3)];

	switch ((pms & PMS_PMS_MASK) >> 1)
	{
	case PMS_OR_PEV:
		m_match[port] = m_input[port] & ddr & pm;

		if (m_match[port])
		{
			if (LOG) logerror("%s Z8536 '%s' Port %c Interrupt Pending\n", machine().describe_context(), tag(), 'A' + port);
			m_register[PORT_A_COMMAND_AND_STATUS + port] |= PCS_IP;
			check_interrupt();
		}
		break;
	}
}


//-------------------------------------------------
//  external_port_w - external port write
//-------------------------------------------------

inline void z8536_device::external_port_w(int port, int bit, int state)
{
	switch (port)
	{
	case PORT_A:
	case PORT_B:
		{
		UINT8 ddr = m_register[PORT_A_DATA_DIRECTION + (port << 3)];

		if (!BIT(ddr, bit)) return;

		if (LOG) logerror("%s Z8536 '%s' Port %c Bit %u: %u\n", machine().describe_context(), tag(), 'A' + port, bit, state);

		m_input[port] = (m_input[port] & ~(1 << bit)) | (state << bit);

		match_pattern(port);
		}
		break;

	case PORT_C:
		break;
	}
>>>>>>> a0f6fcbc
}



//**************************************************************************
//  LIVE DEVICE
//**************************************************************************

//-------------------------------------------------
//  z8536_device - constructor
//-------------------------------------------------

z8536_device::z8536_device(const machine_config &mconfig, const char *tag, device_t *owner, UINT32 clock)
    : device_t(mconfig, Z8536, "Zilog Z8536", tag, owner, clock),
	  device_z80daisy_interface(mconfig, *this),
	  m_int(CLEAR_LINE)
{
}


//-------------------------------------------------
//  device_config_complete - perform any
//  operations now that the configuration is
//  complete
//-------------------------------------------------

void z8536_device::device_config_complete()
{
	// inherit a copy of the static data
	const z8536_interface *intf = reinterpret_cast<const z8536_interface *>(static_config());
	if (intf != NULL)
		*static_cast<z8536_interface *>(this) = *intf;

	// or initialize to defaults if none provided
	else
	{
		memset(&m_out_int_cb, 0, sizeof(m_out_int_cb));
		memset(&m_in_pa_cb, 0, sizeof(m_in_pa_cb));
		memset(&m_out_pa_cb, 0, sizeof(m_out_pa_cb));
		memset(&m_in_pb_cb, 0, sizeof(m_in_pb_cb));
		memset(&m_out_pb_cb, 0, sizeof(m_out_pb_cb));
		memset(&m_in_pc_cb, 0, sizeof(m_in_pc_cb));
		memset(&m_out_pc_cb, 0, sizeof(m_out_pc_cb));
	}
}


//-------------------------------------------------
//  device_start - device-specific startup
//-------------------------------------------------

void z8536_device::device_start()
{
<<<<<<< HEAD
=======
	for (int i = 0; i < 3; i++)
	{
		m_input[i] = 0;
		m_output[i] = 0;
		m_buffer[i] = 0;
		m_match[i] = 0;
	}

>>>>>>> a0f6fcbc
	// allocate timer
	m_timer = timer_alloc();
	m_timer->adjust(attotime::from_hz(clock() / 2), 0, attotime::from_hz(clock() / 2));

	// resolve callbacks
	m_out_int_func.resolve(m_out_int_cb, *this);
	m_in_pa_func.resolve(m_in_pa_cb, *this);
	m_out_pa_func.resolve(m_out_pa_cb, *this);
	m_in_pb_func.resolve(m_in_pb_cb, *this);
	m_out_pb_func.resolve(m_out_pb_cb, *this);
	m_in_pc_func.resolve(m_in_pc_cb, *this);
	m_out_pc_func.resolve(m_out_pc_cb, *this);
}


//-------------------------------------------------
//  device_start - device-specific reset
//-------------------------------------------------

void z8536_device::device_reset()
{
	m_state = STATE_RESET;

	for (int i = 0; i < 48; i++)
	{
		m_register[i] = 0;
	}

	m_register[MASTER_INTERRUPT_CONTROL] = MICR_RESET;
	m_register[PORT_A_COMMAND_AND_STATUS] = PCS_ORE;
	m_register[PORT_B_COMMAND_AND_STATUS] = PCS_ORE;
	m_register[CURRENT_VECTOR] = 0xff;

	m_pointer = 0;

	check_interrupt();
}


//-------------------------------------------------
//  device_timer - handler timer events
//-------------------------------------------------

void z8536_device::device_timer(emu_timer &timer, device_timer_id id, int param, void *ptr)
{
	if (counter_enabled(TIMER_1) &&	!counter_external_count(TIMER_1))
	{
		count(TIMER_1);
	}

	if (counter_enabled(TIMER_2) &&	!counter_external_count(TIMER_2))
	{
		count(TIMER_2);
	}

	if (counter_enabled(TIMER_3) &&	!counter_external_count(TIMER_3))
	{
		count(TIMER_3);
	}
}



//**************************************************************************
//  DAISY CHAIN INTERFACE
//**************************************************************************

//-------------------------------------------------
//  z80daisy_irq_state - return the overall IRQ
//  state for this device
//-------------------------------------------------

int z8536_device::z80daisy_irq_state()
{
	return 0;
}


//-------------------------------------------------
//  z80daisy_irq_ack - acknowledge an IRQ and
//  return the appropriate vector
//-------------------------------------------------

int z8536_device::z80daisy_irq_ack()
{
	return intack_r();
}


//-------------------------------------------------
//  z80daisy_irq_reti - clear the interrupt
//  pending state to allow other interrupts through
//-------------------------------------------------

void z8536_device::z80daisy_irq_reti()
{
}



//**************************************************************************
//  INTERNAL STATE MANAGEMENT
//**************************************************************************

//-------------------------------------------------
//  read - register read
//-------------------------------------------------

READ8_MEMBER( z8536_device::read )
{
	UINT8 data = 0;

	if (m_state == STATE_RESET)
	{
		// read RESET bit
		data = read_register(m_pointer, 0x01);
	}
	else
	{
		switch (offset & 0x03)
		{
		case PORT_C:
			data = read_register(PORT_C_DATA);
			break;

		case PORT_B:
			data = read_register(PORT_B_DATA);
			break;

		case PORT_A:
			data = read_register(PORT_A_DATA);
			break;

		case CONTROL:
			switch (m_state)
			{
			case STATE_1:
				m_state = STATE_0;
				// fallthru
			case STATE_0:
				data = read_register(m_pointer);
				break;
			}
			break;
		}
	}

	return data;
}


//-------------------------------------------------
//  write - register write
//-------------------------------------------------

WRITE8_MEMBER( z8536_device::write )
{
	if (m_state == STATE_RESET)
	{
		// write RESET bit
		write_register(m_pointer, data, 0x01);
	}
	else
	{
		switch (offset & 0x03)
		{
		case PORT_C:
			write_register(PORT_C_DATA, data);
			break;

		case PORT_B:
			write_register(PORT_B_DATA, data);
			break;

		case PORT_A:
			write_register(PORT_A_DATA, data);
			break;

		case CONTROL:
			switch (m_state)
			{
			case STATE_0:
				m_pointer = data;
				m_state = STATE_1;
				break;

			case STATE_1:
				write_register(m_pointer, data);
				m_state = STATE_0;
			}
			break;
		}
	}
}


//-------------------------------------------------
//  intack_r - interrupt acknowledge
//-------------------------------------------------

int z8536_device::intack_r()
{
<<<<<<< HEAD
=======
	get_interrupt_vector();
>>>>>>> a0f6fcbc
	int data = m_register[CURRENT_VECTOR];

	if (LOG) logerror("%s Z8536 '%s' Interrupt Acknowledge: %02x\n", machine().describe_context(), tag(), data);

	// set interrupt under service bit
	if ((m_register[COUNTER_TIMER_3_COMMAND_AND_STATUS] & (CTCS_IP | CTCS_IE)) == (CTCS_IP | CTCS_IE))
	{
		m_register[COUNTER_TIMER_3_COMMAND_AND_STATUS] |= CTCS_IUS;
	}
	else if ((m_register[PORT_A_COMMAND_AND_STATUS] & (PCS_IP | PCS_IE)) == (PCS_IP | PCS_IE))
	{
		m_register[PORT_A_COMMAND_AND_STATUS] |= PCS_IUS;
	}
	else if ((m_register[COUNTER_TIMER_2_COMMAND_AND_STATUS] & (CTCS_IP | CTCS_IE)) == (CTCS_IP | CTCS_IE))
	{
		m_register[COUNTER_TIMER_2_COMMAND_AND_STATUS] |= CTCS_IUS;
	}
	else if ((m_register[PORT_B_COMMAND_AND_STATUS] & (PCS_IP | PCS_IE)) == (PCS_IP | PCS_IE))
	{
		m_register[PORT_B_COMMAND_AND_STATUS] |= PCS_IUS;
	}
	else if ((m_register[COUNTER_TIMER_1_COMMAND_AND_STATUS] & (CTCS_IP | CTCS_IE)) == (CTCS_IP | CTCS_IE))
	{
		m_register[COUNTER_TIMER_1_COMMAND_AND_STATUS] |= CTCS_IUS;
	}

<<<<<<< HEAD
=======
	check_interrupt();

>>>>>>> a0f6fcbc
	if (m_register[MASTER_INTERRUPT_CONTROL] & MICR_NV)
	{
		// no vector
		data = -1;
	}

	return data;
}


//-------------------------------------------------
//  pa*_w - port A bits 0-7 write
//-------------------------------------------------

<<<<<<< HEAD
WRITE_LINE_MEMBER( z8536_device::pa0_w ) { }
WRITE_LINE_MEMBER( z8536_device::pa1_w ) { }
WRITE_LINE_MEMBER( z8536_device::pa2_w ) { }
WRITE_LINE_MEMBER( z8536_device::pa3_w ) { }
WRITE_LINE_MEMBER( z8536_device::pa4_w ) { }
WRITE_LINE_MEMBER( z8536_device::pa5_w ) { }
WRITE_LINE_MEMBER( z8536_device::pa6_w ) { }
WRITE_LINE_MEMBER( z8536_device::pa7_w ) { }
=======
WRITE_LINE_MEMBER( z8536_device::pa0_w ) { external_port_w(PORT_A, 0, state); }
WRITE_LINE_MEMBER( z8536_device::pa1_w ) { external_port_w(PORT_A, 1, state); }
WRITE_LINE_MEMBER( z8536_device::pa2_w ) { external_port_w(PORT_A, 2, state); }
WRITE_LINE_MEMBER( z8536_device::pa3_w ) { external_port_w(PORT_A, 3, state); }
WRITE_LINE_MEMBER( z8536_device::pa4_w ) { external_port_w(PORT_A, 4, state); }
WRITE_LINE_MEMBER( z8536_device::pa5_w ) { external_port_w(PORT_A, 5, state); }
WRITE_LINE_MEMBER( z8536_device::pa6_w ) { external_port_w(PORT_A, 6, state); }
WRITE_LINE_MEMBER( z8536_device::pa7_w ) { external_port_w(PORT_A, 7, state); }
>>>>>>> a0f6fcbc


//-------------------------------------------------
//  pb*_w - port B bits 0-7 write
//-------------------------------------------------

WRITE_LINE_MEMBER( z8536_device::pb0_w ) { external_port_w(PORT_B, 0, state); }
WRITE_LINE_MEMBER( z8536_device::pb1_w ) { external_port_w(PORT_B, 1, state); }
WRITE_LINE_MEMBER( z8536_device::pb2_w ) { external_port_w(PORT_B, 2, state); }
WRITE_LINE_MEMBER( z8536_device::pb3_w ) { external_port_w(PORT_B, 3, state); }
WRITE_LINE_MEMBER( z8536_device::pb4_w ) { external_port_w(PORT_B, 4, state); }
WRITE_LINE_MEMBER( z8536_device::pb5_w ) { external_port_w(PORT_B, 5, state); }
WRITE_LINE_MEMBER( z8536_device::pb6_w ) { external_port_w(PORT_B, 6, state); }
WRITE_LINE_MEMBER( z8536_device::pb7_w ) { external_port_w(PORT_B, 7, state); }


//-------------------------------------------------
//  pc*_w - port C bits 0-3 write
//-------------------------------------------------

WRITE_LINE_MEMBER( z8536_device::pc0_w ) { external_port_w(PORT_C, 0, state); }
WRITE_LINE_MEMBER( z8536_device::pc1_w ) { external_port_w(PORT_C, 1, state); }
WRITE_LINE_MEMBER( z8536_device::pc2_w ) { external_port_w(PORT_C, 2, state); }
WRITE_LINE_MEMBER( z8536_device::pc3_w ) { external_port_w(PORT_C, 3, state); }<|MERGE_RESOLUTION|>--- conflicted
+++ resolved
@@ -280,29 +280,16 @@
 //**************************************************************************
 
 //-------------------------------------------------
-<<<<<<< HEAD
-//  check_interrupt - check interrupt status
-//-------------------------------------------------
-
-inline void z8536_device::check_interrupt()
-{
-	int state = ASSERT_LINE;
-=======
 //  get_interrupt_vector -
 //-------------------------------------------------
 
 inline void z8536_device::get_interrupt_vector()
 {
->>>>>>> a0f6fcbc
 	UINT8 vector = 0xff;
 
 	if (m_register[MASTER_INTERRUPT_CONTROL] & MICR_MIE)
 	{
-<<<<<<< HEAD
-		if ((m_register[COUNTER_TIMER_3_COMMAND_AND_STATUS] & (CTCS_IP | CTCS_IE)) == (CTCS_IP | CTCS_IE))
-=======
 		if ((m_register[COUNTER_TIMER_3_COMMAND_AND_STATUS] & (CTCS_IP | CTCS_IE | CTCS_IUS)) == (CTCS_IP | CTCS_IE))
->>>>>>> a0f6fcbc
 		{
 			vector = m_register[COUNTER_TIMER_INTERRUPT_VECTOR];
 
@@ -311,25 +298,6 @@
 				vector = (vector & 0xf9) | 0;
 			}
 		}
-<<<<<<< HEAD
-		else if ((m_register[PORT_A_COMMAND_AND_STATUS] & (PCS_IP | PCS_IE)) == (PCS_IP | PCS_IE))
-		{
-			vector = m_register[PORT_A_INTERRUPT_VECTOR];
-
-			if (m_register[MASTER_INTERRUPT_CONTROL] & MICR_CT_VIS)
-			{
-				if ((m_register[PORT_A_MODE_SPECIFICATION] & PMS_PMS_MASK) == PMS_OR_PEV)
-				{
-					vector = (vector & 0xf1) | (m_match[0] << 1);
-				}
-				else
-				{
-					vector = (vector & 0xf1) | (m_register[PORT_A_COMMAND_AND_STATUS] & 0x0e);
-				}
-			}
-		}
-		else if ((m_register[COUNTER_TIMER_2_COMMAND_AND_STATUS] & (CTCS_IP | CTCS_IE)) == (CTCS_IP | CTCS_IE))
-=======
 		else if ((m_register[PORT_A_COMMAND_AND_STATUS] & (PCS_IP | PCS_IE | PCS_IUS)) == (PCS_IP | PCS_IE))
 		{
 			vector = m_register[PORT_A_INTERRUPT_VECTOR];
@@ -356,7 +324,6 @@
 			}
 		}
 		else if ((m_register[COUNTER_TIMER_2_COMMAND_AND_STATUS] & (CTCS_IP | CTCS_IE | CTCS_IUS)) == (CTCS_IP | CTCS_IE))
->>>>>>> a0f6fcbc
 		{
 			vector = m_register[COUNTER_TIMER_INTERRUPT_VECTOR];
 
@@ -365,25 +332,6 @@
 				vector = (vector & 0xf9) | 2;
 			}
 		}
-<<<<<<< HEAD
-		else if ((m_register[PORT_B_COMMAND_AND_STATUS] & (PCS_IP | PCS_IE)) == (PCS_IP | PCS_IE))
-		{
-			vector = m_register[PORT_B_INTERRUPT_VECTOR];
-
-			if (m_register[MASTER_INTERRUPT_CONTROL] & MICR_CT_VIS)
-			{
-				if ((m_register[PORT_B_MODE_SPECIFICATION] & PMS_PMS_MASK) == PMS_OR_PEV)
-				{
-					vector = (vector & 0xf1) | (m_match[1] << 1);
-				}
-				else
-				{
-					vector = (vector & 0xf1) | (m_register[PORT_B_COMMAND_AND_STATUS] & 0x0e);
-				}
-			}
-		}
-		else if ((m_register[COUNTER_TIMER_1_COMMAND_AND_STATUS] & (CTCS_IP | CTCS_IE)) == (CTCS_IP | CTCS_IE))
-=======
 		else if ((m_register[PORT_B_COMMAND_AND_STATUS] & (PCS_IP | PCS_IE | PCS_IUS)) == (PCS_IP | PCS_IE))
 		{
 			vector = m_register[PORT_B_INTERRUPT_VECTOR];
@@ -410,7 +358,6 @@
 			}
 		}
 		else if ((m_register[COUNTER_TIMER_1_COMMAND_AND_STATUS] & (CTCS_IP | CTCS_IE | CTCS_IUS)) == (CTCS_IP | CTCS_IE))
->>>>>>> a0f6fcbc
 		{
 			vector = m_register[COUNTER_TIMER_INTERRUPT_VECTOR];
 
@@ -419,8 +366,6 @@
 				vector = (vector & 0xf9) | 4;
 			}
 		}
-<<<<<<< HEAD
-=======
 	}
 
 	m_register[CURRENT_VECTOR] = vector;
@@ -445,16 +390,10 @@
 		{
 			state = ASSERT_LINE;
 		}
->>>>>>> a0f6fcbc
 		else
 		{
 			state = CLEAR_LINE;
 		}
-<<<<<<< HEAD
-
-		m_register[CURRENT_VECTOR] = vector;
-=======
->>>>>>> a0f6fcbc
 	}
 	else
 	{
@@ -533,14 +472,11 @@
 		}
 		break;
 
-<<<<<<< HEAD
-=======
 	case CURRENT_VECTOR:
 		get_interrupt_vector();
 		data = m_register[offset];
 		break;
 
->>>>>>> a0f6fcbc
 	default:
 		data = m_register[offset];
 		break;
@@ -575,7 +511,6 @@
 			device_reset();
 		}
 		else
-<<<<<<< HEAD
 		{
 			if (m_state == STATE_RESET)
 			{
@@ -594,8 +529,6 @@
 			}
 
 			m_register[offset] = data;
-
-			check_interrupt();
 		}
 		break;
 
@@ -615,45 +548,6 @@
 
 		for (int counter = 0; counter < 3; counter++)
 		{
-=======
-		{
-			if (m_state == STATE_RESET)
-			{
-				m_state = STATE_0;
-			}
-
-			if (LOG)
-			{
-				if (LOG) logerror("%s Z8536 '%s' Master Interrupt Enable: %u\n", machine().describe_context(), tag(), (data & MICR_MIE) ? 1 : 0);
-				if (LOG) logerror("%s Z8536 '%s' Disable Lower Chain: %u\n", machine().describe_context(), tag(), (data & MICR_DLC) ? 1 : 0);
-				if (LOG) logerror("%s Z8536 '%s' No Vector: %u\n", machine().describe_context(), tag(), (data & MICR_NV) ? 1 : 0);
-				if (LOG) logerror("%s Z8536 '%s' Port A Vector Includes Status: %u\n", machine().describe_context(), tag(), (data & MICR_PA_VIS) ? 1 : 0);
-				if (LOG) logerror("%s Z8536 '%s' Port B Vector Includes Status: %u\n", machine().describe_context(), tag(), (data & MICR_PB_VIS) ? 1 : 0);
-				if (LOG) logerror("%s Z8536 '%s' Counter/Timer Vector Includes Status: %u\n", machine().describe_context(), tag(), (data & MICR_CT_VIS) ? 1 : 0);
-				if (LOG) logerror("%s Z8536 '%s' Right Justified Address: %u\n", machine().describe_context(), tag(), (data & MICR_RJA) ? 1 : 0);
-			}
-
-			m_register[offset] = data;
-		}
-		break;
-
-	case MASTER_CONFIGURATION_CONTROL:
-		if (LOG)
-		{
-			if (LOG) logerror("%s Z8536 '%s' Port B Enable: %u\n", machine().describe_context(), tag(), (data & MCCR_PBE) ? 1 : 0);
-			if (LOG) logerror("%s Z8536 '%s' Counter/Timer 1 Enable: %u\n", machine().describe_context(), tag(), (data & MCCR_CT1E) ? 1 : 0);
-			if (LOG) logerror("%s Z8536 '%s' Counter/Timer 2 Enable: %u\n", machine().describe_context(), tag(), (data & MCCR_CT2E) ? 1 : 0);
-			if (LOG) logerror("%s Z8536 '%s' Port C and Counter/Timer 3 Enable: %u\n", machine().describe_context(), tag(), (data & MCCR_PCE_CT3E) ? 1 : 0);
-			if (LOG) logerror("%s Z8536 '%s' Port A Enable: %u\n", machine().describe_context(), tag(), (data & MCCR_PAE) ? 1 : 0);
-			if (LOG) logerror("%s Z8536 '%s' Port Link Control: %u\n", machine().describe_context(), tag(), (data & MCCR_PLC) ? 1 : 0);
-			if (LOG) logerror("%s Z8536 '%s' Counter/Timer Link Controls: %u\n", machine().describe_context(), tag(), data & MCCR_LC_MASK);
-		}
-
-		m_register[offset] = data;
-
-		for (int counter = 0; counter < 3; counter++)
-		{
->>>>>>> a0f6fcbc
 			// clear RCC bit if counter disabled
 			if (!counter_enabled(counter)) m_register[COUNTER_TIMER_1_COMMAND_AND_STATUS + counter] &= ~CTCS_RCC;
 		}
@@ -709,10 +603,7 @@
 
 		m_register[offset] = (m_register[offset] & ~PCS_IOE) | (data & PCS_IOE);
 
-<<<<<<< HEAD
-=======
 		match_pattern(offset - PORT_A_COMMAND_AND_STATUS);
->>>>>>> a0f6fcbc
 		check_interrupt();
 		}
 		break;
@@ -887,11 +778,8 @@
 	case PORT_B_PATTERN_MASK:
 		if (LOG) logerror("%s Z8536 '%s' Port %c Pattern Mask: %02x\n", machine().describe_context(), tag(), BIT(offset, 3) ? 'B' : 'A', data);
 		m_register[offset] = data;
-<<<<<<< HEAD
-=======
 		match_pattern(BIT(offset, 3));
 		check_interrupt();
->>>>>>> a0f6fcbc
 		break;
 
 	default:
@@ -1011,11 +899,8 @@
 		}
 		else
 		{
-<<<<<<< HEAD
-=======
 			if (LOG) logerror("%s Z8536 '%s' Counter/Timer %u Interrupt Pending\n", machine().describe_context(), tag(), id + 1);
 
->>>>>>> a0f6fcbc
 			// set interrupt pending bit
 			m_register[COUNTER_TIMER_1_COMMAND_AND_STATUS + id] |= CTCS_IP;
 		}
@@ -1062,10 +947,6 @@
 //-------------------------------------------------
 
 inline void z8536_device::gate(device_timer_id id, int state)
-<<<<<<< HEAD
-{
-	// TODO
-=======
 {
 	// TODO
 }
@@ -1123,7 +1004,6 @@
 	case PORT_C:
 		break;
 	}
->>>>>>> a0f6fcbc
 }
 
 
@@ -1177,8 +1057,6 @@
 
 void z8536_device::device_start()
 {
-<<<<<<< HEAD
-=======
 	for (int i = 0; i < 3; i++)
 	{
 		m_input[i] = 0;
@@ -1187,7 +1065,6 @@
 		m_match[i] = 0;
 	}
 
->>>>>>> a0f6fcbc
 	// allocate timer
 	m_timer = timer_alloc();
 	m_timer->adjust(attotime::from_hz(clock() / 2), 0, attotime::from_hz(clock() / 2));
@@ -1390,10 +1267,7 @@
 
 int z8536_device::intack_r()
 {
-<<<<<<< HEAD
-=======
 	get_interrupt_vector();
->>>>>>> a0f6fcbc
 	int data = m_register[CURRENT_VECTOR];
 
 	if (LOG) logerror("%s Z8536 '%s' Interrupt Acknowledge: %02x\n", machine().describe_context(), tag(), data);
@@ -1420,11 +1294,8 @@
 		m_register[COUNTER_TIMER_1_COMMAND_AND_STATUS] |= CTCS_IUS;
 	}
 
-<<<<<<< HEAD
-=======
 	check_interrupt();
 
->>>>>>> a0f6fcbc
 	if (m_register[MASTER_INTERRUPT_CONTROL] & MICR_NV)
 	{
 		// no vector
@@ -1439,16 +1310,6 @@
 //  pa*_w - port A bits 0-7 write
 //-------------------------------------------------
 
-<<<<<<< HEAD
-WRITE_LINE_MEMBER( z8536_device::pa0_w ) { }
-WRITE_LINE_MEMBER( z8536_device::pa1_w ) { }
-WRITE_LINE_MEMBER( z8536_device::pa2_w ) { }
-WRITE_LINE_MEMBER( z8536_device::pa3_w ) { }
-WRITE_LINE_MEMBER( z8536_device::pa4_w ) { }
-WRITE_LINE_MEMBER( z8536_device::pa5_w ) { }
-WRITE_LINE_MEMBER( z8536_device::pa6_w ) { }
-WRITE_LINE_MEMBER( z8536_device::pa7_w ) { }
-=======
 WRITE_LINE_MEMBER( z8536_device::pa0_w ) { external_port_w(PORT_A, 0, state); }
 WRITE_LINE_MEMBER( z8536_device::pa1_w ) { external_port_w(PORT_A, 1, state); }
 WRITE_LINE_MEMBER( z8536_device::pa2_w ) { external_port_w(PORT_A, 2, state); }
@@ -1457,7 +1318,6 @@
 WRITE_LINE_MEMBER( z8536_device::pa5_w ) { external_port_w(PORT_A, 5, state); }
 WRITE_LINE_MEMBER( z8536_device::pa6_w ) { external_port_w(PORT_A, 6, state); }
 WRITE_LINE_MEMBER( z8536_device::pa7_w ) { external_port_w(PORT_A, 7, state); }
->>>>>>> a0f6fcbc
 
 
 //-------------------------------------------------
