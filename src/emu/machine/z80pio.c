--- conflicted
+++ resolved
@@ -62,29 +62,6 @@
 typedef struct _z80pio z80pio_t;
 struct _z80pio
 {
-<<<<<<< HEAD
-	const z80pio_interface *intf;			/* interface */
-
-	int clock;								/* clock frequency */
-
-	int state[PIO_PORT_COUNT];				/* control register state */
-	int mode[PIO_PORT_COUNT];				/* mode control register */
-	int irq_enable[PIO_PORT_COUNT];			/* interrupt enable flag */
-	int irq_pending[PIO_PORT_COUNT];		/* interrupt pending flag */
-	int int_state[PIO_PORT_COUNT];			/* interrupt status */
-	UINT8 enable[PIO_PORT_COUNT];			/* interrupt control word */
-	UINT8 input[PIO_PORT_COUNT];			/* data input register */
-	UINT8 output[PIO_PORT_COUNT];			/* data output register */
-	UINT8 vector[PIO_PORT_COUNT];			/* interrupt vector */
-	UINT8 mask[PIO_PORT_COUNT];				/* mask register */
-	UINT8 ddr[PIO_PORT_COUNT];				/* input/output select register */
-	int strobe[PIO_PORT_COUNT];				/* strobe pulse */
-	int match[PIO_PORT_COUNT];				/* control mode bit logic equation match */
-
-	/* timers */
-	emu_timer *poll_timer;					/* mode 3 poll timer */
-	emu_timer *irq_timer;					/* interrupt enable timer */
-=======
 	UINT8 vector[2];                      /* interrupt vector               */
 	void (*intr)(const device_config *, int which);            /* interrupt callbacks            */
 	void (*rdyr[2])(const device_config *, int data);          /* RDY active callback            */
@@ -99,7 +76,6 @@
 	UINT8 out[2];                         /* output port                    */
 	UINT8 strobe[2];						/* strobe inputs */
 	UINT8 int_state[2];                   /* interrupt status (daisy chain) */
->>>>>>> 4d2722a3
 };
 
 /***************************************************************************
@@ -141,29 +117,9 @@
 				/* trigger interrupt request */
 				z80pio->int_state[channel] |= Z80_DAISY_INT;
 
-<<<<<<< HEAD
-				/* reset interrupt pending */
-				z80pio->irq_pending[channel] = 0;
-
-				LOGERROR("Z80PIO \"%s\" Port %c : Interrupt Request\n", device->tag, 'A' + channel);
-			}
-		}
-		else
-		{
-			/* clear interrupt request */
-			z80pio->int_state[channel] &= ~Z80_DAISY_INT;
-		}
-	}
-
-	if (z80pio->intf->on_int_changed)
-	{
-		z80pio->intf->on_int_changed(device, (z80pio_irq_state(device) & Z80_DAISY_INT) ? ASSERT_LINE : CLEAR_LINE);
-	}
-=======
 	/* call callback with state */
 	if (z80pio->rdyr[ch])
 		z80pio->rdyr[ch](device, z80pio->rdy[ch]);
->>>>>>> 4d2722a3
 }
 
 static void z80pio_trigger_interrupt(const device_config *device, int channel)
@@ -857,60 +813,9 @@
 {
 	const z80pio_interface *intf = device->static_config;
 	z80pio_t *z80pio = get_safe_token( device );
-<<<<<<< HEAD
-	char unique_tag[30];
-	int cpunum = -1;
-
-	assert(intf != NULL);
-	z80pio->intf = intf;
-
-	/* get clock */
-
-	if (intf->cpu != NULL)
-	{
-		cpunum = mame_find_cpu_index(device->machine, intf->cpu);
-	}
-
-	if (cpunum != -1)
-	{
-		z80pio->clock = device->machine->config->cpu[cpunum].clock;
-	}
-	else
-	{
-		assert(intf->clock > 0);
-		z80pio->clock = intf->clock;
-	}
-
-	/* allocate poll timer */
-
-	z80pio->poll_timer = timer_alloc(z80pio_poll_tick, (void *)device);
-	timer_adjust_periodic(z80pio->poll_timer, attotime_zero, 0, ATTOTIME_IN_HZ(z80pio->clock / 16));
-
-	/* allocate interrupt enable timer */
-
-	z80pio->irq_timer = timer_alloc(z80pio_irq_tick, (void *)device);
-=======
->>>>>>> 4d2722a3
 
 	/* register for state saving */
 
-<<<<<<< HEAD
-	state_save_combine_module_and_tag(unique_tag, "z80pio", device->tag);
-
-	state_save_register_item_array(unique_tag, 0, z80pio->state);
-	state_save_register_item_array(unique_tag, 0, z80pio->mode);
-	state_save_register_item_array(unique_tag, 0, z80pio->irq_enable);
-	state_save_register_item_array(unique_tag, 0, z80pio->irq_pending);
-	state_save_register_item_array(unique_tag, 0, z80pio->int_state);
-	state_save_register_item_array(unique_tag, 0, z80pio->enable);
-	state_save_register_item_array(unique_tag, 0, z80pio->input);
-	state_save_register_item_array(unique_tag, 0, z80pio->output);
-	state_save_register_item_array(unique_tag, 0, z80pio->vector);
-	state_save_register_item_array(unique_tag, 0, z80pio->mask);
-	state_save_register_item_array(unique_tag, 0, z80pio->ddr);
-	state_save_register_item_array(unique_tag, 0, z80pio->strobe);
-	state_save_register_item_array(unique_tag, 0, z80pio->match);
-=======
 	/* register for save states */
 	state_save_register_device_item_array(device, 0, z80pio->vector);
 	state_save_register_device_item_array(device, 0, z80pio->mode);
@@ -922,7 +827,6 @@
 	state_save_register_device_item_array(device, 0, z80pio->out);
 	state_save_register_device_item_array(device, 0, z80pio->strobe);
 	state_save_register_device_item_array(device, 0, z80pio->int_state);
->>>>>>> 4d2722a3
 
 	return DEVICE_START_OK;
 }
