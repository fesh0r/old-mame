/**********************************************************************

    LMC1992 Digitally-Controlled Stereo Tone and Volume Circuit with
    Four-Channel Input-Selector emulation

    Copyright MESS Team.
    Visit http://mamedev.org for licensing and usage restrictions.

**********************************************************************/

/*

    TODO:

    - inputs
    - outputs
    - bass
    - treble
    - volume
    - balance

*/

#include "lmc1992.h"



//**************************************************************************
//  MACROS / CONSTANTS
//**************************************************************************

#define LOG 0


#define MICROWIRE_DEVICE_ADDRESS	2


enum
{
	FUNCTION_INPUT_SELECT = 0,
	FUNCTION_BASS,
	FUNCTION_TREBLE,
	FUNCTION_VOLUME,
	FUNCTION_RIGHT_FRONT_FADER,
	FUNCTION_LEFT_FRONT_FADER,
	FUNCTION_RIGHT_REAR_FADER,
	FUNCTION_LEFT_REAR_FADER
};


enum
{
	INPUT_SELECT_OPEN = 0,
	INPUT_SELECT_INPUT1,
	INPUT_SELECT_INPUT2,
	INPUT_SELECT_INPUT3,
	INPUT_SELECT_INPUT4
};



//**************************************************************************
//  GLOBAL VARIABLES
//**************************************************************************

// devices
const device_type LMC1992 = &device_creator<lmc1992_device>;



//**************************************************************************
//  INLINE HELPERS
//**************************************************************************

//-------------------------------------------------
//  execute_command -
//-------------------------------------------------

inline void lmc1992_device::execute_command(int addr, int data)
{
	switch (addr)
	{
	case FUNCTION_INPUT_SELECT:
		if (data == INPUT_SELECT_OPEN)
		{
			if (LOG) logerror("LMC1992 '%s' Input Select : OPEN\n", tag());
		}
		else
		{
			if (LOG) logerror("LMC1992 '%s' Input Select : INPUT%u\n", tag(), data);
		}
		m_input = data;
		break;

	case FUNCTION_BASS:
		if (LOG) logerror("LMC1992 '%s' Bass : %i dB\n", tag(), -40 + (data * 2));
		m_bass = data;
		break;

	case FUNCTION_TREBLE:
		if (LOG) logerror("LMC1992 '%s' Treble : %i dB\n", tag(), -40 + (data * 2));
		m_treble = data;
		break;

	case FUNCTION_VOLUME:
		if (LOG) logerror("LMC1992 '%s' Volume : %i dB\n", tag(), -80 + (data * 2));
		m_volume = data;
		break;

	case FUNCTION_RIGHT_FRONT_FADER:
		if (LOG) logerror("LMC1992 '%s' Right Front Fader : %i dB\n", tag(), -40 + (data * 2));
		m_fader_rf = data;
		break;

	case FUNCTION_LEFT_FRONT_FADER:
		if (LOG) logerror("LMC1992 '%s' Left Front Fader : %i dB\n", tag(), -40 + (data * 2));
		m_fader_lf = data;
		break;

	case FUNCTION_RIGHT_REAR_FADER:
		if (LOG) logerror("LMC1992 '%s' Right Rear Fader : %i dB\n", tag(), -40 + (data * 2));
		m_fader_rr = data;
		break;

	case FUNCTION_LEFT_REAR_FADER:
		if (LOG) logerror("LMC1992 '%s' Left Rear Fader : %i dB\n", tag(), -40 + (data * 2));
		m_fader_lr = data;
		break;
	}
}



//**************************************************************************
//  LIVE DEVICE
//**************************************************************************

//-------------------------------------------------
//  lmc1992_device - constructor
//-------------------------------------------------

lmc1992_device::lmc1992_device(const machine_config &mconfig, const char *tag, device_t *owner, UINT32 clock)
	: device_t(mconfig, LMC1992, "LMC1992", tag, owner, clock),
	  device_sound_interface(mconfig, *this)
{
}


//-------------------------------------------------
//  device_start - device-specific startup
//-------------------------------------------------

void lmc1992_device::device_start()
{
	// create sound streams

	// register for state saving
	save_item(NAME(m_enable));
	save_item(NAME(m_data));
<<<<<<< HEAD
//  save_item(NAME(m_clock)); - duplicate in devintrf.c
=======
	save_item(NAME(m_clk));
>>>>>>> 72571283
	save_item(NAME(m_si));
	save_item(NAME(m_input));
	save_item(NAME(m_bass));
	save_item(NAME(m_treble));
	save_item(NAME(m_volume));
	save_item(NAME(m_fader_rf));
	save_item(NAME(m_fader_lf));
	save_item(NAME(m_fader_rr));
	save_item(NAME(m_fader_lr));
}


//-------------------------------------------------
//  sound_stream_update - handle update requests for
//  our sound stream
//-------------------------------------------------

void lmc1992_device::sound_stream_update(sound_stream &stream, stream_sample_t **inputs, stream_sample_t **outputs, int samples)
{
}


//-------------------------------------------------
//  clock_w -
//-------------------------------------------------

WRITE_LINE_MEMBER( lmc1992_device::clock_w )
{
	if ((m_enable == 0) && ((m_clk == 0) && (state == 1)))
	{
		m_si >>= 1;
		m_si = m_si & 0x7fff;

		if (m_data)
		{
			m_si &= 0x8000;
		}
	}

	m_clk = state;
}


//-------------------------------------------------
//  data_w -
//-------------------------------------------------

WRITE_LINE_MEMBER( lmc1992_device::data_w )
{
	m_data = state;
}


//-------------------------------------------------
//  enable_w -
//-------------------------------------------------

WRITE_LINE_MEMBER( lmc1992_device::enable_w )
{
	if ((m_enable == 0) && (state == 1))
	{
		UINT8 device_addr = (m_si & 0xc000) >> 14;
		UINT8 addr = (m_si & 0x3800) >> 11;
		UINT8 data = (m_si & 0x07e0) >> 5;

		if (device_addr == MICROWIRE_DEVICE_ADDRESS)
		{
			execute_command(addr, data);
		}
	}

	m_enable = state;
}<|MERGE_RESOLUTION|>--- conflicted
+++ resolved
@@ -157,11 +157,7 @@
 	// register for state saving
 	save_item(NAME(m_enable));
 	save_item(NAME(m_data));
-<<<<<<< HEAD
-//  save_item(NAME(m_clock)); - duplicate in devintrf.c
-=======
 	save_item(NAME(m_clk));
->>>>>>> 72571283
 	save_item(NAME(m_si));
 	save_item(NAME(m_input));
 	save_item(NAME(m_bass));
