/*********************************************************/
/*    ricoh RF5C68(or clone) PCM controller              */
/*********************************************************/

#include "emu.h"
#include "streams.h"
#include "rf5c68.h"


#define  NUM_CHANNELS    (8)


typedef struct _pcm_channel pcm_channel;
struct _pcm_channel
{
	UINT8		enable;
	UINT8		env;
	UINT8		pan;
	UINT8		start;
	UINT32		addr;
	UINT16		step;
	UINT16		loopst;
};


typedef struct _rf5c68_state rf5c68_state;
struct _rf5c68_state
{
	sound_stream *		stream;
	pcm_channel			chan[NUM_CHANNELS];
	UINT8				cbank;
	UINT8				wbank;
	UINT8				enable;
	UINT8				data[0x10000];
<<<<<<< HEAD
	void				(*sample_callback)(const device_config* device,int channel);
	const device_config* device;
=======
	void				(*sample_callback)(running_device* device,int channel);
	running_device* device;
>>>>>>> 198b5751
};


INLINE rf5c68_state *get_safe_token(running_device *device)
{
	assert(device != NULL);
	assert(device->token != NULL);
	assert(device->type == SOUND);
	assert(sound_get_type(device) == SOUND_RF5C68);
	return (rf5c68_state *)device->token;
}


/************************************************/
/*    RF5C68 stream update                      */
/************************************************/

static STREAM_UPDATE( rf5c68_update )
{
	rf5c68_state *chip = (rf5c68_state *)param;
	stream_sample_t *left = outputs[0];
	stream_sample_t *right = outputs[1];
	int i, j;

	/* start with clean buffers */
	memset(left, 0, samples * sizeof(*left));
	memset(right, 0, samples * sizeof(*right));

	/* bail if not enabled */
	if (!chip->enable)
		return;

	/* loop over channels */
	for (i = 0; i < NUM_CHANNELS; i++)
	{
		pcm_channel *chan = &chip->chan[i];

		/* if this channel is active, accumulate samples */
		if (chan->enable)
		{
			int lv = (chan->pan & 0x0f) * chan->env;
			int rv = ((chan->pan >> 4) & 0x0f) * chan->env;

			/* loop over the sample buffer */
			for (j = 0; j < samples; j++)
			{
				int sample;

				/* fetch the sample and handle looping */
				sample = chip->data[(chan->addr >> 11) & 0xffff];
				if (sample == 0xff)
				{
					chan->addr = chan->loopst << 11;
					sample = chip->data[(chan->addr >> 11) & 0xffff];

					/* if we loop to a loop point, we're effectively dead */
					if (sample == 0xff)
						break;
<<<<<<< HEAD
=======

>>>>>>> 198b5751
					/* trigger sample callback */
					if(chip->sample_callback)
						chip->sample_callback(chip->device,i);
				}
				chan->addr += chan->step;

				/* add to the buffer */
				if (sample & 0x80)
				{
					sample &= 0x7f;
					left[j] += (sample * lv) >> 5;
					right[j] += (sample * rv) >> 5;
				}
				else
				{
					left[j] -= (sample * lv) >> 5;
					right[j] -= (sample * rv) >> 5;
				}
			}
		}
	}

	/* now clamp and shift the result (output is only 10 bits) */
	for (j = 0; j < samples; j++)
	{
		stream_sample_t temp;

		temp = left[j];
		if (temp > 32767) temp = 32767;
		else if (temp < -32768) temp = -32768;
		left[j] = temp & ~0x3f;

		temp = right[j];
		if (temp > 32767) temp = 32767;
		else if (temp < -32768) temp = -32768;
		right[j] = temp & ~0x3f;
	}
}


/************************************************/
/*    RF5C68 start                              */
/************************************************/

static DEVICE_START( rf5c68 )
{
<<<<<<< HEAD
	const rf5c68_interface* intf = (const rf5c68_interface*)device->static_config;
	
=======
	const rf5c68_interface* intf = (const rf5c68_interface*)device->baseconfig().static_config;

>>>>>>> 198b5751
	/* allocate memory for the chip */
	rf5c68_state *chip = get_safe_token(device);

	/* allocate the stream */
	chip->stream = stream_create(device, 0, 2, device->clock / 384, chip, rf5c68_update);
<<<<<<< HEAD
	
	chip->device = device;
	
=======

	chip->device = device;

>>>>>>> 198b5751
	/* set up callback */
	if(intf != NULL)
		chip->sample_callback = intf->sample_end_callback;
	else
		chip->sample_callback = NULL;
}


/************************************************/
/*    RF5C68 write register                     */
/************************************************/

WRITE8_DEVICE_HANDLER( rf5c68_w )
{
	rf5c68_state *chip = get_safe_token(device);
	pcm_channel *chan = &chip->chan[chip->cbank];
	int i;

	/* force the stream to update first */
	stream_update(chip->stream);

	/* switch off the address */
	switch (offset)
	{
		case 0x00:	/* envelope */
			chan->env = data;
			break;

		case 0x01:	/* pan */
			chan->pan = data;
			break;

		case 0x02:	/* FDL */
			chan->step = (chan->step & 0xff00) | (data & 0x00ff);
			break;

		case 0x03:	/* FDH */
			chan->step = (chan->step & 0x00ff) | ((data << 8) & 0xff00);
			break;

		case 0x04:	/* LSL */
			chan->loopst = (chan->loopst & 0xff00) | (data & 0x00ff);
			break;

		case 0x05:	/* LSH */
			chan->loopst = (chan->loopst & 0x00ff) | ((data << 8) & 0xff00);
			break;

		case 0x06:	/* ST */
			chan->start = data;
			if (!chan->enable)
				chan->addr = chan->start << (8 + 11);
			break;

		case 0x07:	/* control reg */
			chip->enable = (data >> 7) & 1;
			if (data & 0x40)
				chip->cbank = data & 7;
			else
				chip->wbank = data & 15;
			break;

		case 0x08:	/* channel on/off reg */
			for (i = 0; i < 8; i++)
			{
				chip->chan[i].enable = (~data >> i) & 1;
				if (!chip->chan[i].enable)
					chip->chan[i].addr = chip->chan[i].start << (8 + 11);
			}
			break;
	}
}


/************************************************/
/*    RF5C68 read memory                        */
/************************************************/

READ8_DEVICE_HANDLER( rf5c68_mem_r )
{
	rf5c68_state *chip = get_safe_token(device);
	return chip->data[chip->wbank * 0x1000 + offset];
}


/************************************************/
/*    RF5C68 write memory                       */
/************************************************/

WRITE8_DEVICE_HANDLER( rf5c68_mem_w )
{
	rf5c68_state *chip = get_safe_token(device);
	chip->data[chip->wbank * 0x1000 + offset] = data;
}



/**************************************************************************
 * Generic get_info
 **************************************************************************/

DEVICE_GET_INFO( rf5c68 )
{
	switch (state)
	{
		/* --- the following bits of info are returned as 64-bit signed integers --- */
		case DEVINFO_INT_TOKEN_BYTES:					info->i = sizeof(rf5c68_state);				break;

		/* --- the following bits of info are returned as pointers to data or functions --- */
		case DEVINFO_FCT_START:							info->start = DEVICE_START_NAME( rf5c68 );			break;
		case DEVINFO_FCT_STOP:							/* Nothing */									break;
		case DEVINFO_FCT_RESET:							/* Nothing */									break;

		/* --- the following bits of info are returned as NULL-terminated strings --- */
		case DEVINFO_STR_NAME:							strcpy(info->s, "RF5C68");						break;
		case DEVINFO_STR_FAMILY:					strcpy(info->s, "Ricoh PCM");					break;
		case DEVINFO_STR_VERSION:					strcpy(info->s, "1.0");							break;
		case DEVINFO_STR_SOURCE_FILE:						strcpy(info->s, __FILE__);						break;
		case DEVINFO_STR_CREDITS:					strcpy(info->s, "Copyright Nicola Salmoria and the MAME Team"); break;
	}
}

/**************** end of file ****************/<|MERGE_RESOLUTION|>--- conflicted
+++ resolved
@@ -32,13 +32,8 @@
 	UINT8				wbank;
 	UINT8				enable;
 	UINT8				data[0x10000];
-<<<<<<< HEAD
-	void				(*sample_callback)(const device_config* device,int channel);
-	const device_config* device;
-=======
 	void				(*sample_callback)(running_device* device,int channel);
 	running_device* device;
->>>>>>> 198b5751
 };
 
 
@@ -97,10 +92,7 @@
 					/* if we loop to a loop point, we're effectively dead */
 					if (sample == 0xff)
 						break;
-<<<<<<< HEAD
-=======
-
->>>>>>> 198b5751
+
 					/* trigger sample callback */
 					if(chip->sample_callback)
 						chip->sample_callback(chip->device,i);
@@ -147,27 +139,16 @@
 
 static DEVICE_START( rf5c68 )
 {
-<<<<<<< HEAD
-	const rf5c68_interface* intf = (const rf5c68_interface*)device->static_config;
-	
-=======
 	const rf5c68_interface* intf = (const rf5c68_interface*)device->baseconfig().static_config;
 
->>>>>>> 198b5751
 	/* allocate memory for the chip */
 	rf5c68_state *chip = get_safe_token(device);
 
 	/* allocate the stream */
 	chip->stream = stream_create(device, 0, 2, device->clock / 384, chip, rf5c68_update);
-<<<<<<< HEAD
-	
+
 	chip->device = device;
-	
-=======
-
-	chip->device = device;
-
->>>>>>> 198b5751
+
 	/* set up callback */
 	if(intf != NULL)
 		chip->sample_callback = intf->sample_end_callback;
