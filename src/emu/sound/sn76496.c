--- conflicted
+++ resolved
@@ -32,30 +32,12 @@
   23/04/2007 : Lord Nightmare
   Major update, implement all three different noise generation algorithms and a
   set_variant call to discern among them.
-<<<<<<< HEAD
-  
-=======
-
->>>>>>> 05fa2d96
+
   28/04/2009 : Lord Nightmare
   Add READY line readback; cleaned up struct a bit. Cleaned up comments.
   Add more TODOs. Fixed some unsaved savestate related stuff.
 
   TODO: * Implement a function for setting stereo regs for the game gear.
-<<<<<<< HEAD
-		  Requires making the core support both mono and stereo, and have
-		  a select register which determines which channels go where.
-		* Implement the TMS9919 and SN94624, which are earlier versions,
-		  possibly lacking the /8 clock divider, of the SN76489, and hence
-		  would have a max clock of 500Khz and 4 clocks per sample, as
-		  opposed to max of 4Mhz and 32 clocks per sample on the SN76489A 
-		* Implement the T6W28; has registers in a weird order, needs writes
-		  to be 'sanitized' first. Also is stereo, similar to game gear.
-		* Implement the NCR 7496; Is probably 100% compatible with SN76496,
-		  but the whitenoise taps could be different. Needs someone with a
-		  Tandy 1200 or whatever it was which uses this to run some tests.
-		* Factor out common code so that the SAA1099 can share some code.
-=======
           Requires making the core support both mono and stereo, and have
           a select register which determines which channels go where.
         * Implement the TMS9919 and SN94624, which are earlier versions,
@@ -68,7 +50,6 @@
           but the whitenoise taps could be different. Needs someone with a
           Tandy 1200 or whatever it was which uses this to run some tests.
         * Factor out common code so that the SAA1099 can share some code.
->>>>>>> 05fa2d96
 ***************************************************************************/
 
 #include "sndintrf.h"
@@ -130,10 +111,6 @@
 	/* update the output buffer before changing the registers */
 	stream_update(R->Channel);
 
-<<<<<<< HEAD
-	/* set number of cycles until READY is active; this is always one 'sample', i.e. it equals the clock divider exactly; until the clock divider is fully supported, we delay until one sample has played */
-	R->CyclestoREADY = 4;
-=======
 	/* set number of cycles until READY is active; this is always one
            'sample', i.e. it equals the clock divider exactly; until the
            clock divider is fully supported, we delay until one sample has
@@ -144,7 +121,6 @@
            1. Once the full clock divider stuff is written, this should no
            longer be an issue. */
 	R->CyclestoREADY = 2;
->>>>>>> 05fa2d96
 
 	if (data & 0x80)
 	{
@@ -186,11 +162,7 @@
 				/* N/512,N/1024,N/2048,Tone #3 output */
 				R->Period[3] = ((n&3) == 3) ? 2 * R->Period[2] : (STEP << (5+(n&3)));
 			        /* Reset noise shifter */
-<<<<<<< HEAD
-				R->RNG = R->FeedbackMask; 
-=======
 				R->RNG = R->FeedbackMask;
->>>>>>> 05fa2d96
 				R->Output[3] = R->RNG & 1;
 			}
 			break;
@@ -207,26 +179,15 @@
 
 
 	/* If the volume is 0, increase the counter; this is more or less
-<<<<<<< HEAD
-	a speedup hack for when silence is to be output */
-=======
     a speedup hack for when silence is to be output */
->>>>>>> 05fa2d96
 	for (i = 0;i < 4;i++)
 	{
 		if (R->Volume[i] == 0)
 		{
-<<<<<<< HEAD
-			/* note that I do count += samples, NOT count = samples + 1. 
-			You might think it's the same since the volume is 0, but doing
-			the latter could cause interferencies when the program is 
-			rapidly modulating the volume. */
-=======
 			/* note that I do count += samples, NOT count = samples + 1.
             You might think it's the same since the volume is 0, but doing
             the latter could cause interferencies when the program is
             rapidly modulating the volume. */
->>>>>>> 05fa2d96
 			if (R->Count[i] <= samples*STEP) R->Count[i] += samples*STEP;
 		}
 	}
@@ -236,11 +197,7 @@
 		int vol[4];
 		unsigned int out;
 		int left;
-<<<<<<< HEAD
-		
-=======
-
->>>>>>> 05fa2d96
+
 		/* decrement Cycles to READY by one */
 		if (R->CyclestoREADY >0) R->CyclestoREADY--;
 
@@ -252,16 +209,6 @@
 		{
 			if (R->Output[i]) vol[i] += R->Count[i];
 			R->Count[i] -= STEP;
-<<<<<<< HEAD
-			/* Period[i] is the half period of the square wave. Here, in each 
-			loop I add Period[i] twice, so that at the end of the loop the 
-			square wave is in the same status (0 or 1) it was at the start.
-			vol[i] is also incremented by Period[i], since the wave has been 1
-			exactly half of the time, regardless of the initial position. 
-			If we exit the loop in the middle, Output[i] has to be inverted
-			and vol[i] incremented only if the exit status of the square
-			wave is 1. */
-=======
 			/* Period[i] is the half period of the square wave. Here, in each
             loop I add Period[i] twice, so that at the end of the loop the
             square wave is in the same status (0 or 1) it was at the start.
@@ -270,7 +217,6 @@
             If we exit the loop in the middle, Output[i] has to be inverted
             and vol[i] incremented only if the exit status of the square
             wave is 1. */
->>>>>>> 05fa2d96
 			while (R->Count[i] <= 0)
 			{
 				R->Count[i] += R->Period[i];
