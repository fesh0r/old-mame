--- conflicted
+++ resolved
@@ -56,11 +56,7 @@
 	render_texture *		texture[2];			/* 2x textures for the screen bitmap */
 	mame_bitmap *			bitmap[2];			/* 2x bitmaps for rendering */
 	UINT8					curbitmap;			/* current bitmap index */
-<<<<<<< HEAD
-	UINT8					dispbitmap;			/* displaying bitmap index */
-=======
 	UINT8					curtexture;			/* current texture index */
->>>>>>> 69ba147e
 	bitmap_format			format;				/* format of bitmap for this screen */
 	UINT8					changed;			/* has this bitmap changed? */
 	INT32					last_partial_scan;	/* scanline of last partial update */
@@ -1047,21 +1043,13 @@
 					fixedvis.max_x++;
 					fixedvis.max_y++;
 					render_texture_set_bitmap(screen->texture[screen->curbitmap], bitmap, &fixedvis, machine->drv->screen[scrnum].palette_base, screen->format);
-<<<<<<< HEAD
-					screen->dispbitmap = screen->curbitmap;
-=======
 					screen->curtexture = screen->curbitmap;
->>>>>>> 69ba147e
 					screen->curbitmap = 1 - screen->curbitmap;
 				}
 
 				/* create an empty container with a single quad */
 				render_container_empty(render_container_get_screen(scrnum));
-<<<<<<< HEAD
-				render_screen_add_quad(scrnum, 0.0f, 0.0f, 1.0f, 1.0f, MAKE_ARGB(0xff,0xff,0xff,0xff), screen->texture[screen->dispbitmap], PRIMFLAG_BLENDMODE(BLENDMODE_NONE) | PRIMFLAG_SCREENTEX(1));
-=======
 				render_screen_add_quad(scrnum, 0.0f, 0.0f, 1.0f, 1.0f, MAKE_ARGB(0xff,0xff,0xff,0xff), screen->texture[screen->curtexture], PRIMFLAG_BLENDMODE(BLENDMODE_NONE) | PRIMFLAG_SCREENTEX(1));
->>>>>>> 69ba147e
 			}
 
 			/* update our movie recording state */
@@ -1972,17 +1960,6 @@
 
 
 /*-------------------------------------------------
-<<<<<<< HEAD
-    video_crosshair_set_screenmask_callback -
-	install a callback to determine to which screen
-	crosshairs should be rendered
--------------------------------------------------*/
-
-void video_crosshair_set_screenmask_callback(running_machine *machine, UINT32 (*get_screen_mask)(int player))
-{
-	video_private *viddata = machine->video_data;
-	viddata->crosshair_get_screen_mask = get_screen_mask;
-=======
     get_crosshair_screen_mask - returns a bitmask
     indicating on which screens the crosshair for
     a player's should be displayed
@@ -1991,7 +1968,6 @@
 static UINT32 get_crosshair_screen_mask(video_private *viddata, int player)
 {
 	return (viddata->crosshair_visible & (1 << player)) ? 1 : 0;
->>>>>>> 69ba147e
 }
 
 
@@ -2062,14 +2038,6 @@
 		if (scrmask != 0)
 		{
 			int scrnum;
-<<<<<<< HEAD
-			UINT32 scrmask = 1;
-
-			/* is there a custom callback to get the screen number? */
-			if (viddata->crosshair_get_screen_mask)
-				scrmask = viddata->crosshair_get_screen_mask(player);
-=======
->>>>>>> 69ba147e
 
 			for (scrnum = 0; scrnum < MAX_SCREENS; scrnum++)
 			{
