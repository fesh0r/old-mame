/*********************************************************************

    uimenu.c

    Internal MAME menus for the user interface.

    Copyright Nicola Salmoria and the MAME Team.
    Visit http://mamedev.org for licensing and usage restrictions.

*********************************************************************/

#include "emu.h"
#include "emuopts.h"
#include "ui.h"
#include "rendutil.h"
#include "uiinput.h"
#include "cheat.h"
#include "uimain.h"
#include <ctype.h>



/***************************************************************************
    CONSTANTS
***************************************************************************/

#define UI_MENU_POOL_SIZE		65536
#define UI_MENU_ALLOC_ITEMS		256

/***************************************************************************
    GLOBAL VARIABLES
***************************************************************************/

ui_menu *ui_menu::menu_stack;
ui_menu *ui_menu::menu_free;
bitmap_t *ui_menu::hilight_bitmap;
render_texture *ui_menu::hilight_texture;
render_texture *ui_menu::arrow_texture;

/***************************************************************************
    INLINE FUNCTIONS
***************************************************************************/

/*-------------------------------------------------
    is_selectable - return TRUE if the given
    item is selectable
-------------------------------------------------*/

inline bool ui_menu_item::is_selectable() const
{
	return ((flags & (MENU_FLAG_MULTILINE | MENU_FLAG_DISABLE)) == 0 && strcmp(text, MENU_SEPARATOR_ITEM) != 0);
}


/*-------------------------------------------------
    exclusive_input_pressed - return TRUE if the
    given key is pressed and we haven't already
    reported a key
-------------------------------------------------*/

inline bool ui_menu::exclusive_input_pressed(int key, int repeat)
{
	if (menu_event.iptkey == IPT_INVALID && ui_input_pressed_repeat(machine(), key, repeat))
	{
		menu_event.iptkey = key;
		return true;
	}
	return false;
}



/***************************************************************************
    CORE SYSTEM MANAGEMENT
***************************************************************************/

/*-------------------------------------------------
    init - initialize the menu system
-------------------------------------------------*/

void ui_menu::init(running_machine &machine)
{
	int x;

	/* initialize the menu stack */
	ui_menu::stack_reset(machine);

	/* create a texture for hilighting items */
	hilight_bitmap = auto_bitmap_alloc(machine, 256, 1, BITMAP_FORMAT_ARGB32);
	for (x = 0; x < 256; x++)
	{
		int alpha = 0xff;
		if (x < 25) alpha = 0xff * x / 25;
		if (x > 256 - 25) alpha = 0xff * (255 - x) / 25;
		*BITMAP_ADDR32(hilight_bitmap, 0, x) = MAKE_ARGB(alpha,0xff,0xff,0xff);
	}
	hilight_texture = machine.render().texture_alloc();
	hilight_texture->set_bitmap(hilight_bitmap, NULL, TEXFORMAT_ARGB32);

	/* create a texture for arrow icons */
	arrow_texture = machine.render().texture_alloc(render_triangle);

	/* add an exit callback to free memory */
	machine.add_notifier(MACHINE_NOTIFY_EXIT, machine_notify_delegate(FUNC(ui_menu::exit), &machine));
}


/*-------------------------------------------------
    exit - clean up after ourselves
-------------------------------------------------*/

void ui_menu::exit(running_machine &machine)
{
	/* free menus */
	ui_menu::stack_reset(machine);
	ui_menu::clear_free_list(machine);

	/* free textures */
	machine.render().texture_free(hilight_texture);
	machine.render().texture_free(arrow_texture);
}



/***************************************************************************
    CORE MENU MANAGEMENT
***************************************************************************/

/*-------------------------------------------------
    ui_menu - menu constructor
-------------------------------------------------*/
ui_menu::ui_menu(running_machine &machine, render_container *_container) : m_machine(machine)
{
<<<<<<< HEAD
	return auto_alloc_clear(machine, ui_menu(machine, container, handler, parameter));
}


/*-------------------------------------------------
    ui_menu - menu constructor
-------------------------------------------------*/
ui_menu::ui_menu(running_machine &machine, render_container *_container, ui_menu_handler_func _handler, void *_parameter) : m_machine(machine)
{
	special_main_menu = false;
	container = _container;
	handler = _handler;
	parameter = _parameter;
=======
	special_main_menu = false;
	container = _container;
>>>>>>> 1f0707df

	reset(UI_MENU_RESET_SELECT_FIRST);
}


/*-------------------------------------------------
    ~ui_menu - menu destructor
-------------------------------------------------*/

ui_menu::~ui_menu()
{
	/* free the pools */
	while (pool)
	{
		ui_menu_pool *ppool = pool;
		pool = pool->next;
		auto_free(machine(), ppool);
	}

	/* free the item array */
	if (item)
		auto_free(machine(), item);
<<<<<<< HEAD

	/* free the state */
	if (state != NULL)
	{
		if (destroy_state)
			destroy_state(this, state);
		auto_free(machine(), state);
	}
=======
>>>>>>> 1f0707df
}


/*-------------------------------------------------
    reset - free all items in the menu,
    and all memory allocated from the memory pool
-------------------------------------------------*/

void ui_menu::reset(ui_menu_reset_options options)
{
	/* based on the reset option, set the reset info */
	resetpos = 0;
	resetref = NULL;
	if (options == UI_MENU_RESET_REMEMBER_POSITION)
		resetpos = selected;
	else if (options == UI_MENU_RESET_REMEMBER_REF)
		resetref = item[selected].ref;

	/* reset all the pools and the numitems back to 0 */
	for (ui_menu_pool *ppool = pool; ppool != NULL; ppool = ppool->next)
		ppool->top = (UINT8 *)(ppool + 1);
	numitems = 0;
	visitems = 0;
	selected = 0;
	astring backtext;
	backtext.printf("Return to %s",emulator_info::get_capstartgamenoun());

	/* add an item to return */
	if (parent == NULL)
		item_append(backtext.cstr(), NULL, 0, NULL);
	else if (parent->is_special_main_menu())
		item_append("Exit", NULL, 0, NULL);
	else
		item_append("Return to Prior Menu", NULL, 0, NULL);
}


/*-------------------------------------------------
    is_special_main_menu - returns whether the
    menu has special needs
-------------------------------------------------*/
bool ui_menu::is_special_main_menu() const
{
	return special_main_menu;
}


/*-------------------------------------------------
    set_special_main_menu - set whether the
    menu has special needs
-------------------------------------------------*/
void ui_menu::set_special_main_menu(bool special)
{
	special_main_menu = special;
}


/*-------------------------------------------------
    populated - returns true if the menu
    has any non-default items in it
-------------------------------------------------*/

bool ui_menu::populated()
{
	return numitems > 1;
}


/*-------------------------------------------------
    item_append - append a new item to the
    end of the menu
-------------------------------------------------*/

void ui_menu::item_append(const char *text, const char *subtext, UINT32 flags, void *ref)
{
	ui_menu_item *pitem;
	int index;

	/* only allow multiline as the first item */
	if ((flags & MENU_FLAG_MULTILINE) != 0)
		assert(numitems == 1);

	/* only allow a single multi-line item */
	else if (numitems >= 2)
		assert((item[0].flags & MENU_FLAG_MULTILINE) == 0);

	/* realloc the item array if necessary */
	if (numitems >= allocitems)
	{
		int olditems = allocitems;
		allocitems += UI_MENU_ALLOC_ITEMS;
		ui_menu_item *newitems = auto_alloc_array(machine(), ui_menu_item, allocitems);
		for (int itemnum = 0; itemnum < olditems; itemnum++)
			newitems[itemnum] = item[itemnum];
		auto_free(machine(), item);
		item = newitems;
	}
	index = numitems++;

	/* copy the previous last item to the next one */
	if (index != 0)
	{
		index--;
		item[index + 1] = item[index];
	}

<<<<<<< HEAD
	/* allocate a new item and populte it */
=======
	/* allocate a new item and populate it */
>>>>>>> 1f0707df
	pitem = &item[index];
	pitem->text = (text != NULL) ? pool_strdup(text) : NULL;
	pitem->subtext = (subtext != NULL) ? pool_strdup(subtext) : NULL;
	pitem->flags = flags;
	pitem->ref = ref;

	/* update the selection if we need to */
	if (resetpos == index || (resetref != NULL && resetref == ref))
		selected = index;
	if (resetpos == numitems - 1)
		selected = numitems - 1;
}


/*-------------------------------------------------
    process - process a menu, drawing it
    and returning any interesting events
-------------------------------------------------*/

const ui_menu_event *ui_menu::process(UINT32 flags)
{
	/* reset the menu_event */
	menu_event.iptkey = IPT_INVALID;

	/* first make sure our selection is valid */
	validate_selection(1);

	/* draw the menu */
	if (numitems > 1 && (item[0].flags & MENU_FLAG_MULTILINE) != 0)
		draw_text_box();
	else
		draw(flags & UI_MENU_PROCESS_CUSTOM_ONLY);

	/* process input */
	if (!(flags & UI_MENU_PROCESS_NOKEYS))
	{
		/* read events */
		handle_events();

		/* handle the keys if we don't already have an menu_event */
		if (menu_event.iptkey == IPT_INVALID)
			handle_keys(flags);
	}

	/* update the selected item in the menu_event */
	if (menu_event.iptkey != IPT_INVALID && selected >= 0 && selected < numitems)
	{
		menu_event.itemref = item[selected].ref;
		return &menu_event;
	}
	return NULL;
}


/*-------------------------------------------------
<<<<<<< HEAD
    set_custom_render - configure the menu
    for custom rendering
-------------------------------------------------*/

void ui_menu::set_custom_render(ui_menu_custom_func customfn, float top, float bottom)
{
	custom = customfn;
	customtop = top;
	custombottom = bottom;
}


/*-------------------------------------------------
    alloc_state - allocate permanent
    memory to represent the menu's state
-------------------------------------------------*/

void *ui_menu::alloc_state(size_t size, ui_menu_destroy_state_func destroy_state_fn)
{
	if (state != NULL)
	{
		if (destroy_state != NULL)
			destroy_state(this, state);
		auto_free(machine(), state);
	}
	state = auto_alloc_array_clear(machine(), UINT8, size);
	destroy_state = destroy_state_fn;

	return state;
}


/*-------------------------------------------------
=======
>>>>>>> 1f0707df
    m_pool_alloc - allocate temporary memory
    from the menu's memory pool
-------------------------------------------------*/

void *ui_menu::m_pool_alloc(size_t size)
{
	ui_menu_pool *ppool;

	assert(size < UI_MENU_POOL_SIZE);

	/* find a pool with enough room */
	for (ppool = pool; ppool != NULL; ppool = ppool->next)
		if (ppool->end - ppool->top >= size)
		{
			void *result = ppool->top;
			ppool->top += size;
			return result;
		}

	/* allocate a new pool */
	ppool = (ui_menu_pool *)auto_alloc_array_clear(machine(), UINT8, sizeof(*ppool) + UI_MENU_POOL_SIZE);

	/* wire it up */
	ppool->next = pool;
	pool = ppool;
	ppool->top = (UINT8 *)(ppool + 1);
	ppool->end = ppool->top + UI_MENU_POOL_SIZE;
	return m_pool_alloc(size);
}


/*-------------------------------------------------
    pool_strdup - make a temporary string
    copy in the menu's memory pool
-------------------------------------------------*/

const char *ui_menu::pool_strdup(const char *string)
{
	return strcpy((char *)m_pool_alloc(strlen(string) + 1), string);
}


/*-------------------------------------------------
    get_selection - retrieves the index
    of the currently selected menu item
-------------------------------------------------*/

void *ui_menu::get_selection()
{
	return (selected >= 0 && selected < numitems) ? item[selected].ref : NULL;
}


/*-------------------------------------------------
    set_selection - changes the index
    of the currently selected menu item
-------------------------------------------------*/

void ui_menu::set_selection(void *selected_itemref)
{
	int itemnum;

	selected = -1;
	for (itemnum = 0; itemnum < numitems; itemnum++)
		if (item[itemnum].ref == selected_itemref)
		{
			selected = itemnum;
			break;
		}
}



/***************************************************************************
    INTERNAL MENU PROCESSING
***************************************************************************/

/*-------------------------------------------------
    draw - draw a menu
-------------------------------------------------*/

void ui_menu::draw(bool customonly)
{
	float line_height = ui_get_line_height(machine());
	float lr_arrow_width = 0.4f * line_height * machine().render().ui_aspect();
	float ud_arrow_width = line_height * machine().render().ui_aspect();
	float gutter_width = lr_arrow_width * 1.3f;
	float x1, y1, x2, y2;

	float effective_width, effective_left;
	float visible_width, visible_main_menu_height;
	float visible_extra_menu_height = 0;
	float visible_top, visible_left;
	int selected_subitem_too_big = FALSE;
	int visible_lines;
	int top_line;
	int itemnum, linenum;
	int mouse_hit, mouse_button;
	render_target *mouse_target;
	INT32 mouse_target_x, mouse_target_y;
	float mouse_x = -1, mouse_y = -1;

	/* compute the width and height of the full menu */
	visible_width = 0;
	visible_main_menu_height = 0;
	for (itemnum = 0; itemnum < numitems; itemnum++)
	{
		const ui_menu_item &pitem = item[itemnum];
		float total_width;

		/* compute width of left hand side */
		total_width = gutter_width + ui_get_string_width(machine(), pitem.text) + gutter_width;

		/* add in width of right hand side */
		if (pitem.subtext)
			total_width += 2.0f * gutter_width + ui_get_string_width(machine(), pitem.subtext);

		/* track the maximum */
		if (total_width > visible_width)
			visible_width = total_width;

		/* track the height as well */
		visible_main_menu_height += line_height;
	}

	/* account for extra space at the top and bottom */
	visible_extra_menu_height = customtop + custombottom;

	/* add a little bit of slop for rounding */
	visible_width += 0.01f;
	visible_main_menu_height += 0.01f;

	/* if we are too wide or too tall, clamp it down */
	if (visible_width + 2.0f * UI_BOX_LR_BORDER > 1.0f)
		visible_width = 1.0f - 2.0f * UI_BOX_LR_BORDER;

	/* if the menu and extra menu won't fit, take away part of the regular menu, it will scroll */
	if (visible_main_menu_height + visible_extra_menu_height + 2.0f * UI_BOX_TB_BORDER > 1.0f)
		visible_main_menu_height = 1.0f - 2.0f * UI_BOX_TB_BORDER - visible_extra_menu_height;

	visible_lines = floor(visible_main_menu_height / line_height);
	visible_main_menu_height = (float)visible_lines * line_height;

	/* compute top/left of inner menu area by centering */
	visible_left = (1.0f - visible_width) * 0.5f;
	visible_top = (1.0f - (visible_main_menu_height + visible_extra_menu_height)) * 0.5f;

	/* if the menu is at the bottom of the extra, adjust */
	visible_top += customtop;

	/* first add us a box */
	x1 = visible_left - UI_BOX_LR_BORDER;
	y1 = visible_top - UI_BOX_TB_BORDER;
	x2 = visible_left + visible_width + UI_BOX_LR_BORDER;
	y2 = visible_top + visible_main_menu_height + UI_BOX_TB_BORDER;
	if (!customonly)
		ui_draw_outlined_box(container, x1, y1, x2, y2, UI_BACKGROUND_COLOR);

	/* determine the first visible line based on the current selection */
	top_line = selected - visible_lines / 2;
	if (top_line < 0)
		top_line = 0;
	if (top_line + visible_lines >= numitems)
		top_line = numitems - visible_lines;

	/* determine effective positions taking into account the hilighting arrows */
	effective_width = visible_width - 2.0f * gutter_width;
	effective_left = visible_left + gutter_width;

	/* locate mouse */
	mouse_hit = FALSE;
	mouse_button = FALSE;
	if (!customonly)
	{
		mouse_target = ui_input_find_mouse(machine(), &mouse_target_x, &mouse_target_y, &mouse_button);
		if (mouse_target != NULL)
			if (mouse_target->map_point_container(mouse_target_x, mouse_target_y, *container, mouse_x, mouse_y))
				mouse_hit = TRUE;
	}

	/* loop over visible lines */
	hover = numitems + 1;
	if (!customonly)
		for (linenum = 0; linenum < visible_lines; linenum++)
		{
			float line_y = visible_top + (float)linenum * line_height;
			itemnum = top_line + linenum;
			const ui_menu_item &pitem = item[itemnum];
			const char *itemtext = pitem.text;
			rgb_t fgcolor = UI_TEXT_COLOR;
			rgb_t bgcolor = UI_TEXT_BG_COLOR;
			rgb_t fgcolor2 = UI_SUBITEM_COLOR;
			rgb_t fgcolor3 = UI_CLONE_COLOR;
			float line_x0 = x1 + 0.5f * UI_LINE_WIDTH;
			float line_y0 = line_y;
			float line_x1 = x2 - 0.5f * UI_LINE_WIDTH;
			float line_y1 = line_y + line_height;

			/* set the hover if this is our item */
			if (mouse_hit && line_x0 <= mouse_x && line_x1 > mouse_x && line_y0 <= mouse_y && line_y1 > mouse_y && pitem.is_selectable())
				hover = itemnum;

			/* if we're selected, draw with a different background */
			if (itemnum == selected)
			{
				fgcolor = UI_SELECTED_COLOR;
				bgcolor = UI_SELECTED_BG_COLOR;
				fgcolor2 = UI_SELECTED_COLOR;
				fgcolor3 = UI_SELECTED_COLOR;
			}

			/* else if the mouse is over this item, draw with a different background */
			else if (itemnum == hover)
			{
				fgcolor = UI_MOUSEOVER_COLOR;
				bgcolor = UI_MOUSEOVER_BG_COLOR;
				fgcolor2 = UI_MOUSEOVER_COLOR;
				fgcolor3 = UI_MOUSEOVER_COLOR;
			}

			/* if we have some background hilighting to do, add a quad behind everything else */
			if (bgcolor != UI_TEXT_BG_COLOR)
				container->add_quad(line_x0, line_y0, line_x1, line_y1, bgcolor, hilight_texture,
									PRIMFLAG_BLENDMODE(BLENDMODE_ALPHA) | PRIMFLAG_TEXWRAP(TRUE));

			/* if we're on the top line, display the up arrow */
			if (linenum == 0 && top_line != 0)
			{
				container->add_quad(
						            0.5f * (x1 + x2) - 0.5f * ud_arrow_width,
									line_y + 0.25f * line_height,
									0.5f * (x1 + x2) + 0.5f * ud_arrow_width,
									line_y + 0.75f * line_height,
									fgcolor,
									arrow_texture,
									PRIMFLAG_BLENDMODE(BLENDMODE_ALPHA) | PRIMFLAG_TEXORIENT(ROT0));
				if (hover == itemnum)
					hover = -2;
			}

			/* if we're on the bottom line, display the down arrow */
			else if (linenum == visible_lines - 1 && itemnum != numitems - 1)
			{
				container->add_quad(
									0.5f * (x1 + x2) - 0.5f * ud_arrow_width,
									line_y + 0.25f * line_height,
									0.5f * (x1 + x2) + 0.5f * ud_arrow_width,
									line_y + 0.75f * line_height,
									fgcolor,
									arrow_texture,
									PRIMFLAG_BLENDMODE(BLENDMODE_ALPHA) | PRIMFLAG_TEXORIENT(ROT0 ^ ORIENTATION_FLIP_Y));
				if (hover == itemnum)
					hover = -1;
			}

			/* if we're just a divider, draw a line */
			else if (strcmp(itemtext, MENU_SEPARATOR_ITEM) == 0)
				container->add_line(visible_left, line_y + 0.5f * line_height, visible_left + visible_width, line_y + 0.5f * line_height, UI_LINE_WIDTH, UI_BORDER_COLOR, PRIMFLAG_BLENDMODE(BLENDMODE_ALPHA));

			/* if we don't have a subitem, just draw the string centered */
			else if (pitem.subtext == NULL)
				ui_draw_text_full(container, itemtext, effective_left, line_y, effective_width,
							JUSTIFY_CENTER, WRAP_TRUNCATE, DRAW_NORMAL, fgcolor, bgcolor, NULL, NULL);

			/* otherwise, draw the item on the left and the subitem text on the right */
			else
			{
				int subitem_invert = pitem.flags & MENU_FLAG_INVERT;
				const char *subitem_text = pitem.subtext;
				float item_width, subitem_width;

				/* draw the left-side text */
				ui_draw_text_full(container, itemtext, effective_left, line_y, effective_width,
							JUSTIFY_LEFT, WRAP_TRUNCATE, DRAW_NORMAL, fgcolor, bgcolor, &item_width, NULL);

				/* give 2 spaces worth of padding */
				item_width += 2.0f * gutter_width;

				/* if the subitem doesn't fit here, display dots */
				if (ui_get_string_width(machine(), subitem_text) > effective_width - item_width)
				{
					subitem_text = "...";
					if (itemnum == selected)
						selected_subitem_too_big = TRUE;
				}

				/* draw the subitem right-justified */
				ui_draw_text_full(container, subitem_text, effective_left + item_width, line_y, effective_width - item_width,
							JUSTIFY_RIGHT, WRAP_TRUNCATE, DRAW_NORMAL, subitem_invert ? fgcolor3 : fgcolor2, bgcolor, &subitem_width, NULL);

				/* apply arrows */
				if (itemnum == selected && (pitem.flags & MENU_FLAG_LEFT_ARROW))
				{
					container->add_quad(
										effective_left + effective_width - subitem_width - gutter_width,
										line_y + 0.1f * line_height,
										effective_left + effective_width - subitem_width - gutter_width + lr_arrow_width,
										line_y + 0.9f * line_height,
										fgcolor,
										arrow_texture,
										PRIMFLAG_BLENDMODE(BLENDMODE_ALPHA) | PRIMFLAG_TEXORIENT(ROT90 ^ ORIENTATION_FLIP_X));
				}
				if (itemnum == selected && (pitem.flags & MENU_FLAG_RIGHT_ARROW))
				{
					container->add_quad(
										effective_left + effective_width + gutter_width - lr_arrow_width,
										line_y + 0.1f * line_height,
										effective_left + effective_width + gutter_width,
										line_y + 0.9f * line_height,
										fgcolor,
										arrow_texture,
										PRIMFLAG_BLENDMODE(BLENDMODE_ALPHA) | PRIMFLAG_TEXORIENT(ROT90));
				}
			}
		}

	/* if the selected subitem is too big, display it in a separate offset box */
	if (selected_subitem_too_big)
	{
		const ui_menu_item &pitem = item[selected];
		int subitem_invert = pitem.flags & MENU_FLAG_INVERT;
		linenum = selected - top_line;
		float line_y = visible_top + (float)linenum * line_height;
		float target_width, target_height;
		float target_x, target_y;

		/* compute the multi-line target width/height */
		ui_draw_text_full(container, pitem.subtext, 0, 0, visible_width * 0.75f,
					JUSTIFY_RIGHT, WRAP_WORD, DRAW_NONE, ARGB_WHITE, ARGB_BLACK, &target_width, &target_height);

		/* determine the target location */
		target_x = visible_left + visible_width - target_width - UI_BOX_LR_BORDER;
		target_y = line_y + line_height + UI_BOX_TB_BORDER;
		if (target_y + target_height + UI_BOX_TB_BORDER > visible_main_menu_height)
			target_y = line_y - target_height - UI_BOX_TB_BORDER;

		/* add a box around that */
		ui_draw_outlined_box(container, target_x - UI_BOX_LR_BORDER,
						 target_y - UI_BOX_TB_BORDER,
						 target_x + target_width + UI_BOX_LR_BORDER,
						 target_y + target_height + UI_BOX_TB_BORDER, subitem_invert ? UI_SELECTED_BG_COLOR : UI_BACKGROUND_COLOR);
		ui_draw_text_full(container, pitem.subtext, target_x, target_y, target_width,
					JUSTIFY_RIGHT, WRAP_WORD, DRAW_NORMAL, UI_SELECTED_COLOR, UI_SELECTED_BG_COLOR, NULL, NULL);
	}

<<<<<<< HEAD
	/* if there is something special to add, do it by calling the passed routine */
	if (custom != NULL)
	{
		void *selectedref = (selected >= 0 && selected < numitems) ? item[selected].ref : NULL;
		custom(machine(), this, state, selectedref, customtop, custombottom, x1, y1, x2, y2);
	}
=======
	/* if there is something special to add, do it by calling the virtual method */
	custom_render((selected >= 0 && selected < numitems) ? item[selected].ref : NULL, customtop, custombottom, x1, y1, x2, y2);
>>>>>>> 1f0707df

	/* return the number of visible lines, minus 1 for top arrow and 1 for bottom arrow */
	visitems = visible_lines - (top_line != 0) - (top_line + visible_lines != numitems);
}

void ui_menu::custom_render(void *selectedref, float top, float bottom, float x, float y, float x2, float y2)
{
}

/*-------------------------------------------------
    draw_text_box - draw a multiline
    word-wrapped text box with a menu item at the
    bottom
-------------------------------------------------*/

void ui_menu::draw_text_box()
{
	const char *text = item[0].text;
	const char *backtext = item[1].text;
	float line_height = ui_get_line_height(machine());
	float lr_arrow_width = 0.4f * line_height * machine().render().ui_aspect();
	float gutter_width = lr_arrow_width;
	float target_width, target_height, prior_width;
	float target_x, target_y;

	/* compute the multi-line target width/height */
	ui_draw_text_full(container, text, 0, 0, 1.0f - 2.0f * UI_BOX_LR_BORDER - 2.0f * gutter_width,
				JUSTIFY_LEFT, WRAP_WORD, DRAW_NONE, ARGB_WHITE, ARGB_BLACK, &target_width, &target_height);
	target_height += 2.0f * line_height;
	if (target_height > 1.0f - 2.0f * UI_BOX_TB_BORDER)
		target_height = floor((1.0f - 2.0f * UI_BOX_TB_BORDER) / line_height) * line_height;

	/* maximum against "return to prior menu" text */
	prior_width = ui_get_string_width(machine(), backtext) + 2.0f * gutter_width;
	target_width = MAX(target_width, prior_width);

	/* determine the target location */
	target_x = 0.5f - 0.5f * target_width;
	target_y = 0.5f - 0.5f * target_height;

	/* make sure we stay on-screen */
	if (target_x < UI_BOX_LR_BORDER + gutter_width)
		target_x = UI_BOX_LR_BORDER + gutter_width;
	if (target_x + target_width + gutter_width + UI_BOX_LR_BORDER > 1.0f)
		target_x = 1.0f - UI_BOX_LR_BORDER - gutter_width - target_width;
	if (target_y < UI_BOX_TB_BORDER)
		target_y = UI_BOX_TB_BORDER;
	if (target_y + target_height + UI_BOX_TB_BORDER > 1.0f)
		target_y = 1.0f - UI_BOX_TB_BORDER - target_height;

	/* add a box around that */
	ui_draw_outlined_box(container, target_x - UI_BOX_LR_BORDER - gutter_width,
					 target_y - UI_BOX_TB_BORDER,
					 target_x + target_width + gutter_width + UI_BOX_LR_BORDER,
					 target_y + target_height + UI_BOX_TB_BORDER, (item[0].flags & MENU_FLAG_REDTEXT) ?  UI_RED_COLOR : UI_BACKGROUND_COLOR);
	ui_draw_text_full(container, text, target_x, target_y, target_width,
				JUSTIFY_LEFT, WRAP_WORD, DRAW_NORMAL, UI_TEXT_COLOR, UI_TEXT_BG_COLOR, NULL, NULL);

	/* draw the "return to prior menu" text with a hilight behind it */
	container->add_quad(
						target_x + 0.5f * UI_LINE_WIDTH,
						target_y + target_height - line_height,
						target_x + target_width - 0.5f * UI_LINE_WIDTH,
						target_y + target_height,
						UI_SELECTED_BG_COLOR,
						hilight_texture,
						PRIMFLAG_BLENDMODE(BLENDMODE_ALPHA) | PRIMFLAG_TEXWRAP(TRUE));
	ui_draw_text_full(container, backtext, target_x, target_y + target_height - line_height, target_width,
				JUSTIFY_CENTER, WRAP_TRUNCATE, DRAW_NORMAL, UI_SELECTED_COLOR, UI_SELECTED_BG_COLOR, NULL, NULL);

	/* artificially set the hover to the last item so a double-click exits */
	hover = numitems - 1;
}


/*-------------------------------------------------
    handle_events - generically handle
    input events for a menu
-------------------------------------------------*/

void ui_menu::handle_events()
{
	int stop = FALSE;
	ui_event local_menu_event;

	/* loop while we have interesting events */
	while (ui_input_pop_event(machine(), &local_menu_event) && !stop)
	{
		switch (local_menu_event.event_type)
		{
			/* if we are hovering over a valid item, select it with a single click */
			case UI_EVENT_MOUSE_DOWN:
				if (hover >= 0 && hover < numitems)
					selected = hover;
				else if (hover == -2)
				{
					selected -= visitems - 1;
					validate_selection(1);
				}
				else if (hover == -1)
				{
					selected += visitems - 1;
					validate_selection(1);
				}
				break;

			/* if we are hovering over a valid item, fake a UI_SELECT with a double-click */
			case UI_EVENT_MOUSE_DOUBLE_CLICK:
				if (hover >= 0 && hover < numitems)
				{
					selected = hover;
					if (local_menu_event.event_type == UI_EVENT_MOUSE_DOUBLE_CLICK)
					{
						menu_event.iptkey = IPT_UI_SELECT;
						if (selected == numitems - 1)
						{
							menu_event.iptkey = IPT_UI_CANCEL;
							ui_menu::stack_pop(machine());
						}
					}
					stop = TRUE;
				}
				break;

			/* translate CHAR events into specials */
			case UI_EVENT_CHAR:
				menu_event.iptkey = IPT_SPECIAL;
				menu_event.unichar = local_menu_event.ch;
				stop = TRUE;
				break;

			/* ignore everything else */
			default:
				break;
		}
	}
}


/*-------------------------------------------------
    handle_keys - generically handle
    keys for a menu
-------------------------------------------------*/

void ui_menu::handle_keys(UINT32 flags)
{
	int ignorepause = ui_menu::stack_has_special_main_menu();
	int ignoreright = FALSE;
	int ignoreleft = FALSE;
	int code;

	/* bail if no items */
	if (numitems == 0)
		return;

	/* if we hit select, return TRUE or pop the stack, depending on the item */
	if (exclusive_input_pressed(IPT_UI_SELECT, 0))
	{
		if (selected == numitems - 1)
		{
			menu_event.iptkey = IPT_UI_CANCEL;
			ui_menu::stack_pop(machine());
		}
		return;
	}

	/* hitting cancel also pops the stack */
	if (exclusive_input_pressed(IPT_UI_CANCEL, 0))
	{
		ui_menu::stack_pop(machine());
		return;
	}

	/* validate the current selection */
	validate_selection(1);

	/* swallow left/right keys if they are not appropriate */
	ignoreleft = ((item[selected].flags & MENU_FLAG_LEFT_ARROW) == 0);
	ignoreright = ((item[selected].flags & MENU_FLAG_RIGHT_ARROW) == 0);

	/* accept left/right keys as-is with repeat */
	if (!ignoreleft && exclusive_input_pressed(IPT_UI_LEFT, (flags & UI_MENU_PROCESS_LR_REPEAT) ? 6 : 0))
		return;
	if (!ignoreright && exclusive_input_pressed(IPT_UI_RIGHT, (flags & UI_MENU_PROCESS_LR_REPEAT) ? 6 : 0))
		return;

	/* up backs up by one item */
	if (exclusive_input_pressed(IPT_UI_UP, 6))
	{
		selected = (selected + numitems - 1) % numitems;
		validate_selection(-1);
	}

	/* down advances by one item */
	if (exclusive_input_pressed(IPT_UI_DOWN, 6))
	{
		selected = (selected + 1) % numitems;
		validate_selection(1);
	}

	/* page up backs up by visitems */
	if (exclusive_input_pressed(IPT_UI_PAGE_UP, 6))
	{
		selected -= visitems - 1;
		validate_selection(1);
	}

	/* page down advances by visitems */
	if (exclusive_input_pressed(IPT_UI_PAGE_DOWN, 6))
	{
		selected += visitems - 1;
		validate_selection(-1);
	}

	/* home goes to the start */
	if (exclusive_input_pressed(IPT_UI_HOME, 0))
	{
		selected = 0;
		validate_selection(1);
	}

	/* end goes to the last */
	if (exclusive_input_pressed(IPT_UI_END, 0))
	{
		selected = numitems - 1;
		validate_selection(-1);
	}

	/* pause enables/disables pause */
	if (!ignorepause && exclusive_input_pressed(IPT_UI_PAUSE, 0))
	{
		if (machine().paused())
			machine().resume();
		else
			machine().pause();
	}

	/* handle a toggle cheats request */
	if (ui_input_pressed_repeat(machine(), IPT_UI_TOGGLE_CHEAT, 0))
		machine().cheat().set_enable(!machine().cheat().enabled());

	/* see if any other UI keys are pressed */
	if (menu_event.iptkey == IPT_INVALID)
		for (code = __ipt_ui_start; code <= __ipt_ui_end; code++)
		{
			if (code == IPT_UI_CONFIGURE || (code == IPT_UI_LEFT && ignoreleft) || (code == IPT_UI_RIGHT && ignoreright) || (code == IPT_UI_PAUSE && ignorepause))
				continue;
			if (exclusive_input_pressed(code, 0))
				break;
		}
}


/*-------------------------------------------------
    validate_selection - validate the
    current selection and ensure it is on a
    correct item
-------------------------------------------------*/

void ui_menu::validate_selection(int scandir)
{
	/* clamp to be in range */
	if (selected < 0)
		selected = 0;
	else if (selected >= numitems)
		selected = numitems - 1;

	/* skip past unselectable items */
	while (!item[selected].is_selectable())
		selected = (selected + numitems + scandir) % numitems;
}



/*-------------------------------------------------
    clear_free_list - clear out anything
    accumulated in the free list
-------------------------------------------------*/

void ui_menu::clear_free_list(running_machine &machine)
{
	while (menu_free != NULL)
	{
		ui_menu *menu = menu_free;
		menu_free = menu->parent;
		auto_free(machine, menu);
	}
}



/***************************************************************************
    MENU STACK MANAGEMENT
***************************************************************************/

/*-------------------------------------------------
    ui_menu::stack_reset - reset the menu stack
-------------------------------------------------*/

void ui_menu::stack_reset(running_machine &machine)
{
	while (menu_stack != NULL)
		ui_menu::stack_pop(machine);
}


/*-------------------------------------------------
    stack_push - push a new menu onto the
    stack
-------------------------------------------------*/

void ui_menu::stack_push(ui_menu *menu)
{
	menu->parent = menu_stack;
	menu_stack = menu;
<<<<<<< HEAD
	menu->reset(UI_MENU_RESET_SELECT_FIRST);
=======
>>>>>>> 1f0707df
	ui_input_reset(menu->machine());
}


/*-------------------------------------------------
    stack_pop - pop a menu from the stack
-------------------------------------------------*/

void ui_menu::stack_pop(running_machine &machine)
{
	if (menu_stack != NULL)
	{
		ui_menu *menu = menu_stack;
		menu_stack = menu->parent;
		menu->parent = menu_free;
		menu_free = menu;
		ui_input_reset(machine);
	}
}


/*-------------------------------------------------
    ui_menu::stack_has_special_main_menu -
    check in the special main menu is in the stack
-------------------------------------------------*/

bool ui_menu::stack_has_special_main_menu()
{
	ui_menu *menu;

	for (menu = menu_stack; menu != NULL; menu = menu->parent)
		if (menu->is_special_main_menu())
			return true;

	return false;
}

<<<<<<< HEAD
=======
void ui_menu::do_handle()
{
	if(!populated())
		populate();
	handle();
}
>>>>>>> 1f0707df


/***************************************************************************
    UI SYSTEM INTERACTION
***************************************************************************/

/*-------------------------------------------------
    ui_menu_ui_handler - displays the current menu
    and calls the menu handler
-------------------------------------------------*/

UINT32 ui_menu::ui_handler(running_machine &machine, render_container *container, UINT32 state)
{
	/* if we have no menus stacked up, start with the main menu */
	if (menu_stack == NULL)
<<<<<<< HEAD
		stack_push(ui_menu_alloc(machine, container, menu_main, NULL));

	/* update the menu state */
	if (menu_stack != NULL)
	{
		ui_menu *menu = menu_stack;
		(*menu->handler)(machine, menu, menu->parameter, menu->state);
	}
=======
		stack_push(auto_alloc_clear(machine, ui_menu_main(machine, container)));

	/* update the menu state */
	if (menu_stack != NULL)
		menu_stack->do_handle();
>>>>>>> 1f0707df

	/* clear up anything pending to be released */
	clear_free_list(machine);

	/* if the menus are to be hidden, return a cancel here */
	if ((ui_input_pressed(machine, IPT_UI_CONFIGURE) && !stack_has_special_main_menu()) || menu_stack == NULL)
		return UI_HANDLER_CANCEL;

	return 0;
}

/***************************************************************************
    MENU HELPERS
***************************************************************************/

/*-------------------------------------------------
    render_triangle - render a triangle that
    is used for up/down arrows and left/right
    indicators
-------------------------------------------------*/

void ui_menu::render_triangle(bitmap_t &dest, const bitmap_t &source, const rectangle &sbounds, void *param)
{
	int halfwidth = dest.width / 2;
	int height = dest.height;
	int x, y;

	/* start with all-transparent */
	bitmap_fill(&dest, NULL, MAKE_ARGB(0x00,0x00,0x00,0x00));

	/* render from the tip to the bottom */
	for (y = 0; y < height; y++)
	{
		int linewidth = (y * (halfwidth - 1) + (height / 2)) * 255 * 2 / height;
		UINT32 *target = BITMAP_ADDR32(&dest, y, halfwidth);

		/* don't antialias if height < 12 */
		if (dest.height < 12)
		{
			int pixels = (linewidth + 254) / 255;
			if (pixels % 2 == 0) pixels++;
			linewidth = pixels * 255;
		}

		/* loop while we still have data to generate */
		for (x = 0; linewidth > 0; x++)
		{
			int dalpha;

			/* first column we only consume one pixel */
			if (x == 0)
			{
				dalpha = MIN(0xff, linewidth);
				target[x] = MAKE_ARGB(dalpha,0xff,0xff,0xff);
			}

			/* remaining columns consume two pixels, one on each side */
			else
			{
				dalpha = MIN(0x1fe, linewidth);
				target[x] = target[-x] = MAKE_ARGB(dalpha/2,0xff,0xff,0xff);
			}

			/* account for the weight we consumed */
			linewidth -= dalpha;
		}
	}
}<|MERGE_RESOLUTION|>--- conflicted
+++ resolved
@@ -131,24 +131,8 @@
 -------------------------------------------------*/
 ui_menu::ui_menu(running_machine &machine, render_container *_container) : m_machine(machine)
 {
-<<<<<<< HEAD
-	return auto_alloc_clear(machine, ui_menu(machine, container, handler, parameter));
-}
-
-
-/*-------------------------------------------------
-    ui_menu - menu constructor
--------------------------------------------------*/
-ui_menu::ui_menu(running_machine &machine, render_container *_container, ui_menu_handler_func _handler, void *_parameter) : m_machine(machine)
-{
 	special_main_menu = false;
 	container = _container;
-	handler = _handler;
-	parameter = _parameter;
-=======
-	special_main_menu = false;
-	container = _container;
->>>>>>> 1f0707df
 
 	reset(UI_MENU_RESET_SELECT_FIRST);
 }
@@ -171,17 +155,6 @@
 	/* free the item array */
 	if (item)
 		auto_free(machine(), item);
-<<<<<<< HEAD
-
-	/* free the state */
-	if (state != NULL)
-	{
-		if (destroy_state)
-			destroy_state(this, state);
-		auto_free(machine(), state);
-	}
-=======
->>>>>>> 1f0707df
 }
 
 
@@ -288,11 +261,7 @@
 		item[index + 1] = item[index];
 	}
 
-<<<<<<< HEAD
-	/* allocate a new item and populte it */
-=======
 	/* allocate a new item and populate it */
->>>>>>> 1f0707df
 	pitem = &item[index];
 	pitem->text = (text != NULL) ? pool_strdup(text) : NULL;
 	pitem->subtext = (subtext != NULL) ? pool_strdup(subtext) : NULL;
@@ -348,42 +317,6 @@
 
 
 /*-------------------------------------------------
-<<<<<<< HEAD
-    set_custom_render - configure the menu
-    for custom rendering
--------------------------------------------------*/
-
-void ui_menu::set_custom_render(ui_menu_custom_func customfn, float top, float bottom)
-{
-	custom = customfn;
-	customtop = top;
-	custombottom = bottom;
-}
-
-
-/*-------------------------------------------------
-    alloc_state - allocate permanent
-    memory to represent the menu's state
--------------------------------------------------*/
-
-void *ui_menu::alloc_state(size_t size, ui_menu_destroy_state_func destroy_state_fn)
-{
-	if (state != NULL)
-	{
-		if (destroy_state != NULL)
-			destroy_state(this, state);
-		auto_free(machine(), state);
-	}
-	state = auto_alloc_array_clear(machine(), UINT8, size);
-	destroy_state = destroy_state_fn;
-
-	return state;
-}
-
-
-/*-------------------------------------------------
-=======
->>>>>>> 1f0707df
     m_pool_alloc - allocate temporary memory
     from the menu's memory pool
 -------------------------------------------------*/
@@ -729,17 +662,8 @@
 					JUSTIFY_RIGHT, WRAP_WORD, DRAW_NORMAL, UI_SELECTED_COLOR, UI_SELECTED_BG_COLOR, NULL, NULL);
 	}
 
-<<<<<<< HEAD
-	/* if there is something special to add, do it by calling the passed routine */
-	if (custom != NULL)
-	{
-		void *selectedref = (selected >= 0 && selected < numitems) ? item[selected].ref : NULL;
-		custom(machine(), this, state, selectedref, customtop, custombottom, x1, y1, x2, y2);
-	}
-=======
 	/* if there is something special to add, do it by calling the virtual method */
 	custom_render((selected >= 0 && selected < numitems) ? item[selected].ref : NULL, customtop, custombottom, x1, y1, x2, y2);
->>>>>>> 1f0707df
 
 	/* return the number of visible lines, minus 1 for top arrow and 1 for bottom arrow */
 	visitems = visible_lines - (top_line != 0) - (top_line + visible_lines != numitems);
@@ -1055,10 +979,6 @@
 {
 	menu->parent = menu_stack;
 	menu_stack = menu;
-<<<<<<< HEAD
-	menu->reset(UI_MENU_RESET_SELECT_FIRST);
-=======
->>>>>>> 1f0707df
 	ui_input_reset(menu->machine());
 }
 
@@ -1096,15 +1016,12 @@
 	return false;
 }
 
-<<<<<<< HEAD
-=======
 void ui_menu::do_handle()
 {
 	if(!populated())
 		populate();
 	handle();
 }
->>>>>>> 1f0707df
 
 
 /***************************************************************************
@@ -1120,22 +1037,11 @@
 {
 	/* if we have no menus stacked up, start with the main menu */
 	if (menu_stack == NULL)
-<<<<<<< HEAD
-		stack_push(ui_menu_alloc(machine, container, menu_main, NULL));
-
-	/* update the menu state */
-	if (menu_stack != NULL)
-	{
-		ui_menu *menu = menu_stack;
-		(*menu->handler)(machine, menu, menu->parameter, menu->state);
-	}
-=======
 		stack_push(auto_alloc_clear(machine, ui_menu_main(machine, container)));
 
 	/* update the menu state */
 	if (menu_stack != NULL)
 		menu_stack->do_handle();
->>>>>>> 1f0707df
 
 	/* clear up anything pending to be released */
 	clear_free_list(machine);
