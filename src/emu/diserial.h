--- conflicted
+++ resolved
@@ -123,12 +123,9 @@
 	virtual void rcv_callback() { receive_register_update_bit(m_rcv_line); }
 	virtual void tra_complete() { }
 	virtual void rcv_complete() { }
-<<<<<<< HEAD
-=======
 
 	// interface-level overrides
 	virtual void interface_pre_start();
->>>>>>> ec4b0c1a
 private:
 	void tra_timer(void *ptr, int param);
 	void rcv_timer(void *ptr, int param);
