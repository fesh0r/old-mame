--- conflicted
+++ resolved
@@ -83,123 +83,6 @@
 	const char *		subtext;
 	UINT32				flags;
 	void *				ref;
-<<<<<<< HEAD
-
-	inline bool is_selectable() const;
-};
-
-class ui_menu
-{
-public:
-	ui_menu(running_machine &machine, render_container *container, ui_menu_handler_func handler, void *parameter);
-	~ui_menu();
-
-	running_machine &machine() const { return m_machine; }
-
-	render_container *	container;			/* render_container we render to */
-	ui_menu_handler_func handler;			/* handler callback */
-	void *				parameter;			/* parameter */
-	ui_menu_event		menu_event;			/* the UI menu_event that occurred */
-	ui_menu *			parent;				/* pointer to parent menu */
-	void *				state;				/* menu-specific state */
-	ui_menu_destroy_state_func destroy_state; /* destroy state callback */
-	int					resetpos;			/* reset position */
-	void *				resetref;			/* reset reference */
-	int					selected;			/* which item is selected */
-	int					hover;				/* which item is being hovered over */
-	int					visitems;			/* number of visible items */
-	int					numitems;			/* number of items in the menu */
-	int					allocitems;			/* allocated size of array */
-	ui_menu_item *		item;				/* pointer to array of items */
-	ui_menu_custom_func custom;				/* callback for custom rendering */
-	float				customtop;			/* amount of extra height to add at the top */
-	float				custombottom;		/* amount of extra height to add at the bottom */
-	ui_menu_pool *		pool;				/* list of memory pools */
-
-	/* free all items in the menu, and all memory allocated from the memory pool */
-	void reset(ui_menu_reset_options options);
-
-	/* returns true if the menu has any non-default items in it */
-	bool populated();
-
-	/* append a new item to the end of the menu */
-	void item_append(const char *text, const char *subtext, UINT32 flags, void *ref);
-
-	/* process a menu, drawing it and returning any interesting events */
-	const ui_menu_event *process(UINT32 flags);
-
-	/* configure the menu for custom rendering */
-	void set_custom_render(ui_menu_custom_func custom, float top, float bottom);
-
-	/* allocate permanent memory to represent the menu's state */
-	void *alloc_state(size_t size, ui_menu_destroy_state_func destroy_state);
-
-	/* allocate temporary memory from the menu's memory pool */
-	void *m_pool_alloc(size_t size);
-
-	/* make a temporary string copy in the menu's memory pool */
-	const char *pool_strdup(const char *string);
-
-	/* retrieves the index of the currently selected menu item */
-	void *get_selection();
-
-	/* changes the index of the currently selected menu item */
-	void set_selection(void *selected_itemref);
-
-	/* request the specific handling of the game selection main menu */
-	bool is_special_main_menu() const;
-	void set_special_main_menu(bool disable);
-
-	/* Global initialization */
-	static void init(running_machine &machine);
-	static void exit(running_machine &machine);
-
-	/* reset the menus, clearing everything */
-	static void stack_reset(running_machine &machine);
-
-	/* push a new menu onto the stack */
-	static void stack_push(ui_menu *menu);
-
-	/* pop a menu from the stack */
-	static void stack_pop(running_machine &machine);
-
-	/* test if one of the menus in the stack requires hide disable */
-	static bool stack_has_special_main_menu();
-
-/* master handler */
-	static UINT32 ui_handler(running_machine &machine, render_container *container, UINT32 state);
-
-	/* Used by sliders */
-	void validate_selection(int scandir);
-	static ui_menu *menu_stack;
-
-private:
-	static ui_menu *menu_free;
-	static bitmap_t *hilight_bitmap;
-	static render_texture *hilight_texture, *arrow_texture;
-
-	bool special_main_menu;
-
-	running_machine &	m_machine;			/* machine we are attached to */
-
-	void draw(bool customonly);
-	void draw_text_box();
-	void handle_events();
-	void handle_keys(UINT32 flags);
-	void clear_free_list();
-
-	inline bool exclusive_input_pressed(int key, int repeat);
-	static void clear_free_list(running_machine &machine);
-	static void render_triangle(bitmap_t &dest, const bitmap_t &source, const rectangle &sbounds, void *param);
-};
-
-
-
-
-/***************************************************************************
-    FUNCTION PROTOTYPES
-***************************************************************************/
-=======
 
 	inline bool is_selectable() const;
 };
@@ -303,7 +186,6 @@
 	void handle_events();
 	void handle_keys(UINT32 flags);
 	void clear_free_list();
->>>>>>> 1f0707df
 
 	inline bool exclusive_input_pressed(int key, int repeat);
 	static void clear_free_list(running_machine &machine);
