--- conflicted
+++ resolved
@@ -58,11 +58,7 @@
 "\t<!ATTLIST " XML_ROOT " build CDATA #IMPLIED>\n"
 "\t<!ATTLIST " XML_ROOT " debug (yes|no) \"no\">\n"
 "\t<!ATTLIST " XML_ROOT " mameconfig CDATA #REQUIRED>\n"
-<<<<<<< HEAD
-"\t<!ELEMENT " XML_TOP " (description, year?, manufacturer?, biosset*, rom*, disk*, device_ref*, sample*, chip*, display*, sound?, input?, dipswitch*, configuration*, category*, adjuster*, driver?, device*, slot*, softwarelist*, ramoption*)>\n"
-=======
 "\t<!ELEMENT " XML_TOP " (description, year?, manufacturer?, biosset*, rom*, disk*, device_ref*, sample*, chip*, display*, sound?, input?, dipswitch*, configuration*, adjuster*, driver?, device*, slot*, softwarelist*, ramoption*)>\n"
->>>>>>> 33bd5967
 "\t\t<!ATTLIST " XML_TOP " name CDATA #REQUIRED>\n"
 "\t\t<!ATTLIST " XML_TOP " sourcefile CDATA #IMPLIED>\n"
 "\t\t<!ATTLIST " XML_TOP " isbios (yes|no) \"no\">\n"
