--- conflicted
+++ resolved
@@ -142,11 +142,6 @@
 		m_record_list.reset();
 		return NOTFOUND;
 	}
-<<<<<<< HEAD
-	else if (found == 0 && m_record_list.count() == 0)
-		return NONE_NEEDED;
-=======
->>>>>>> ec4b0c1a
 
 	// return a summary
 	return summarize(m_enumerator.driver().name);
@@ -516,11 +511,7 @@
 		// iterate up the parent chain
 		for (int drvindex = m_enumerator.find(m_enumerator.driver().parent); drvindex != -1; drvindex = m_enumerator.find(m_enumerator.driver(drvindex).parent))
 		{
-<<<<<<< HEAD
-			device_iterator deviter(m_enumerator.config().root_device());
-=======
 			device_iterator deviter(m_enumerator.config(drvindex).root_device());
->>>>>>> ec4b0c1a
 			for (device_t *scandevice = deviter.first(); scandevice != NULL; scandevice = deviter.next())
 				for (const rom_entry *region = rom_first_region(*scandevice); region; region = rom_next_region(region))
 					for (const rom_entry *rom = rom_first_file(region); rom; rom = rom_next_file(rom))
