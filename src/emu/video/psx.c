/*
 * PlayStation GPU emulator
 *
 * Copyright 2003-2011 smf
 *
 */

#include "emu.h"
#include "video/psx.h"
#include "includes/psx.h"

#define VERBOSE_LEVEL ( 0 )

// device type definition
const device_type CXD8514Q = &device_creator<cxd8514q_device>;
const device_type CXD8538Q = &device_creator<cxd8538q_device>;
const device_type CXD8561Q = &device_creator<cxd8561q_device>;
const device_type CXD8561BQ = &device_creator<cxd8561bq_device>;
const device_type CXD8561CQ = &device_creator<cxd8561cq_device>;
const device_type CXD8654Q = &device_creator<cxd8654q_device>;

psxgpu_device::psxgpu_device(const machine_config &mconfig, device_type type, const char *name, const char *tag, device_t *owner, UINT32 clock)
    : device_t(mconfig, type, name, tag, owner, clock)
{
}

void psxgpu_device::device_start( void )
{
	if( m_type == CXD8538Q )
	{
		psx_gpu_init( 1 );
	}
	else
	{
		psx_gpu_init( 2 );
	}
}

void psxgpu_device::device_reset( void )
{
	gpu_reset();
}

cxd8514q_device::cxd8514q_device(const machine_config &mconfig, const char *tag, device_t *owner, UINT32 clock)
    : psxgpu_device(mconfig, CXD8514Q, "CXD8514Q", tag, owner, clock)
{
}

cxd8538q_device::cxd8538q_device(const machine_config &mconfig, const char *tag, device_t *owner, UINT32 clock)
    : psxgpu_device(mconfig, CXD8538Q, "CXD8538Q", tag, owner, clock)
{
}

cxd8561q_device::cxd8561q_device(const machine_config &mconfig, const char *tag, device_t *owner, UINT32 clock)
    : psxgpu_device(mconfig, CXD8561Q, "CXD8561Q", tag, owner, clock)
{
}

cxd8561bq_device::cxd8561bq_device(const machine_config &mconfig, const char *tag, device_t *owner, UINT32 clock)
    : psxgpu_device(mconfig, CXD8561BQ, "CXD8561BQ", tag, owner, clock)
{
}

cxd8561cq_device::cxd8561cq_device(const machine_config &mconfig, const char *tag, device_t *owner, UINT32 clock)
    : psxgpu_device(mconfig, CXD8561CQ, "CXD8561CQ", tag, owner, clock)
{
}

cxd8654q_device::cxd8654q_device(const machine_config &mconfig, const char *tag, device_t *owner, UINT32 clock)
    : psxgpu_device(mconfig, CXD8654Q, "CXD8654Q", tag, owner, clock)
{
}

static const UINT16 p_n_rightpointlist[] = { 1, 2, 0 };
static const UINT16 p_n_leftpointlist[] = { 2, 0, 1 };

#define SINT11( x ) ( ( (INT32)( x ) << 21 ) >> 21 )

#define COORD_X( a ) ( a.sw.l )
#define COORD_Y( a ) ( a.sw.h )
#define COORD_DX( a ) ( n_drawoffset_x + a.sw.l )
#define COORD_DY( a ) ( n_drawoffset_y + a.sw.h )
#define SIZE_W( a ) ( a.w.l )
#define SIZE_H( a ) ( a.w.h )
#define BGR_C( a ) ( a.b.h3 )
#define BGR_B( a ) ( a.b.h2 )
#define BGR_G( a ) ( a.b.h )
#define BGR_R( a ) ( a.b.l )
#define TEXTURE_V( a ) ( (UINT8)a.b.h )
#define TEXTURE_U( a ) ( (UINT8)a.b.l )

INLINE void ATTR_PRINTF(3,4) verboselog( running_machine& machine, int n_level, const char *s_fmt, ... )
{
	if( VERBOSE_LEVEL >= n_level )
	{
		va_list v;
		char buf[ 32768 ];
		va_start( v, s_fmt );
		vsprintf( buf, s_fmt, v );
		va_end( v );
		logerror( "%s: %s", machine.describe_context(), buf );
	}
}

#if defined( MAME_DEBUG )

void psxgpu_device::DebugMeshInit( void )
{
	screen_device *screen = machine().primary_screen;
	int width = screen->width();
	int height = screen->height();

	m_debug.b_mesh = 0;
	m_debug.b_texture = 0;
	m_debug.n_interleave = -1;
	m_debug.b_clear = 1;
	m_debug.n_coord = 0;
	m_debug.n_skip = 0;
	m_debug.mesh = auto_bitmap_alloc( machine(), width, height, BITMAP_FORMAT_INDEXED16 );
}

void psxgpu_device::DebugMesh( int n_coordx, int n_coordy )
{
	int n_coord;
	int n_colour;
	screen_device *screen = machine().primary_screen;
	int width = screen->width();
	int height = screen->height();

	if( m_debug.b_clear )
	{
		bitmap_fill( m_debug.mesh, NULL , 0x0000);
		m_debug.b_clear = 0;
	}

	if( m_debug.n_coord < DEBUG_COORDS )
	{
		n_coordx += m_n_displaystartx;
		n_coordy += n_displaystarty;

		n_coordx *= 511;
		n_coordx /= DEBUG_MAX - 1;
		n_coordx += 256;
		n_coordy *= 511;
		n_coordy /= DEBUG_MAX - 1;
		n_coordy += 256;

		m_debug.n_coordx[ m_debug.n_coord ] = n_coordx;
		m_debug.n_coordy[ m_debug.n_coord ] = n_coordy;
		m_debug.n_coord++;
	}

	n_colour = 0x1f;
	for( n_coord = 0; n_coord < m_debug.n_coord; n_coord++ )
	{
		if( n_coordx != m_debug.n_coordx[ n_coord ] ||
			n_coordy != m_debug.n_coordy[ n_coord ] )
		{
			break;
		}
	}
	if( n_coord == m_debug.n_coord && m_debug.n_coord > 1 )
	{
		n_colour = 0xffff;
	}
	for( n_coord = 0; n_coord < m_debug.n_coord; n_coord++ )
	{
		PAIR n_x;
		PAIR n_y;
		INT32 n_xstart;
		INT32 n_ystart;
		INT32 n_xend;
		INT32 n_yend;
		INT32 n_xlen;
		INT32 n_ylen;
		INT32 n_len;
		INT32 n_dx;
		INT32 n_dy;

		n_xstart = m_debug.n_coordx[ n_coord ];
		n_xend = n_coordx;
		if( n_xend > n_xstart )
		{
			n_xlen = n_xend - n_xstart;
		}
		else
		{
			n_xlen = n_xstart - n_xend;
		}

		n_ystart = m_debug.n_coordy[ n_coord ];
		n_yend = n_coordy;
		if( n_yend > n_ystart )
		{
			n_ylen = n_yend - n_ystart;
		}
		else
		{
			n_ylen = n_ystart - n_yend;
		}

		if( n_xlen > n_ylen )
		{
			n_len = n_xlen;
		}
		else
		{
			n_len = n_ylen;
		}

		n_x.w.h = n_xstart; n_x.w.l = 0;
		n_y.w.h = n_ystart; n_y.w.l = 0;

		if( n_len == 0 )
		{
			n_len = 1;
		}

		n_dx = (INT32)( ( n_xend << 16 ) - n_x.d ) / n_len;
		n_dy = (INT32)( ( n_yend << 16 ) - n_y.d ) / n_len;
		while( n_len > 0 )
		{
			if( (INT16)n_x.w.h >= 0 &&
				(INT16)n_y.w.h >= 0 &&
				(INT16)n_x.w.h <= width - 1 &&
				(INT16)n_y.w.h <= height - 1 )
			{
				if( *BITMAP_ADDR16(m_debug.mesh, n_y.w.h, n_x.w.h) != 0xffff )
					*BITMAP_ADDR16(m_debug.mesh, n_y.w.h, n_x.w.h) = n_colour;
			}
			n_x.d += n_dx;
			n_y.d += n_dy;
			n_len--;
		}
	}
}

void psxgpu_device::DebugMeshEnd( void )
{
	m_debug.n_coord = 0;
}

void psxgpu_device::DebugCheckKeys( void )
{
	if( machine().input().code_pressed_once( KEYCODE_M ) )
		m_debug.b_mesh = !m_debug.b_mesh;

	if( machine().input().code_pressed_once( KEYCODE_V ) )
		m_debug.b_texture = !m_debug.b_texture;

	if( m_debug.b_mesh || m_debug.b_texture )
	{
		screen_device *screen = machine().primary_screen;
		int width = screen->width();
		int height = screen->height();
		machine().primary_screen->set_visible_area( 0, width - 1, 0, height - 1 );
	}
	else
		machine().primary_screen->set_visible_area( 0, n_screenwidth - 1, 0, n_screenheight - 1 );

	if( machine().input().code_pressed_once( KEYCODE_I ) )
	{
		if( m_debug.b_texture )
		{
			m_debug.n_interleave++;

			if( m_debug.n_interleave == 2 )
				m_debug.n_interleave = -1;

			if( m_debug.n_interleave == -1 )
				popmessage( "interleave off" );
			else if( m_debug.n_interleave == 0 )
				popmessage( "4 bit interleave" );
			else if( m_debug.n_interleave == 1 )
				popmessage( "8 bit interleave" );
		}
		else
		{
			m_debug.n_skip++;

			if( m_debug.n_skip > 15 )
				m_debug.n_skip = 0;

			popmessage( "debug skip %d", m_debug.n_skip );
		}
	}

#if 0
	if( machine().input().code_pressed_once( KEYCODE_D ) )
	{
		FILE *f;
		int n_x;
		f = fopen( "dump.txt", "w" );
		for( n_y = 256; n_y < 512; n_y++ )
			for( n_x = 640; n_x < 1024; n_x++ )
				fprintf( f, "%04u,%04u = %04x\n", n_y, n_x, p_p_vram[ n_y ][ n_x ] );
		fclose( f );
	}
	if( machine().input().code_pressed_once( KEYCODE_S ) )
	{
		FILE *f;
		popmessage( "saving..." );
		f = fopen( "VRAM.BIN", "wb" );
		for( n_y = 0; n_y < 1024; n_y++ )
			fwrite( p_p_vram[ n_y ], 1024 * 2, 1, f );
		fclose( f );
	}
	if( machine().input().code_pressed_once( KEYCODE_L ) )
	{
		FILE *f;
		popmessage( "loading..." );
		f = fopen( "VRAM.BIN", "rb" );
		for( n_y = 0; n_y < 1024; n_y++ )
			fread( p_p_vram[ n_y ], 1024 * 2, 1, f );
		fclose( f );
	}
#endif
}

int psxgpu_device::DebugMeshDisplay( bitmap_t *bitmap, const rectangle *cliprect )
{
	if( m_debug.mesh )
	{
		copybitmap( bitmap, m_debug.mesh, 0, 0, 0, 0, cliprect );
	}
	m_debug.b_clear = 1;
	return m_debug.b_mesh;
}

int psxgpu_device::DebugTextureDisplay( bitmap_t *bitmap )
{
	UINT32 n_y;

	if( m_debug.b_texture )
	{
		screen_device *screen = machine().primary_screen;
		int width = screen->width();
		int height = screen->height();

		for( n_y = 0; n_y < height; n_y++ )
		{
			int n_x;
			int n_xi;
			int n_yi;
			UINT16 p_n_interleave[ 1024 ];

			for( n_x = 0; n_x < width; n_x++ )
			{
				if( m_debug.n_interleave == 0 )
				{
					n_xi = ( n_x & ~0x3c ) + ( ( n_y << 2 ) & 0x3c );
					n_yi = ( n_y & ~0xf ) + ( ( n_x >> 2 ) & 0xf );
				}
				else if( m_debug.n_interleave == 1 )
				{
					n_xi = ( n_x & ~0x78 ) + ( ( n_x << 3 ) & 0x40 ) + ( ( n_y << 3 ) & 0x38 );
					n_yi = ( n_y & ~0x7 ) + ( ( n_x >> 4 ) & 0x7 );
				}
				else
				{
					n_xi = n_x;
					n_yi = n_y;
				}
				p_n_interleave[ n_x ] = p_p_vram[ n_yi ][ n_xi ];
			}
			draw_scanline16( bitmap, 0, n_y, width, p_n_interleave, machine().pens );
		}
	}
	return m_debug.b_texture;
}

#endif

void psxgpu_device::updatevisiblearea()
{
	rectangle visarea;
	float refresh;

	if( ( n_gpustatus & ( 1 << 0x14 ) ) != 0 )
	{
		/* pal */
		refresh = 50;
		switch( ( n_gpustatus >> 0x13 ) & 1 )
		{
		case 0:
			n_screenheight = 256;
			break;
		case 1:
			n_screenheight = 512;
			break;
		}
	}
	else
	{
		/* ntsc */
		refresh = 60;
		switch( ( n_gpustatus >> 0x13 ) & 1 )
		{
		case 0:
			n_screenheight = 240;
			break;
		case 1:
			n_screenheight = 480;
			break;
		}
	}
	switch( ( n_gpustatus >> 0x11 ) & 3 )
	{
	case 0:
		switch( ( n_gpustatus >> 0x10 ) & 1 )
		{
		case 0:
			n_screenwidth = 256;
			break;
		case 1:
			n_screenwidth = 368;
			break;
		}
		break;
	case 1:
		switch( ( n_gpustatus >> 0x10 ) & 1 )
		{
		case 0:
			n_screenwidth = 320;
			break;
		case 1:
			n_screenwidth = 384;
			break;
		}
		break;
	case 2:
		n_screenwidth = 512;
		break;
	case 3:
		n_screenwidth = 640;
		break;
	}
	visarea.min_x = visarea.min_y = 0;
	visarea.max_x = n_screenwidth - 1;
	visarea.max_y = n_screenheight - 1;
	machine().primary_screen->configure(n_screenwidth, n_screenheight, visarea, HZ_TO_ATTOSECONDS(refresh));
}

void psxgpu_device::psx_gpu_init( int n_gputype )
{
	int n_line;
	int n_level;
	int n_level2;
	int n_shade;
	int n_shaded;
	int width = 1024;
	int height = ( vramSize / width ) / sizeof( UINT16 );

	m_n_gputype = n_gputype;

#if defined( MAME_DEBUG )
	DebugMeshInit();
#endif

	n_gpustatus = 0x14802000;
	n_gpuinfo = 0;
	n_gpu_buffer_offset = 0;
	n_lightgun_x = 0;
	n_lightgun_y = 0;
	b_reverseflag = 0;

	p_vram = auto_alloc_array_clear( machine(), UINT16, width * height );

	for( n_line = 0; n_line < 1024; n_line++ )
	{
		p_p_vram[ n_line ] = &p_vram[ ( n_line % height ) * width ];
	}

	for( n_level = 0; n_level < MAX_LEVEL; n_level++ )
	{
		for( n_shade = 0; n_shade < MAX_SHADE; n_shade++ )
		{
			/* shaded */
			n_shaded = ( n_level * n_shade ) / MID_SHADE;
			if( n_shaded > MAX_LEVEL - 1 )
			{
				n_shaded = MAX_LEVEL - 1;
			}
			p_n_redshade[ ( n_level * MAX_SHADE ) | n_shade ] = n_shaded;
			p_n_greenshade[ ( n_level * MAX_SHADE ) | n_shade ] = n_shaded << 5;
			p_n_blueshade[ ( n_level * MAX_SHADE ) | n_shade ] = n_shaded << 10;

			/* 1/4 x transparency */
			n_shaded = ( n_level * n_shade ) / MID_SHADE;
			n_shaded >>= 2;
			if( n_shaded > MAX_LEVEL - 1 )
			{
				n_shaded = MAX_LEVEL - 1;
			}
			p_n_f025[ ( n_level * MAX_SHADE ) | n_shade ] = n_shaded;

			/* 1/2 x transparency */
			n_shaded = ( n_level * n_shade ) / MID_SHADE;
			n_shaded >>= 1;
			if( n_shaded > MAX_LEVEL - 1 )
			{
				n_shaded = MAX_LEVEL - 1;
			}
			p_n_f05[ ( n_level * MAX_SHADE ) | n_shade ] = n_shaded;

			/* 1 x transparency */
			n_shaded = ( n_level * n_shade ) / MID_SHADE;
			if( n_shaded > MAX_LEVEL - 1 )
			{
				n_shaded = MAX_LEVEL - 1;
			}
			p_n_f1[ ( n_level * MAX_SHADE ) | n_shade ] = n_shaded;
		}
	}

	for( n_level = 0; n_level < 0x10000; n_level++ )
	{
		p_n_redlevel[ n_level ] = ( n_level & ( MAX_LEVEL - 1 ) ) * MAX_SHADE;
		p_n_greenlevel[ n_level ] = ( ( n_level >> 5 ) & ( MAX_LEVEL - 1 ) ) * MAX_SHADE;
		p_n_bluelevel[ n_level ] = ( ( n_level >> 10 ) & ( MAX_LEVEL - 1 ) ) * MAX_SHADE;

		/* 0.5 * background */
		p_n_redb05[ n_level ] = ( ( n_level & ( MAX_LEVEL - 1 ) ) / 2 ) * MAX_LEVEL;
		p_n_greenb05[ n_level ] = ( ( ( n_level >> 5 ) & ( MAX_LEVEL - 1 ) ) / 2 ) * MAX_LEVEL;
		p_n_blueb05[ n_level ] = ( ( ( n_level >> 10 ) & ( MAX_LEVEL - 1 ) ) / 2 ) * MAX_LEVEL;

		/* 1 * background */
		p_n_redb1[ n_level ] = ( n_level & ( MAX_LEVEL - 1 ) ) * MAX_LEVEL;
		p_n_greenb1[ n_level ] = ( ( n_level >> 5 ) & ( MAX_LEVEL - 1 ) ) * MAX_LEVEL;
		p_n_blueb1[ n_level ] = ( ( n_level >> 10 ) & ( MAX_LEVEL - 1 ) ) * MAX_LEVEL;

		/* 24bit to 15 bit conversion */
		p_n_g0r0[ n_level ] = ( ( ( n_level >> 11 ) & ( MAX_LEVEL - 1 ) ) << 5 ) | ( ( ( n_level >> 3 ) & ( MAX_LEVEL - 1 ) ) << 0 );
		p_n_b0[ n_level ] = ( ( n_level >> 3 ) & ( MAX_LEVEL - 1 ) ) << 10;
		p_n_r1[ n_level ] = ( ( n_level >> 11 ) & ( MAX_LEVEL - 1 ) ) << 0;
		p_n_b1g1[ n_level ] = ( ( ( n_level >> 11 ) & ( MAX_LEVEL - 1 ) ) << 10 ) | ( ( ( n_level >> 3 ) & ( MAX_LEVEL - 1 ) ) << 5 );
	}

	for( n_level = 0; n_level < MAX_LEVEL; n_level++ )
	{
		for( n_level2 = 0; n_level2 < MAX_LEVEL; n_level2++ )
		{
			/* add transparency */
			n_shaded = ( n_level + n_level2 );
			if( n_shaded > MAX_LEVEL - 1 )
			{
				n_shaded = MAX_LEVEL - 1;
			}
			p_n_redaddtrans[ ( n_level * MAX_LEVEL ) | n_level2 ] = n_shaded;
			p_n_greenaddtrans[ ( n_level * MAX_LEVEL ) | n_level2 ] = n_shaded << 5;
			p_n_blueaddtrans[ ( n_level * MAX_LEVEL ) | n_level2 ] = n_shaded << 10;

			/* sub transparency */
			n_shaded = ( n_level - n_level2 );
			if( n_shaded < 0 )
			{
				n_shaded = 0;
			}
			p_n_redsubtrans[ ( n_level * MAX_LEVEL ) | n_level2 ] = n_shaded;
			p_n_greensubtrans[ ( n_level * MAX_LEVEL ) | n_level2 ] = n_shaded << 5;
			p_n_bluesubtrans[ ( n_level * MAX_LEVEL ) | n_level2 ] = n_shaded << 10;
		}
	}

	// icky!!!
	machine().save().save_memory( "globals", NULL, 0, "m_packet", (UINT8 *)&m_packet, 1, sizeof( m_packet ) );

	state_save_register_global_pointer( machine(), p_vram, width * height );
	state_save_register_global( machine(), n_gpu_buffer_offset );
	state_save_register_global( machine(), n_vramx );
	state_save_register_global( machine(), n_vramy );
	state_save_register_global( machine(), n_twy );
	state_save_register_global( machine(), n_twx );
	state_save_register_global( machine(), n_tww );
	state_save_register_global( machine(), n_drawarea_x1 );
	state_save_register_global( machine(), n_drawarea_y1 );
	state_save_register_global( machine(), n_drawarea_x2 );
	state_save_register_global( machine(), n_drawarea_y2 );
	state_save_register_global( machine(), n_horiz_disstart );
	state_save_register_global( machine(), n_horiz_disend );
	state_save_register_global( machine(), n_vert_disstart );
	state_save_register_global( machine(), n_vert_disend );
	state_save_register_global( machine(), b_reverseflag );
	state_save_register_global( machine(), n_drawoffset_x );
	state_save_register_global( machine(), n_drawoffset_y );
	state_save_register_global( machine(), m_n_displaystartx );
	state_save_register_global( machine(), n_displaystarty );
	state_save_register_global( machine(), n_gpustatus );
	state_save_register_global( machine(), n_gpuinfo );
	state_save_register_global( machine(), n_lightgun_x );
	state_save_register_global( machine(), n_lightgun_y );
	state_save_register_global( machine(), m_n_tx );
	state_save_register_global( machine(), m_n_ty );
	state_save_register_global( machine(), n_abr );
	state_save_register_global( machine(), n_tp );
	state_save_register_global( machine(), n_ix );
	state_save_register_global( machine(), n_iy );
	state_save_register_global( machine(), n_ti );

	machine().save().register_postload( save_prepost_delegate( FUNC( psxgpu_device::updatevisiblearea ), this ) );
}

void psxgpu_device::update_screen(bitmap_t *bitmap, const rectangle *cliprect)
{
	UINT32 n_x;
	UINT32 n_y;
	int n_top;
	int n_line;
	int n_lines;
	int n_left;
	int n_column;
	int n_columns;
	int n_displaystartx;
	int n_overscantop;
	int n_overscanleft;

#if defined( MAME_DEBUG )
	if( DebugMeshDisplay( bitmap, cliprect ) )
	{
		return;
	}
	if( DebugTextureDisplay( bitmap ) )
	{
		return;
	}
#endif

	if( ( n_gpustatus & ( 1 << 0x17 ) ) != 0 )
	{
		/* todo: only draw to necessary area */
		bitmap_fill( bitmap, cliprect , 0);
	}
	else
	{
		if( b_reverseflag )
		{
			n_displaystartx = ( 1023 - m_n_displaystartx );
			/* todo: make this flip the screen, in the meantime.. */
			n_displaystartx -= ( n_screenwidth - 1 );
		}
		else
		{
			n_displaystartx = m_n_displaystartx;
		}

		if( ( n_gpustatus & ( 1 << 0x14 ) ) != 0 )
		{
			/* pal */
			n_overscantop = 0x23;
			n_overscanleft = 0x27e;
		}
		else
		{
			/* ntsc */
			n_overscantop = 0x10;
			n_overscanleft = 0x260;
		}

		n_top = (INT32)n_vert_disstart - n_overscantop;
		n_lines = (INT32)n_vert_disend - (INT32)n_vert_disstart;
		if( n_top < 0 )
		{
			n_y = -n_top;
			n_lines += n_top;
		}
		else
		{
			/* todo: draw top border */
			n_y = 0;
		}
		if( ( n_gpustatus & ( 1 << 0x16 ) ) != 0 )
		{
			/* interlaced */
			n_lines *= 2;
		}
		if( n_lines > n_screenheight - ( n_y + n_top ) )
		{
			n_lines = n_screenheight - ( n_y + n_top );
		}
		else
		{
			/* todo: draw bottom border */
		}

		n_left = ( ( (INT32)n_horiz_disstart - n_overscanleft ) * (INT32)n_screenwidth ) / 2560;
		n_columns = ( ( ( (INT32)n_horiz_disend - n_horiz_disstart ) * (INT32)n_screenwidth ) / 2560 );
		if( n_left < 0 )
		{
			n_x = -n_left;
			n_columns += n_left;
		}
		else
		{
			/* todo: draw left border */
			n_x = 0;
		}
		if( n_columns > n_screenwidth - ( n_x + n_left ) )
		{
			n_columns = n_screenwidth - ( n_x + n_left );
		}
		else
		{
			/* todo: draw right border */
		}

		if( ( n_gpustatus & ( 1 << 0x15 ) ) != 0 )
		{
			/* 24bit */
			n_line = n_lines;
			while( n_line > 0 )
			{
				UINT16 *p_n_src = p_p_vram[ n_y + n_displaystarty ] + ((n_x + n_displaystartx) * 3);
				UINT16 *p_n_dest = BITMAP_ADDR16(bitmap, n_y + n_top, n_x + n_left);

				n_column = n_columns;
				while( n_column > 0 )
				{
					UINT32 n_g0r0 = *( p_n_src++ );
					UINT32 n_r1b0 = *( p_n_src++ );
					UINT32 n_b1g1 = *( p_n_src++ );

					*( p_n_dest++ ) = p_n_g0r0[ n_g0r0 ] | p_n_b0[ n_r1b0 ];
					n_column--;
					if( n_column > 0 )
					{
						*( p_n_dest++ ) = p_n_r1[ n_r1b0 ] | p_n_b1g1[ n_b1g1 ];
						n_column--;
					}
				}
				n_y++;
				n_line--;
			}
		}
		else
		{
			/* 15bit */
			n_line = n_lines;
			while( n_line > 0 )
			{
				draw_scanline16( bitmap, n_x + n_left, n_y + n_top, n_columns, p_p_vram[ n_y + n_displaystarty ] + n_x + n_displaystartx, NULL );
				n_y++;
				n_line--;
			}
		}
	}
}

#define WRITE_PIXEL( p ) *( p_vram ) = p

/*
type 1
f  e| d| c  b| a  9| 8  7| 6  5| 4| 3  2  1  0
    |ti|     |   tp|  abr|   ty|  |         tx
*/

/*
type 2
f  e| d  c| b| a  9| 8  7| 6  5| 4| 3  2  1  0
    |iy|ix|ty|     |   tp|  abr|ty|         tx
*/

void psxgpu_device::decode_tpage( UINT32 tpage )
{
	if( m_n_gputype == 2 )
	{
		n_gpustatus = ( n_gpustatus & 0xfffff800 ) | ( tpage & 0x7ff );

		m_n_tx = ( tpage & 0x0f ) << 6;
		m_n_ty = ( ( tpage & 0x10 ) << 4 ) | ( ( tpage & 0x800 ) >> 2 );
		n_abr = ( tpage & 0x60 ) >> 5;
		n_tp = ( tpage & 0x180 ) >> 7;
		n_ix = ( tpage & 0x1000 ) >> 12;
		n_iy = ( tpage & 0x2000 ) >> 13;
		n_ti = 0;
		if( ( tpage & ~0x39ff ) != 0 )
		{
			verboselog( machine(), 1, "not handled: draw mode %08x\n", tpage & ~0x39ff );
		}
		if( n_tp == 3 )
		{
			verboselog( machine(), 0, "not handled: tp == 3\n" );
		}
	}
	else
	{
		n_gpustatus = ( n_gpustatus & 0xffffe000 ) | ( tpage & 0x1fff );

		m_n_tx = ( tpage & 0x0f ) << 6;
		m_n_ty = ( ( tpage & 0x60 ) << 3 );
		n_abr = ( tpage & 0x180 ) >> 7;
		n_tp = ( tpage & 0x600 ) >> 9;
		n_ti = ( tpage & 0x2000 ) >> 13;
		n_ix = 0;
		n_iy = 0;
		if( ( tpage & ~0x27ef ) != 0 )
		{
			verboselog( machine(), 1, "not handled: draw mode %08x\n", tpage & ~0x27ef );
		}
		if( n_tp == 3 )
		{
			verboselog( machine(), 0, "not handled: tp == 3\n" );
		}
		else if( n_tp == 2 && n_ti != 0 )
		{
			verboselog( machine(), 0, "not handled: interleaved 15 bit texture\n" );
		}
	}
}

#define SPRITESETUP \
	if( n_iy != 0 ) \
	{ \
		n_dv = -1; \
	} \
	else \
	{ \
		n_dv = 1; \
	} \
	if( n_ix != 0 ) \
	{ \
		n_du = -1; \
	} \
	else \
	{ \
		n_du = 1; \
	}

#define TRANSPARENCYSETUP \
	p_n_f = p_n_f1; \
	p_n_redb = p_n_redb1; \
	p_n_greenb = p_n_greenb1; \
	p_n_blueb = p_n_blueb1; \
	p_n_redtrans = p_n_redaddtrans; \
	p_n_greentrans = p_n_greenaddtrans; \
	p_n_bluetrans = p_n_blueaddtrans; \
 \
	switch( n_cmd & 0x02 ) \
	{ \
	case 0x02: \
		switch( n_abr ) \
		{ \
		case 0x00: \
			p_n_f = p_n_f05; \
			p_n_redb = p_n_redb05; \
			p_n_greenb = p_n_greenb05; \
			p_n_blueb = p_n_blueb05; \
			p_n_redtrans = p_n_redaddtrans; \
			p_n_greentrans = p_n_greenaddtrans; \
			p_n_bluetrans = p_n_blueaddtrans; \
			verboselog( machine(), 2, "Transparency Mode: 0.5*B + 0.5*F\n" ); \
			break; \
		case 0x01: \
			p_n_f = p_n_f1; \
			p_n_redb = p_n_redb1; \
			p_n_greenb = p_n_greenb1; \
			p_n_blueb = p_n_blueb1; \
			p_n_redtrans = p_n_redaddtrans; \
			p_n_greentrans = p_n_greenaddtrans; \
			p_n_bluetrans = p_n_blueaddtrans; \
			verboselog( machine(), 2, "Transparency Mode: 1.0*B + 1.0*F\n" ); \
			break; \
		case 0x02: \
			p_n_f = p_n_f1; \
			p_n_redb = p_n_redb1; \
			p_n_greenb = p_n_greenb1; \
			p_n_blueb = p_n_blueb1; \
			p_n_redtrans = p_n_redsubtrans; \
			p_n_greentrans = p_n_greensubtrans; \
			p_n_bluetrans = p_n_bluesubtrans; \
			verboselog( machine(), 2, "Transparency Mode: 1.0*B - 1.0*F\n" ); \
			break; \
		case 0x03: \
			p_n_f = p_n_f025; \
			p_n_redb = p_n_redb1; \
			p_n_greenb = p_n_greenb1; \
			p_n_blueb = p_n_blueb1; \
			p_n_redtrans = p_n_redaddtrans; \
			p_n_greentrans = p_n_greenaddtrans; \
			p_n_bluetrans = p_n_blueaddtrans; \
			verboselog( machine(), 2, "Transparency Mode: 1.0*B + 0.25*F\n" ); \
			break; \
		} \
		break; \
	}

#define SOLIDSETUP \
	TRANSPARENCYSETUP

#define TEXTURESETUP \
	n_tx = m_n_tx; \
	n_ty = m_n_ty; \
	p_clut = p_p_vram[ n_cluty ] + n_clutx; \
	switch( n_tp ) \
	{ \
	case 0: \
		n_tx += n_twx >> 2; \
		n_ty += n_twy; \
		break; \
	case 1: \
		n_tx += n_twx >> 1; \
		n_ty += n_twy; \
		break; \
	case 2: \
		n_tx += n_twx >> 0; \
		n_ty += n_twy; \
		break; \
	} \
	TRANSPARENCYSETUP

#define FLATPOLYGONUPDATE
#define FLATRECTANGEUPDATE
#define GOURAUDPOLYGONUPDATE \
	n_r.d += n_dr; \
	n_g.d += n_dg; \
	n_b.d += n_db;

#define SOLIDFILL( PIXELUPDATE ) \
	if( n_distance > ( (INT32)n_drawarea_x2 - n_x ) + 1 ) \
	{ \
		n_distance = ( n_drawarea_x2 - n_x ) + 1; \
	} \
	p_vram = p_p_vram[ n_y ] + n_x; \
 \
	switch( n_cmd & 0x02 ) \
	{ \
	case 0x00: \
		/* transparency off */ \
		while( n_distance > 0 ) \
		{ \
			WRITE_PIXEL( \
				p_n_redshade[ MID_LEVEL | n_r.w.h ] | \
				p_n_greenshade[ MID_LEVEL | n_g.w.h ] | \
				p_n_blueshade[ MID_LEVEL | n_b.w.h ] ); \
			p_vram++; \
			PIXELUPDATE \
			n_distance--; \
		} \
		break; \
	case 0x02: \
		/* transparency on */ \
		while( n_distance > 0 ) \
		{ \
			WRITE_PIXEL( \
				p_n_redtrans[ p_n_f[ MID_LEVEL | n_r.w.h ] | p_n_redb[ *( p_vram ) ] ] | \
				p_n_greentrans[ p_n_f[ MID_LEVEL | n_g.w.h ] | p_n_greenb[ *( p_vram ) ] ] | \
				p_n_bluetrans[ p_n_f[ MID_LEVEL | n_b.w.h ] | p_n_blueb[ *( p_vram ) ] ] ); \
			p_vram++; \
			PIXELUPDATE \
			n_distance--; \
		} \
		break; \
	} \

#define FLATTEXTUREDPOLYGONUPDATE \
	n_u.d += n_du; \
	n_v.d += n_dv;

#define GOURAUDTEXTUREDPOLYGONUPDATE \
	n_r.d += n_dr; \
	n_g.d += n_dg; \
	n_b.d += n_db; \
	n_u.d += n_du; \
	n_v.d += n_dv;

#define FLATTEXTUREDRECTANGLEUPDATE \
	n_u += n_du;

#define TEXTURE_LOOP \
	while( n_distance > 0 ) \
	{

#define TEXTURE_ENDLOOP \
	}

#define TEXTURE4BIT( TXV, TXU ) \
	TEXTURE_LOOP \
		n_bgr = p_clut[ ( *( p_p_vram[ n_ty + TXV ] + n_tx + ( TXU >> 2 ) ) >> ( ( TXU & 0x03 ) << 2 ) ) & 0x0f ];

#define TEXTURE8BIT( TXV, TXU ) \
	TEXTURE_LOOP \
		n_bgr = p_clut[ ( *( p_p_vram[ n_ty + TXV ] + n_tx + ( TXU >> 1 ) ) >> ( ( TXU & 0x01 ) << 3 ) ) & 0xff ];

#define TEXTURE15BIT( TXV, TXU ) \
	TEXTURE_LOOP \
		n_bgr = *( p_p_vram[ n_ty + TXV ] + n_tx + TXU );

#define TEXTUREWINDOW4BIT( TXV, TXU ) TEXTURE4BIT( ( TXV & n_twh ), ( TXU & n_tww ) )
#define TEXTUREWINDOW8BIT( TXV, TXU ) TEXTURE8BIT( ( TXV & n_twh ), ( TXU & n_tww ) )
#define TEXTUREWINDOW15BIT( TXV, TXU ) TEXTURE15BIT( ( TXV & n_twh ), ( TXU & n_tww ) )

#define TEXTUREINTERLEAVED4BIT( TXV, TXU ) \
	TEXTURE_LOOP \
		int n_xi = ( ( TXU >> 2 ) & ~0x3c ) + ( ( TXV << 2 ) & 0x3c ); \
		int n_yi = ( TXV & ~0xf ) + ( ( TXU >> 4 ) & 0xf ); \
		n_bgr = p_clut[ ( *( p_p_vram[ n_ty + n_yi ] + n_tx + n_xi ) >> ( ( TXU & 0x03 ) << 2 ) ) & 0x0f ];

#define TEXTUREINTERLEAVED8BIT( TXV, TXU ) \
	TEXTURE_LOOP \
		int n_xi = ( ( TXU >> 1 ) & ~0x78 ) + ( ( TXU << 2 ) & 0x40 ) + ( ( TXV << 3 ) & 0x38 ); \
		int n_yi = ( TXV & ~0x7 ) + ( ( TXU >> 5 ) & 0x7 ); \
		n_bgr = p_clut[ ( *( p_p_vram[ n_ty + n_yi ] + n_tx + n_xi ) >> ( ( TXU & 0x01 ) << 3 ) ) & 0xff ];

#define TEXTUREINTERLEAVED15BIT( TXV, TXU ) \
	TEXTURE_LOOP \
		int n_xi = TXU; \
		int n_yi = TXV; \
		n_bgr = *( p_p_vram[ n_ty + n_yi ] + n_tx + n_xi );

#define TEXTUREWINDOWINTERLEAVED4BIT( TXV, TXU ) TEXTUREINTERLEAVED4BIT( ( TXV & n_twh ), ( TXU & n_tww ) )
#define TEXTUREWINDOWINTERLEAVED8BIT( TXV, TXU ) TEXTUREINTERLEAVED8BIT( ( TXV & n_twh ), ( TXU & n_tww ) )
#define TEXTUREWINDOWINTERLEAVED15BIT( TXV, TXU ) TEXTUREINTERLEAVED15BIT( ( TXV & n_twh ), ( TXU & n_tww ) )

#define SHADEDPIXEL( PIXELUPDATE ) \
		if( n_bgr != 0 ) \
		{ \
			WRITE_PIXEL( \
				p_n_redshade[ p_n_redlevel[ n_bgr ] | n_r.w.h ] | \
				p_n_greenshade[ p_n_greenlevel[ n_bgr ] | n_g.w.h ] | \
				p_n_blueshade[ p_n_bluelevel[ n_bgr ] | n_b.w.h ] ); \
		} \
		p_vram++; \
		PIXELUPDATE \
		n_distance--; \
	TEXTURE_ENDLOOP

#define TRANSPARENTPIXEL( PIXELUPDATE ) \
		if( n_bgr != 0 ) \
		{ \
			if( ( n_bgr & 0x8000 ) != 0 ) \
			{ \
				WRITE_PIXEL( \
					p_n_redtrans[ p_n_f[ p_n_redlevel[ n_bgr ] | n_r.w.h ] | p_n_redb[ *( p_vram ) ] ] | \
					p_n_greentrans[ p_n_f[ p_n_greenlevel[ n_bgr ] | n_g.w.h ] | p_n_greenb[ *( p_vram ) ] ] | \
					p_n_bluetrans[ p_n_f[ p_n_bluelevel[ n_bgr ] | n_b.w.h ] | p_n_blueb[ *( p_vram ) ] ] ); \
			} \
			else \
			{ \
				WRITE_PIXEL( \
					p_n_redshade[ p_n_redlevel[ n_bgr ] | n_r.w.h ] | \
					p_n_greenshade[ p_n_greenlevel[ n_bgr ] | n_g.w.h ] | \
					p_n_blueshade[ p_n_bluelevel[ n_bgr ] | n_b.w.h ] ); \
			} \
		} \
		p_vram++; \
		PIXELUPDATE \
		n_distance--; \
	TEXTURE_ENDLOOP

#define TEXTUREFILL( PIXELUPDATE, TXU, TXV ) \
	if( n_distance > ( (INT32)n_drawarea_x2 - n_x ) + 1 ) \
	{ \
		n_distance = ( n_drawarea_x2 - n_x ) + 1; \
	} \
	p_vram = p_p_vram[ n_y ] + n_x; \
 \
	if( n_ti != 0 ) \
	{ \
		/* interleaved texture */ \
		if( n_twh != 255 || \
			n_tww != 255 || \
			n_twx != 0 || \
			n_twy != 0 ) \
		{ \
			/* texture window */ \
			switch( n_cmd & 0x02 ) \
			{ \
			case 0x00: \
				/* shading */ \
				switch( n_tp ) \
				{ \
				case 0: \
					/* 4 bit clut */ \
					TEXTUREWINDOWINTERLEAVED4BIT( TXV, TXU ) \
					SHADEDPIXEL( PIXELUPDATE ) \
					break; \
				case 1: \
					/* 8 bit clut */ \
					TEXTUREWINDOWINTERLEAVED8BIT( TXV, TXU ) \
					SHADEDPIXEL( PIXELUPDATE ) \
					break; \
				case 2: \
					/* 15 bit */ \
					TEXTUREWINDOWINTERLEAVED15BIT( TXV, TXU ) \
					SHADEDPIXEL( PIXELUPDATE ) \
					break; \
				} \
				break; \
			case 0x02: \
				/* semi transparency */ \
				switch( n_tp ) \
				{ \
				case 0: \
					/* 4 bit clut */ \
					TEXTUREWINDOWINTERLEAVED4BIT( TXV, TXU ) \
					TRANSPARENTPIXEL( PIXELUPDATE ) \
					break; \
				case 1: \
					/* 8 bit clut */ \
					TEXTUREWINDOWINTERLEAVED8BIT( TXV, TXU ) \
					TRANSPARENTPIXEL( PIXELUPDATE ) \
					break; \
				case 2: \
					/* 15 bit */ \
					TEXTUREWINDOWINTERLEAVED15BIT( TXV, TXU ) \
					TRANSPARENTPIXEL( PIXELUPDATE ) \
					break; \
				} \
				break; \
			} \
		} \
		else \
		{ \
			/* no texture window */ \
			switch( n_cmd & 0x02 ) \
			{ \
			case 0x00: \
				/* shading */ \
				switch( n_tp ) \
				{ \
				case 0: \
					/* 4 bit clut */ \
					TEXTUREINTERLEAVED4BIT( TXV, TXU ) \
					SHADEDPIXEL( PIXELUPDATE ) \
					break; \
				case 1: \
					/* 8 bit clut */ \
					TEXTUREINTERLEAVED8BIT( TXV, TXU ) \
					SHADEDPIXEL( PIXELUPDATE ) \
					break; \
				case 2: \
					/* 15 bit */ \
					TEXTUREINTERLEAVED15BIT( TXV, TXU ) \
					SHADEDPIXEL( PIXELUPDATE ) \
					break; \
				} \
				break; \
			case 0x02: \
				/* semi transparency */ \
				switch( n_tp ) \
				{ \
				case 0: \
					/* 4 bit clut */ \
					TEXTUREINTERLEAVED4BIT( TXV, TXU ) \
					TRANSPARENTPIXEL( PIXELUPDATE ) \
					break; \
				case 1: \
					/* 8 bit clut */ \
					TEXTUREINTERLEAVED8BIT( TXV, TXU ) \
					TRANSPARENTPIXEL( PIXELUPDATE ) \
					break; \
				case 2: \
					/* 15 bit */ \
					TEXTUREINTERLEAVED15BIT( TXV, TXU ) \
					TRANSPARENTPIXEL( PIXELUPDATE ) \
					break; \
				} \
				break; \
			} \
		} \
	} \
	else \
	{ \
		/* standard texture */ \
		if( n_twh != 255 || \
			n_tww != 255 || \
			n_twx != 0 || \
			n_twy != 0 ) \
		{ \
			/* texture window */ \
			switch( n_cmd & 0x02 ) \
			{ \
			case 0x00: \
				/* shading */ \
				switch( n_tp ) \
				{ \
				case 0: \
					/* 4 bit clut */ \
					TEXTUREWINDOW4BIT( TXV, TXU ) \
					SHADEDPIXEL( PIXELUPDATE ) \
					break; \
				case 1: \
					/* 8 bit clut */ \
					TEXTUREWINDOW8BIT( TXV, TXU ) \
					SHADEDPIXEL( PIXELUPDATE ) \
					break; \
				case 2: \
					/* 15 bit */ \
					TEXTUREWINDOW15BIT( TXV, TXU ) \
					SHADEDPIXEL( PIXELUPDATE ) \
					break; \
				} \
				break; \
			case 0x02: \
				/* semi transparency */ \
				switch( n_tp ) \
				{ \
				case 0: \
					/* 4 bit clut */ \
					TEXTUREWINDOW4BIT( TXV, TXU ) \
					TRANSPARENTPIXEL( PIXELUPDATE ) \
					break; \
				case 1: \
					/* 8 bit clut */ \
					TEXTUREWINDOW8BIT( TXV, TXU ) \
					TRANSPARENTPIXEL( PIXELUPDATE ) \
					break; \
				case 2: \
					/* 15 bit */ \
					TEXTUREWINDOW15BIT( TXV, TXU ) \
					TRANSPARENTPIXEL( PIXELUPDATE ) \
					break; \
				} \
				break; \
			} \
		} \
		else \
		{ \
			/* no texture window */ \
			switch( n_cmd & 0x02 ) \
			{ \
			case 0x00: \
				/* shading */ \
				switch( n_tp ) \
				{ \
				case 0: \
					TEXTURE4BIT( TXV, TXU ) \
					SHADEDPIXEL( PIXELUPDATE ) \
					break; \
				case 1: \
					/* 8 bit clut */ \
					TEXTURE8BIT( TXV, TXU ) \
					SHADEDPIXEL( PIXELUPDATE ) \
					break; \
				case 2: \
					/* 15 bit */ \
					TEXTURE15BIT( TXV, TXU ) \
					SHADEDPIXEL( PIXELUPDATE ) \
					break; \
				} \
				break; \
			case 0x02: \
				/* semi transparency */ \
				switch( n_tp ) \
				{ \
				case 0: \
					/* 4 bit clut */ \
					TEXTURE4BIT( TXV, TXU ) \
					TRANSPARENTPIXEL( PIXELUPDATE ) \
					break; \
				case 1: \
					/* 8 bit clut */ \
					TEXTURE8BIT( TXV, TXU ) \
					TRANSPARENTPIXEL( PIXELUPDATE ) \
					break; \
				case 2: \
					/* 15 bit */ \
					TEXTURE15BIT( TXV, TXU ) \
					TRANSPARENTPIXEL( PIXELUPDATE ) \
					break; \
				} \
				break; \
			} \
		} \
	}

void psxgpu_device::FlatPolygon( int n_startpoint )
{
	INT16 n_y;
	INT16 n_x;

	UINT16 *p_n_f;
	UINT16 *p_n_redb;
	UINT16 *p_n_greenb;
	UINT16 *p_n_blueb;
	UINT16 *p_n_redtrans;
	UINT16 *p_n_greentrans;
	UINT16 *p_n_bluetrans;

	PAIR n_r;
	PAIR n_g;
	PAIR n_b;
	PAIR n_cx1;
	PAIR n_cx2;
	INT32 n_dx1;
	INT32 n_dx2;

	UINT8 n_cmd;

	INT32 n_distance;
	UINT16 n_point;
	UINT16 n_rightpoint;
	UINT16 n_leftpoint;
	UINT16 *p_vram;
	struct FLATVERTEX *vertex = &m_packet.FlatPolygon.vertex[ n_startpoint ];

#if defined( MAME_DEBUG )
	if( m_debug.n_skip == 1 )
	{
		return;
	}
	for( n_point = 0; n_point < 3; n_point++ )
	{
		DebugMesh( COORD_DX( vertex[ n_point ].n_coord ), COORD_DY( vertex[ n_point ].n_coord ) );
	}
	DebugMeshEnd();
#endif

	n_cmd = BGR_C( m_packet.FlatPolygon.n_bgr );

	n_cx1.d = 0;
	n_cx2.d = 0;

	SOLIDSETUP

	n_r.w.h = BGR_R( m_packet.FlatPolygon.n_bgr ); n_r.w.l = 0;
	n_g.w.h = BGR_G( m_packet.FlatPolygon.n_bgr ); n_g.w.l = 0;
	n_b.w.h = BGR_B( m_packet.FlatPolygon.n_bgr ); n_b.w.l = 0;

	n_leftpoint = 0;
	for( n_point = 1; n_point < 3; n_point++ )
	{
		if( COORD_DY( vertex[ n_point ].n_coord ) < COORD_DY( vertex[ n_leftpoint ].n_coord ) ||
			( COORD_DY( vertex[ n_point ].n_coord ) == COORD_DY( vertex[ n_leftpoint ].n_coord ) &&
			COORD_DX( vertex[ n_point ].n_coord ) < COORD_DX( vertex[ n_leftpoint ].n_coord ) ) )
		{
			n_leftpoint = n_point;
		}
	}
	n_rightpoint = n_leftpoint;

	n_dx1 = 0;
	n_dx2 = 0;

	n_y = COORD_DY( vertex[ n_rightpoint ].n_coord );

	for( ;; )
	{
		if( n_y == COORD_DY( vertex[ n_leftpoint ].n_coord ) )
		{
			while( n_y == COORD_DY( vertex[ p_n_leftpointlist[ n_leftpoint ] ].n_coord ) )
			{
				n_leftpoint = p_n_leftpointlist[ n_leftpoint ];
				if( n_leftpoint == n_rightpoint )
				{
					break;
				}
			}
			n_cx1.w.h = COORD_DX( vertex[ n_leftpoint ].n_coord ); n_cx1.w.l = 0;
			n_leftpoint = p_n_leftpointlist[ n_leftpoint ];
			n_distance = COORD_DY( vertex[ n_leftpoint ].n_coord ) - n_y;
			if( n_distance < 1 )
			{
				break;
			}
			n_dx1 = (INT32)( ( COORD_DX( vertex[ n_leftpoint ].n_coord ) << 16 ) - n_cx1.d ) / n_distance;
		}
		if( n_y == COORD_DY( vertex[ n_rightpoint ].n_coord ) )
		{
			while( n_y == COORD_DY( vertex[ p_n_rightpointlist[ n_rightpoint ] ].n_coord ) )
			{
				n_rightpoint = p_n_rightpointlist[ n_rightpoint ];
				if( n_rightpoint == n_leftpoint )
				{
					break;
				}
			}
			n_cx2.w.h = COORD_DX( vertex[ n_rightpoint ].n_coord ); n_cx2.w.l = 0;
			n_rightpoint = p_n_rightpointlist[ n_rightpoint ];
			n_distance = COORD_DY( vertex[ n_rightpoint ].n_coord ) - n_y;
			if( n_distance < 1 )
			{
				break;
			}
			n_dx2 = (INT32)( ( COORD_DX( vertex[ n_rightpoint ].n_coord ) << 16 ) - n_cx2.d ) / n_distance;
		}
		if( (INT16)n_cx1.w.h != (INT16)n_cx2.w.h && n_y >= (INT32)n_drawarea_y1 && n_y <= (INT32)n_drawarea_y2 )
		{
			if( (INT16)n_cx1.w.h < (INT16)n_cx2.w.h )
			{
				n_x = n_cx1.w.h;
				n_distance = (INT16)n_cx2.w.h - n_x;
			}
			else
			{
				n_x = n_cx2.w.h;
				n_distance = (INT16)n_cx1.w.h - n_x;
			}

			if( ( (INT32)n_drawarea_x1 - n_x ) > 0 )
			{
				n_distance -= ( n_drawarea_x1 - n_x );
				n_x = n_drawarea_x1;
			}
			SOLIDFILL( FLATPOLYGONUPDATE )
		}
		n_cx1.d += n_dx1;
		n_cx2.d += n_dx2;
		n_y++;
	}
}

void psxgpu_device::FlatTexturedPolygon( int n_startpoint )
{
	INT16 n_y;
	INT16 n_x;
	int n_tx;
	int n_ty;

	UINT8 n_cmd;

	UINT32 n_clutx;
	UINT32 n_cluty;

	UINT16 *p_n_f;
	UINT16 *p_n_redb;
	UINT16 *p_n_greenb;
	UINT16 *p_n_blueb;
	UINT16 *p_n_redtrans;
	UINT16 *p_n_greentrans;
	UINT16 *p_n_bluetrans;

	PAIR n_r;
	PAIR n_g;
	PAIR n_b;
	PAIR n_u;
	PAIR n_v;

	PAIR n_cx1;
	PAIR n_cx2;
	PAIR n_cu1;
	PAIR n_cv1;
	PAIR n_cu2;
	PAIR n_cv2;
	INT32 n_du;
	INT32 n_dv;
	INT32 n_dx1;
	INT32 n_dx2;
	INT32 n_du1;
	INT32 n_dv1;
	INT32 n_du2;
	INT32 n_dv2;

	INT32 n_distance;
	UINT16 n_point;
	UINT16 n_rightpoint;
	UINT16 n_leftpoint;
	UINT16 *p_clut;
	UINT16 *p_vram;
	UINT32 n_bgr;
	struct FLATTEXTUREDVERTEX *vertex = &m_packet.FlatTexturedPolygon.vertex[ n_startpoint ];

#if defined( MAME_DEBUG )
	if( m_debug.n_skip == 2 )
	{
		return;
	}
	for( n_point = 0; n_point < 3; n_point++ )
	{
		DebugMesh( COORD_DX( vertex[ n_point ].n_coord ), COORD_DY( vertex[ n_point ].n_coord ) );
	}
	DebugMeshEnd();
#endif

	n_cmd = BGR_C( m_packet.FlatTexturedPolygon.n_bgr );

	n_clutx = ( m_packet.FlatTexturedPolygon.vertex[ 0 ].n_texture.w.h & 0x3f ) << 4;
	n_cluty = ( m_packet.FlatTexturedPolygon.vertex[ 0 ].n_texture.w.h >> 6 ) & 0x3ff;

	n_r.d = 0;
	n_g.d = 0;
	n_b.d = 0;
	n_cx1.d = 0;
	n_cu1.d = 0;
	n_cv1.d = 0;
	n_cx2.d = 0;
	n_cu2.d = 0;
	n_cv2.d = 0;

	decode_tpage( m_packet.FlatTexturedPolygon.vertex[ 1 ].n_texture.w.h );
	TEXTURESETUP

	switch( n_cmd & 0x01 )
	{
	case 0:
		n_r.w.h = BGR_R( m_packet.FlatTexturedPolygon.n_bgr ); n_r.w.l = 0;
		n_g.w.h = BGR_G( m_packet.FlatTexturedPolygon.n_bgr ); n_g.w.l = 0;
		n_b.w.h = BGR_B( m_packet.FlatTexturedPolygon.n_bgr ); n_b.w.l = 0;
		break;
	case 1:
		n_r.w.h = 0x80; n_r.w.l = 0;
		n_g.w.h = 0x80; n_g.w.l = 0;
		n_b.w.h = 0x80; n_b.w.l = 0;
		break;
	}

	n_leftpoint = 0;
	for( n_point = 1; n_point < 3; n_point++ )
	{
		if( COORD_DY( vertex[ n_point ].n_coord ) < COORD_DY( vertex[ n_leftpoint ].n_coord ) ||
			( COORD_DY( vertex[ n_point ].n_coord ) == COORD_DY( vertex[ n_leftpoint ].n_coord ) &&
			COORD_DX( vertex[ n_point ].n_coord ) < COORD_DX( vertex[ n_leftpoint ].n_coord ) ) )
		{
			n_leftpoint = n_point;
		}
	}
	n_rightpoint = n_leftpoint;

	n_dx1 = 0;
	n_dx2 = 0;
	n_du1 = 0;
	n_du2 = 0;
	n_dv1 = 0;
	n_dv2 = 0;

	n_y = COORD_DY( vertex[ n_rightpoint ].n_coord );

	for( ;; )
	{
		if( n_y == COORD_DY( vertex[ n_leftpoint ].n_coord ) )
		{
			while( n_y == COORD_DY( vertex[ p_n_leftpointlist[ n_leftpoint ] ].n_coord ) )
			{
				n_leftpoint = p_n_leftpointlist[ n_leftpoint ];
				if( n_leftpoint == n_rightpoint )
				{
					break;
				}
			}
			n_cx1.w.h = COORD_DX( vertex[ n_leftpoint ].n_coord ); n_cx1.w.l = 0;
			n_cu1.w.h = TEXTURE_U( vertex[ n_leftpoint ].n_texture ); n_cu1.w.l = 0;
			n_cv1.w.h = TEXTURE_V( vertex[ n_leftpoint ].n_texture ); n_cv1.w.l = 0;
			n_leftpoint = p_n_leftpointlist[ n_leftpoint ];
			n_distance = COORD_DY( vertex[ n_leftpoint ].n_coord ) - n_y;
			if( n_distance < 1 )
			{
				break;
			}
			n_dx1 = (INT32)( ( COORD_DX( vertex[ n_leftpoint ].n_coord ) << 16 ) - n_cx1.d ) / n_distance;
			n_du1 = (INT32)( ( TEXTURE_U( vertex[ n_leftpoint ].n_texture ) << 16 ) - n_cu1.d ) / n_distance;
			n_dv1 = (INT32)( ( TEXTURE_V( vertex[ n_leftpoint ].n_texture ) << 16 ) - n_cv1.d ) / n_distance;
		}
		if( n_y == COORD_DY( vertex[ n_rightpoint ].n_coord ) )
		{
			while( n_y == COORD_DY( vertex[ p_n_rightpointlist[ n_rightpoint ] ].n_coord ) )
			{
				n_rightpoint = p_n_rightpointlist[ n_rightpoint ];
				if( n_rightpoint == n_leftpoint )
				{
					break;
				}
			}
			n_cx2.w.h = COORD_DX( vertex[ n_rightpoint ].n_coord ); n_cx2.w.l = 0;
			n_cu2.w.h = TEXTURE_U( vertex[ n_rightpoint ].n_texture ); n_cu2.w.l = 0;
			n_cv2.w.h = TEXTURE_V( vertex[ n_rightpoint ].n_texture ); n_cv2.w.l = 0;
			n_rightpoint = p_n_rightpointlist[ n_rightpoint ];
			n_distance = COORD_DY( vertex[ n_rightpoint ].n_coord ) - n_y;
			if( n_distance < 1 )
			{
				break;
			}
			n_dx2 = (INT32)( ( COORD_DX( vertex[ n_rightpoint ].n_coord ) << 16 ) - n_cx2.d ) / n_distance;
			n_du2 = (INT32)( ( TEXTURE_U( vertex[ n_rightpoint ].n_texture ) << 16 ) - n_cu2.d ) / n_distance;
			n_dv2 = (INT32)( ( TEXTURE_V( vertex[ n_rightpoint ].n_texture ) << 16 ) - n_cv2.d ) / n_distance;
		}
		if( (INT16)n_cx1.w.h != (INT16)n_cx2.w.h && n_y >= (INT32)n_drawarea_y1 && n_y <= (INT32)n_drawarea_y2 )
		{
			if( (INT16)n_cx1.w.h < (INT16)n_cx2.w.h )
			{
				n_x = n_cx1.w.h;
				n_distance = (INT16)n_cx2.w.h - n_x;

				n_u.d = n_cu1.d;
				n_v.d = n_cv1.d;
				n_du = (INT32)( n_cu2.d - n_cu1.d ) / n_distance;
				n_dv = (INT32)( n_cv2.d - n_cv1.d ) / n_distance;
			}
			else
			{
				n_x = n_cx2.w.h;
				n_distance = (INT16)n_cx1.w.h - n_x;

				n_u.d = n_cu2.d;
				n_v.d = n_cv2.d;
				n_du = (INT32)( n_cu1.d - n_cu2.d ) / n_distance;
				n_dv = (INT32)( n_cv1.d - n_cv2.d ) / n_distance;
			}

			if( ( (INT32)n_drawarea_x1 - n_x ) > 0 )
			{
				n_u.d += n_du * ( n_drawarea_x1 - n_x );
				n_v.d += n_dv * ( n_drawarea_x1 - n_x );
				n_distance -= ( n_drawarea_x1 - n_x );
				n_x = n_drawarea_x1;
			}
			TEXTUREFILL( FLATTEXTUREDPOLYGONUPDATE, n_u.w.h, n_v.w.h );
		}
		n_cx1.d += n_dx1;
		n_cu1.d += n_du1;
		n_cv1.d += n_dv1;
		n_cx2.d += n_dx2;
		n_cu2.d += n_du2;
		n_cv2.d += n_dv2;
		n_y++;
	}
}

void psxgpu_device::GouraudPolygon( int n_startpoint )
{
	INT16 n_y;
	INT16 n_x;

	UINT16 *p_n_f;
	UINT16 *p_n_redb;
	UINT16 *p_n_greenb;
	UINT16 *p_n_blueb;
	UINT16 *p_n_redtrans;
	UINT16 *p_n_greentrans;
	UINT16 *p_n_bluetrans;

	UINT8 n_cmd;

	PAIR n_r;
	PAIR n_g;
	PAIR n_b;
	PAIR n_cx1;
	PAIR n_cx2;
	PAIR n_cr1;
	PAIR n_cg1;
	PAIR n_cb1;
	PAIR n_cr2;
	PAIR n_cg2;
	PAIR n_cb2;
	INT32 n_dr;
	INT32 n_dg;
	INT32 n_db;
	INT32 n_dx1;
	INT32 n_dx2;
	INT32 n_dr1;
	INT32 n_dg1;
	INT32 n_db1;
	INT32 n_dr2;
	INT32 n_dg2;
	INT32 n_db2;

	INT32 n_distance;
	UINT16 n_point;
	UINT16 n_rightpoint;
	UINT16 n_leftpoint;
	UINT16 *p_vram;
	struct GOURAUDVERTEX *vertex = &m_packet.GouraudPolygon.vertex[ n_startpoint ];

#if defined( MAME_DEBUG )
	if( m_debug.n_skip == 3 )
	{
		return;
	}
	for( n_point = 0; n_point < 3; n_point++ )
	{
		DebugMesh( COORD_DX( vertex[ n_point ].n_coord ), COORD_DY( vertex[ n_point ].n_coord ) );
	}
	DebugMeshEnd();
#endif

	n_cmd = BGR_C( m_packet.GouraudPolygon.vertex[ 0 ].n_bgr );

	n_cx1.d = 0;
	n_cr1.d = 0;
	n_cg1.d = 0;
	n_cb1.d = 0;
	n_cx2.d = 0;
	n_cr2.d = 0;
	n_cg2.d = 0;
	n_cb2.d = 0;

	SOLIDSETUP

	n_leftpoint = 0;
	for( n_point = 1; n_point < 3; n_point++ )
	{
		if( COORD_DY( vertex[ n_point ].n_coord ) < COORD_DY( vertex[ n_leftpoint ].n_coord ) ||
			( COORD_DY( vertex[ n_point ].n_coord ) == COORD_DY( vertex[ n_leftpoint ].n_coord ) &&
			COORD_DX( vertex[ n_point ].n_coord ) < COORD_DX( vertex[ n_leftpoint ].n_coord ) ) )
		{
			n_leftpoint = n_point;
		}
	}
	n_rightpoint = n_leftpoint;

	n_dx1 = 0;
	n_dx2 = 0;
	n_dr1 = 0;
	n_dr2 = 0;
	n_dg1 = 0;
	n_dg2 = 0;
	n_db1 = 0;
	n_db2 = 0;

	n_y = COORD_DY( vertex[ n_rightpoint ].n_coord );

	for( ;; )
	{
		if( n_y == COORD_DY( vertex[ n_leftpoint ].n_coord ) )
		{
			while( n_y == COORD_DY( vertex[ p_n_leftpointlist[ n_leftpoint ] ].n_coord ) )
			{
				n_leftpoint = p_n_leftpointlist[ n_leftpoint ];
				if( n_leftpoint == n_rightpoint )
				{
					break;
				}
			}
			n_cx1.w.h = COORD_DX( vertex[ n_leftpoint ].n_coord ); n_cx1.w.l = 0;
			n_cr1.w.h = BGR_R( vertex[ n_leftpoint ].n_bgr ); n_cr1.w.l = 0;
			n_cg1.w.h = BGR_G( vertex[ n_leftpoint ].n_bgr ); n_cg1.w.l = 0;
			n_cb1.w.h = BGR_B( vertex[ n_leftpoint ].n_bgr ); n_cb1.w.l = 0;
			n_leftpoint = p_n_leftpointlist[ n_leftpoint ];
			n_distance = COORD_DY( vertex[ n_leftpoint ].n_coord ) - n_y;
			if( n_distance < 1 )
			{
				break;
			}
			n_dx1 = (INT32)( ( COORD_DX( vertex[ n_leftpoint ].n_coord ) << 16 ) - n_cx1.d ) / n_distance;
			n_dr1 = (INT32)( ( BGR_R( vertex[ n_leftpoint ].n_bgr ) << 16 ) - n_cr1.d ) / n_distance;
			n_dg1 = (INT32)( ( BGR_G( vertex[ n_leftpoint ].n_bgr ) << 16 ) - n_cg1.d ) / n_distance;
			n_db1 = (INT32)( ( BGR_B( vertex[ n_leftpoint ].n_bgr ) << 16 ) - n_cb1.d ) / n_distance;
		}
		if( n_y == COORD_DY( vertex[ n_rightpoint ].n_coord ) )
		{
			while( n_y == COORD_DY( vertex[ p_n_rightpointlist[ n_rightpoint ] ].n_coord ) )
			{
				n_rightpoint = p_n_rightpointlist[ n_rightpoint ];
				if( n_rightpoint == n_leftpoint )
				{
					break;
				}
			}
			n_cx2.w.h = COORD_DX( vertex[ n_rightpoint ].n_coord ); n_cx2.w.l = 0;
			n_cr2.w.h = BGR_R( vertex[ n_rightpoint ].n_bgr ); n_cr2.w.l = 0;
			n_cg2.w.h = BGR_G( vertex[ n_rightpoint ].n_bgr ); n_cg2.w.l = 0;
			n_cb2.w.h = BGR_B( vertex[ n_rightpoint ].n_bgr ); n_cb2.w.l = 0;
			n_rightpoint = p_n_rightpointlist[ n_rightpoint ];
			n_distance = COORD_DY( vertex[ n_rightpoint ].n_coord ) - n_y;
			if( n_distance < 1 )
			{
				break;
			}
			n_dx2 = (INT32)( ( COORD_DX( vertex[ n_rightpoint ].n_coord ) << 16 ) - n_cx2.d ) / n_distance;
			n_dr2 = (INT32)( ( BGR_R( vertex[ n_rightpoint ].n_bgr ) << 16 ) - n_cr2.d ) / n_distance;
			n_dg2 = (INT32)( ( BGR_G( vertex[ n_rightpoint ].n_bgr ) << 16 ) - n_cg2.d ) / n_distance;
			n_db2 = (INT32)( ( BGR_B( vertex[ n_rightpoint ].n_bgr ) << 16 ) - n_cb2.d ) / n_distance;
		}
		if( (INT16)n_cx1.w.h != (INT16)n_cx2.w.h && n_y >= (INT32)n_drawarea_y1 && n_y <= (INT32)n_drawarea_y2 )
		{
			if( (INT16)n_cx1.w.h < (INT16)n_cx2.w.h )
			{
				n_x = n_cx1.w.h;
				n_distance = (INT16)n_cx2.w.h - n_x;

				n_r.d = n_cr1.d;
				n_g.d = n_cg1.d;
				n_b.d = n_cb1.d;
				n_dr = (INT32)( n_cr2.d - n_cr1.d ) / n_distance;
				n_dg = (INT32)( n_cg2.d - n_cg1.d ) / n_distance;
				n_db = (INT32)( n_cb2.d - n_cb1.d ) / n_distance;
			}
			else
			{
				n_x = n_cx2.w.h;
				n_distance = (INT16)n_cx1.w.h - n_x;

				n_r.d = n_cr2.d;
				n_g.d = n_cg2.d;
				n_b.d = n_cb2.d;
				n_dr = (INT32)( n_cr1.d - n_cr2.d ) / n_distance;
				n_dg = (INT32)( n_cg1.d - n_cg2.d ) / n_distance;
				n_db = (INT32)( n_cb1.d - n_cb2.d ) / n_distance;
			}

			if( ( (INT32)n_drawarea_x1 - n_x ) > 0 )
			{
				n_r.d += n_dr * ( n_drawarea_x1 - n_x );
				n_g.d += n_dg * ( n_drawarea_x1 - n_x );
				n_b.d += n_db * ( n_drawarea_x1 - n_x );
				n_distance -= ( n_drawarea_x1 - n_x );
				n_x = n_drawarea_x1;
			}
			SOLIDFILL( GOURAUDPOLYGONUPDATE )
		}
		n_cx1.d += n_dx1;
		n_cr1.d += n_dr1;
		n_cg1.d += n_dg1;
		n_cb1.d += n_db1;
		n_cx2.d += n_dx2;
		n_cr2.d += n_dr2;
		n_cg2.d += n_dg2;
		n_cb2.d += n_db2;
		n_y++;
	}
}

void psxgpu_device::GouraudTexturedPolygon( int n_startpoint )
{
	INT16 n_y;
	INT16 n_x;
	int n_tx;
	int n_ty;

	UINT8 n_cmd;

	UINT32 n_clutx;
	UINT32 n_cluty;

	UINT16 *p_n_f;
	UINT16 *p_n_redb;
	UINT16 *p_n_greenb;
	UINT16 *p_n_blueb;
	UINT16 *p_n_redtrans;
	UINT16 *p_n_greentrans;
	UINT16 *p_n_bluetrans;

	PAIR n_r;
	PAIR n_g;
	PAIR n_b;
	PAIR n_u;
	PAIR n_v;

	PAIR n_cx1;
	PAIR n_cx2;
	PAIR n_cu1;
	PAIR n_cv1;
	PAIR n_cu2;
	PAIR n_cv2;
	PAIR n_cr1;
	PAIR n_cg1;
	PAIR n_cb1;
	PAIR n_cr2;
	PAIR n_cg2;
	PAIR n_cb2;
	INT32 n_dr;
	INT32 n_dg;
	INT32 n_db;
	INT32 n_du;
	INT32 n_dv;
	INT32 n_dx1;
	INT32 n_dx2;
	INT32 n_dr1;
	INT32 n_dg1;
	INT32 n_db1;
	INT32 n_dr2;
	INT32 n_dg2;
	INT32 n_db2;
	INT32 n_du1;
	INT32 n_dv1;
	INT32 n_du2;
	INT32 n_dv2;

	INT32 n_distance;
	UINT16 n_point;
	UINT16 n_rightpoint;
	UINT16 n_leftpoint;
	UINT16 *p_clut;
	UINT16 *p_vram;
	UINT32 n_bgr;
	struct GOURAUDTEXTUREDVERTEX *vertex = &m_packet.GouraudTexturedPolygon.vertex[ n_startpoint ];

#if defined( MAME_DEBUG )
	if( m_debug.n_skip == 4 )
	{
		return;
	}
	for( n_point = 0; n_point < 3; n_point++ )
	{
		DebugMesh( COORD_DX( vertex[ n_point ].n_coord ), COORD_DY( vertex[ n_point ].n_coord ) );
	}
	DebugMeshEnd();
#endif

	n_cmd = BGR_C( m_packet.GouraudTexturedPolygon.vertex[ 0 ].n_bgr );

	n_clutx = ( m_packet.GouraudTexturedPolygon.vertex[ 0 ].n_texture.w.h & 0x3f ) << 4;
	n_cluty = ( m_packet.GouraudTexturedPolygon.vertex[ 0 ].n_texture.w.h >> 6 ) & 0x3ff;

	n_cx1.d = 0;
	n_cr1.d = 0;
	n_cg1.d = 0;
	n_cb1.d = 0;
	n_cu1.d = 0;
	n_cv1.d = 0;
	n_cx2.d = 0;
	n_cr2.d = 0;
	n_cg2.d = 0;
	n_cb2.d = 0;
	n_cu2.d = 0;
	n_cv2.d = 0;

	decode_tpage( m_packet.GouraudTexturedPolygon.vertex[ 1 ].n_texture.w.h );
	TEXTURESETUP

	n_leftpoint = 0;
	for( n_point = 1; n_point < 3; n_point++ )
	{
		if( COORD_DY( vertex[ n_point ].n_coord ) < COORD_DY( vertex[ n_leftpoint ].n_coord ) ||
			( COORD_DY( vertex[ n_point ].n_coord ) == COORD_DY( vertex[ n_leftpoint ].n_coord ) &&
			COORD_DX( vertex[ n_point ].n_coord ) < COORD_DX( vertex[ n_leftpoint ].n_coord ) ) )
		{
			n_leftpoint = n_point;
		}
	}
	n_rightpoint = n_leftpoint;

	n_dx1 = 0;
	n_dx2 = 0;
	n_du1 = 0;
	n_du2 = 0;
	n_dr1 = 0;
	n_dr2 = 0;
	n_dg1 = 0;
	n_dg2 = 0;
	n_db1 = 0;
	n_db2 = 0;
	n_dv1 = 0;
	n_dv2 = 0;

	n_y = COORD_DY( vertex[ n_rightpoint ].n_coord );

	for( ;; )
	{
		if( n_y == COORD_DY( vertex[ n_leftpoint ].n_coord ) )
		{
			while( n_y == COORD_DY( vertex[ p_n_leftpointlist[ n_leftpoint ] ].n_coord ) )
			{
				n_leftpoint = p_n_leftpointlist[ n_leftpoint ];
				if( n_leftpoint == n_rightpoint )
				{
					break;
				}
			}
			n_cx1.w.h = COORD_DX( vertex[ n_leftpoint ].n_coord ); n_cx1.w.l = 0;
			switch( n_cmd & 0x01 )
			{
			case 0x00:
				n_cr1.w.h = BGR_R( vertex[ n_leftpoint ].n_bgr ); n_cr1.w.l = 0;
				n_cg1.w.h = BGR_G( vertex[ n_leftpoint ].n_bgr ); n_cg1.w.l = 0;
				n_cb1.w.h = BGR_B( vertex[ n_leftpoint ].n_bgr ); n_cb1.w.l = 0;
				break;
			case 0x01:
				n_cr1.w.h = 0x80; n_cr1.w.l = 0;
				n_cg1.w.h = 0x80; n_cg1.w.l = 0;
				n_cb1.w.h = 0x80; n_cb1.w.l = 0;
				break;
			}
			n_cu1.w.h = TEXTURE_U( vertex[ n_leftpoint ].n_texture ); n_cu1.w.l = 0;
			n_cv1.w.h = TEXTURE_V( vertex[ n_leftpoint ].n_texture ); n_cv1.w.l = 0;
			n_leftpoint = p_n_leftpointlist[ n_leftpoint ];
			n_distance = COORD_DY( vertex[ n_leftpoint ].n_coord ) - n_y;
			if( n_distance < 1 )
			{
				break;
			}
			n_dx1 = (INT32)( ( COORD_DX( vertex[ n_leftpoint ].n_coord ) << 16 ) - n_cx1.d ) / n_distance;
			switch( n_cmd & 0x01 )
			{
			case 0x00:
				n_dr1 = (INT32)( ( BGR_R( vertex[ n_leftpoint ].n_bgr ) << 16 ) - n_cr1.d ) / n_distance;
				n_dg1 = (INT32)( ( BGR_G( vertex[ n_leftpoint ].n_bgr ) << 16 ) - n_cg1.d ) / n_distance;
				n_db1 = (INT32)( ( BGR_B( vertex[ n_leftpoint ].n_bgr ) << 16 ) - n_cb1.d ) / n_distance;
				break;
			case 0x01:
				n_dr1 = 0;
				n_dg1 = 0;
				n_db1 = 0;
				break;
			}
			n_du1 = (INT32)( ( TEXTURE_U( vertex[ n_leftpoint ].n_texture ) << 16 ) - n_cu1.d ) / n_distance;
			n_dv1 = (INT32)( ( TEXTURE_V( vertex[ n_leftpoint ].n_texture ) << 16 ) - n_cv1.d ) / n_distance;
		}
		if( n_y == COORD_DY( vertex[ n_rightpoint ].n_coord ) )
		{
			while( n_y == COORD_DY( vertex[ p_n_rightpointlist[ n_rightpoint ] ].n_coord ) )
			{
				n_rightpoint = p_n_rightpointlist[ n_rightpoint ];
				if( n_rightpoint == n_leftpoint )
				{
					break;
				}
			}
			n_cx2.w.h = COORD_DX( vertex[ n_rightpoint ].n_coord ); n_cx2.w.l = 0;
			switch( n_cmd & 0x01 )
			{
			case 0x00:
				n_cr2.w.h = BGR_R( vertex[ n_rightpoint ].n_bgr ); n_cr2.w.l = 0;
				n_cg2.w.h = BGR_G( vertex[ n_rightpoint ].n_bgr ); n_cg2.w.l = 0;
				n_cb2.w.h = BGR_B( vertex[ n_rightpoint ].n_bgr ); n_cb2.w.l = 0;
				break;
			case 0x01:
				n_cr2.w.h = 0x80; n_cr2.w.l = 0;
				n_cg2.w.h = 0x80; n_cg2.w.l = 0;
				n_cb2.w.h = 0x80; n_cb2.w.l = 0;
				break;
			}
			n_cu2.w.h = TEXTURE_U( vertex[ n_rightpoint ].n_texture ); n_cu2.w.l = 0;
			n_cv2.w.h = TEXTURE_V( vertex[ n_rightpoint ].n_texture ); n_cv2.w.l = 0;
			n_rightpoint = p_n_rightpointlist[ n_rightpoint ];
			n_distance = COORD_DY( vertex[ n_rightpoint ].n_coord ) - n_y;
			if( n_distance < 1 )
			{
				break;
			}
			n_dx2 = (INT32)( ( COORD_DX( vertex[ n_rightpoint ].n_coord ) << 16 ) - n_cx2.d ) / n_distance;
			switch( n_cmd & 0x01 )
			{
			case 0x00:
				n_dr2 = (INT32)( ( BGR_R( vertex[ n_rightpoint ].n_bgr ) << 16 ) - n_cr2.d ) / n_distance;
				n_dg2 = (INT32)( ( BGR_G( vertex[ n_rightpoint ].n_bgr ) << 16 ) - n_cg2.d ) / n_distance;
				n_db2 = (INT32)( ( BGR_B( vertex[ n_rightpoint ].n_bgr ) << 16 ) - n_cb2.d ) / n_distance;
				break;
			case 0x01:
				n_dr2 = 0;
				n_dg2 = 0;
				n_db2 = 0;
				break;
			}
			n_du2 = (INT32)( ( TEXTURE_U( vertex[ n_rightpoint ].n_texture ) << 16 ) - n_cu2.d ) / n_distance;
			n_dv2 = (INT32)( ( TEXTURE_V( vertex[ n_rightpoint ].n_texture ) << 16 ) - n_cv2.d ) / n_distance;
		}
		if( (INT16)n_cx1.w.h != (INT16)n_cx2.w.h && n_y >= (INT32)n_drawarea_y1 && n_y <= (INT32)n_drawarea_y2 )
		{
			if( (INT16)n_cx1.w.h < (INT16)n_cx2.w.h )
			{
				n_x = n_cx1.w.h;
				n_distance = (INT16)n_cx2.w.h - n_x;

				n_r.d = n_cr1.d;
				n_g.d = n_cg1.d;
				n_b.d = n_cb1.d;
				n_u.d = n_cu1.d;
				n_v.d = n_cv1.d;
				n_dr = (INT32)( n_cr2.d - n_cr1.d ) / n_distance;
				n_dg = (INT32)( n_cg2.d - n_cg1.d ) / n_distance;
				n_db = (INT32)( n_cb2.d - n_cb1.d ) / n_distance;
				n_du = (INT32)( n_cu2.d - n_cu1.d ) / n_distance;
				n_dv = (INT32)( n_cv2.d - n_cv1.d ) / n_distance;
			}
			else
			{
				n_x = n_cx2.w.h;
				n_distance = (INT16)n_cx1.w.h - n_x;

				n_r.d = n_cr2.d;
				n_g.d = n_cg2.d;
				n_b.d = n_cb2.d;
				n_u.d = n_cu2.d;
				n_v.d = n_cv2.d;
				n_dr = (INT32)( n_cr1.d - n_cr2.d ) / n_distance;
				n_dg = (INT32)( n_cg1.d - n_cg2.d ) / n_distance;
				n_db = (INT32)( n_cb1.d - n_cb2.d ) / n_distance;
				n_du = (INT32)( n_cu1.d - n_cu2.d ) / n_distance;
				n_dv = (INT32)( n_cv1.d - n_cv2.d ) / n_distance;
			}

			if( ( (INT32)n_drawarea_x1 - n_x ) > 0 )
			{
				n_r.d += n_dr * ( n_drawarea_x1 - n_x );
				n_g.d += n_dg * ( n_drawarea_x1 - n_x );
				n_b.d += n_db * ( n_drawarea_x1 - n_x );
				n_u.d += n_du * ( n_drawarea_x1 - n_x );
				n_v.d += n_dv * ( n_drawarea_x1 - n_x );
				n_distance -= ( n_drawarea_x1 - n_x );
				n_x = n_drawarea_x1;
			}
			TEXTUREFILL( GOURAUDTEXTUREDPOLYGONUPDATE, n_u.w.h, n_v.w.h );
		}
		n_cx1.d += n_dx1;
		n_cr1.d += n_dr1;
		n_cg1.d += n_dg1;
		n_cb1.d += n_db1;
		n_cu1.d += n_du1;
		n_cv1.d += n_dv1;
		n_cx2.d += n_dx2;
		n_cr2.d += n_dr2;
		n_cg2.d += n_dg2;
		n_cb2.d += n_db2;
		n_cu2.d += n_du2;
		n_cv2.d += n_dv2;
		n_y++;
	}
}

void psxgpu_device::MonochromeLine( void )
{
	PAIR n_x;
	PAIR n_y;
	INT32 n_dx;
	INT32 n_dy;
	INT32 n_len;
	INT32 n_xlen;
	INT32 n_ylen;
	INT32 n_xstart;
	INT32 n_ystart;
	INT32 n_xend;
	INT32 n_yend;
	UINT32 n_r;
	UINT32 n_g;
	UINT32 n_b;
	UINT16 *p_vram;

#if defined( MAME_DEBUG )
	if( m_debug.n_skip == 5 )
	{
		return;
	}
	DebugMesh( COORD_DX( m_packet.MonochromeLine.vertex[ 0 ].n_coord ), COORD_DY( m_packet.MonochromeLine.vertex[ 0 ].n_coord ) );
	DebugMesh( COORD_DX( m_packet.MonochromeLine.vertex[ 1 ].n_coord ), COORD_DY( m_packet.MonochromeLine.vertex[ 1 ].n_coord ) );
	DebugMeshEnd();
#endif

	n_xstart = COORD_DX( m_packet.MonochromeLine.vertex[ 0 ].n_coord );
	n_xend = COORD_DX( m_packet.MonochromeLine.vertex[ 1 ].n_coord );
	n_ystart = COORD_DY( m_packet.MonochromeLine.vertex[ 0 ].n_coord );
	n_yend = COORD_DY( m_packet.MonochromeLine.vertex[ 1 ].n_coord );

	n_r = BGR_R( m_packet.MonochromeLine.n_bgr );
	n_g = BGR_G( m_packet.MonochromeLine.n_bgr );
	n_b = BGR_B( m_packet.MonochromeLine.n_bgr );

	if( n_xend > n_xstart )
	{
		n_xlen = n_xend - n_xstart;
	}
	else
	{
		n_xlen = n_xstart - n_xend;
	}

	if( n_yend > n_ystart )
	{
		n_ylen = n_yend - n_ystart;
	}
	else
	{
		n_ylen = n_ystart - n_yend;
	}

	if( n_xlen > n_ylen )
	{
		n_len = n_xlen;
	}
	else
	{
		n_len = n_ylen;
	}

	if( n_len == 0 )
	{
		n_len = 1;
	}

	n_x.w.h = n_xstart; n_x.w.l = 0;
	n_y.w.h = n_ystart; n_y.w.l = 0;

	n_dx = (INT32)( ( n_xend << 16 ) - n_x.d ) / n_len;
	n_dy = (INT32)( ( n_yend << 16 ) - n_y.d ) / n_len;

	while( n_len > 0 )
	{
		if( (INT16)n_x.w.h >= (INT32)n_drawarea_x1 &&
			(INT16)n_y.w.h >= (INT32)n_drawarea_y1 &&
			(INT16)n_x.w.h <= (INT32)n_drawarea_x2 &&
			(INT16)n_y.w.h <= (INT32)n_drawarea_y2 )
		{
			p_vram = p_p_vram[ n_y.w.h ] + n_x.w.h;
			WRITE_PIXEL(
				p_n_redshade[ MID_LEVEL | n_r ] |
				p_n_greenshade[ MID_LEVEL | n_g ] |
				p_n_blueshade[ MID_LEVEL | n_b ] );
		}
		n_x.d += n_dx;
		n_y.d += n_dy;
		n_len--;
	}
}

void psxgpu_device::GouraudLine( void )
{
	PAIR n_x;
	PAIR n_y;
	INT32 n_dx;
	INT32 n_dy;
	INT32 n_dr;
	INT32 n_dg;
	INT32 n_db;
	INT32 n_distance;
	INT32 n_xlen;
	INT32 n_ylen;
	INT32 n_xstart;
	INT32 n_ystart;
	INT32 n_xend;
	INT32 n_yend;
	PAIR n_r;
	PAIR n_g;
	PAIR n_b;
	PAIR n_cr1;
	PAIR n_cg1;
	PAIR n_cb1;
	PAIR n_cr2;
	PAIR n_cg2;
	PAIR n_cb2;
	UINT16 *p_vram;

#if defined( MAME_DEBUG )
	if( m_debug.n_skip == 6 )
	{
		return;
	}
	DebugMesh( COORD_DX( m_packet.GouraudLine.vertex[ 0 ].n_coord ), COORD_DY( m_packet.GouraudLine.vertex[ 0 ].n_coord ) );
	DebugMesh( COORD_DX( m_packet.GouraudLine.vertex[ 1 ].n_coord ), COORD_DY( m_packet.GouraudLine.vertex[ 1 ].n_coord ) );
	DebugMeshEnd();
#endif

	n_xstart = COORD_DX( m_packet.GouraudLine.vertex[ 0 ].n_coord );
	n_ystart = COORD_DY( m_packet.GouraudLine.vertex[ 0 ].n_coord );
	n_cr1.w.h = BGR_R( m_packet.GouraudLine.vertex[ 0 ].n_bgr ); n_cr1.w.l = 0;
	n_cg1.w.h = BGR_G( m_packet.GouraudLine.vertex[ 0 ].n_bgr ); n_cg1.w.l = 0;
	n_cb1.w.h = BGR_B( m_packet.GouraudLine.vertex[ 0 ].n_bgr ); n_cb1.w.l = 0;

	n_xend = COORD_DX( m_packet.GouraudLine.vertex[ 1 ].n_coord );
	n_yend = COORD_DY( m_packet.GouraudLine.vertex[ 1 ].n_coord );
	n_cr2.w.h = BGR_R( m_packet.GouraudLine.vertex[ 1 ].n_bgr ); n_cr1.w.l = 0;
	n_cg2.w.h = BGR_G( m_packet.GouraudLine.vertex[ 1 ].n_bgr ); n_cg1.w.l = 0;
	n_cb2.w.h = BGR_B( m_packet.GouraudLine.vertex[ 1 ].n_bgr ); n_cb1.w.l = 0;

	n_x.w.h = n_xstart; n_x.w.l = 0;
	n_y.w.h = n_ystart; n_y.w.l = 0;
	n_r.d = n_cr1.d;
	n_g.d = n_cg1.d;
	n_b.d = n_cb1.d;

	if( n_xend > n_xstart )
	{
		n_xlen = n_xend - n_xstart;
	}
	else
	{
		n_xlen = n_xstart - n_xend;
	}

	if( n_yend > n_ystart )
	{
		n_ylen = n_yend - n_ystart;
	}
	else
	{
		n_ylen = n_ystart - n_yend;
	}

	if( n_xlen > n_ylen )
	{
		n_distance = n_xlen;
	}
	else
	{
		n_distance = n_ylen;
	}

	if( n_distance == 0 )
	{
		n_distance = 1;
	}

	n_dx = (INT32)( ( n_xend << 16 ) - n_x.d ) / n_distance;
	n_dy = (INT32)( ( n_yend << 16 ) - n_y.d ) / n_distance;
	n_dr = (INT32)( n_cr2.d - n_cr1.d ) / n_distance;
	n_dg = (INT32)( n_cg2.d - n_cg1.d ) / n_distance;
	n_db = (INT32)( n_cb2.d - n_cb1.d ) / n_distance;

	while( n_distance > 0 )
	{
		if( (INT16)n_x.w.h >= (INT32)n_drawarea_x1 &&
			(INT16)n_y.w.h >= (INT32)n_drawarea_y1 &&
			(INT16)n_x.w.h <= (INT32)n_drawarea_x2 &&
			(INT16)n_y.w.h <= (INT32)n_drawarea_y2 )
		{
			p_vram = p_p_vram[ n_y.w.h ] + n_x.w.h;
			WRITE_PIXEL(
				p_n_redshade[ MID_LEVEL | n_r.w.h ] |
				p_n_greenshade[ MID_LEVEL | n_g.w.h ] |
				p_n_blueshade[ MID_LEVEL | n_b.w.h ] );
		}
		n_x.d += n_dx;
		n_y.d += n_dy;
		n_r.d += n_dr;
		n_g.d += n_dg;
		n_b.d += n_db;
		n_distance--;
	}
}

void psxgpu_device::FrameBufferRectangleDraw( void )
{
	PAIR n_r;
	PAIR n_g;
	PAIR n_b;
	INT32 n_distance;
	INT32 n_h;
	INT16 n_y;
	INT16 n_x;
	UINT16 *p_vram;

#if defined( MAME_DEBUG )
	if( m_debug.n_skip == 7 )
	{
		return;
	}
	DebugMesh( COORD_X( m_packet.FlatRectangle.n_coord ), COORD_Y( m_packet.FlatRectangle.n_coord ) );
	DebugMesh( COORD_X( m_packet.FlatRectangle.n_coord ) + SIZE_W( m_packet.FlatRectangle.n_size ), COORD_Y( m_packet.FlatRectangle.n_coord ) );
	DebugMesh( COORD_X( m_packet.FlatRectangle.n_coord ), COORD_Y( m_packet.FlatRectangle.n_coord ) + SIZE_H( m_packet.FlatRectangle.n_size ) );
	DebugMesh( COORD_X( m_packet.FlatRectangle.n_coord ) + SIZE_W( m_packet.FlatRectangle.n_size ), COORD_Y( m_packet.FlatRectangle.n_coord ) + SIZE_H( m_packet.FlatRectangle.n_size ) );
	DebugMeshEnd();
#endif

	n_r.w.h = BGR_R( m_packet.FlatRectangle.n_bgr ); n_r.w.l = 0;
	n_g.w.h = BGR_G( m_packet.FlatRectangle.n_bgr ); n_g.w.l = 0;
	n_b.w.h = BGR_B( m_packet.FlatRectangle.n_bgr ); n_b.w.l = 0;

	n_y = COORD_Y( m_packet.FlatRectangle.n_coord );
	n_h = SIZE_H( m_packet.FlatRectangle.n_size );

	while( n_h > 0 )
	{
		n_x = COORD_X( m_packet.FlatRectangle.n_coord );

		n_distance = SIZE_W( m_packet.FlatRectangle.n_size );
		while( n_distance > 0 )
		{
			p_vram = p_p_vram[ n_y & 1023 ] + ( n_x & 1023 );
			WRITE_PIXEL(
				p_n_redshade[ MID_LEVEL | n_r.w.h ] |
				p_n_greenshade[ MID_LEVEL | n_g.w.h ] |
				p_n_blueshade[ MID_LEVEL | n_b.w.h ] );
			n_x++;
			n_distance--;
		}
		n_y++;
		n_h--;
	}
}

void psxgpu_device::FlatRectangle( void )
{
	INT16 n_y;
	INT16 n_x;

	UINT8 n_cmd;

	UINT16 *p_n_f;
	UINT16 *p_n_redb;
	UINT16 *p_n_greenb;
	UINT16 *p_n_blueb;
	UINT16 *p_n_redtrans;
	UINT16 *p_n_greentrans;
	UINT16 *p_n_bluetrans;

	PAIR n_r;
	PAIR n_g;
	PAIR n_b;

	INT32 n_distance;
	INT32 n_h;
	UINT16 *p_vram;

#if defined( MAME_DEBUG )
	if( m_debug.n_skip == 8 )
	{
		return;
	}
	DebugMesh( COORD_DX( m_packet.FlatRectangle.n_coord ), COORD_DY( m_packet.FlatRectangle.n_coord ) );
	DebugMesh( COORD_DX( m_packet.FlatRectangle.n_coord ) + SIZE_W( m_packet.FlatRectangle.n_size ), COORD_DY( m_packet.FlatRectangle.n_coord ) );
	DebugMesh( COORD_DX( m_packet.FlatRectangle.n_coord ), COORD_DY( m_packet.FlatRectangle.n_coord ) + SIZE_H( m_packet.FlatRectangle.n_size ) );
	DebugMesh( COORD_DX( m_packet.FlatRectangle.n_coord ) + SIZE_W( m_packet.FlatRectangle.n_size ), COORD_DY( m_packet.FlatRectangle.n_coord ) + SIZE_H( m_packet.FlatRectangle.n_size ) );
	DebugMeshEnd();
#endif

	n_cmd = BGR_C( m_packet.FlatRectangle.n_bgr );

	SOLIDSETUP

	n_r.w.h = BGR_R( m_packet.FlatRectangle.n_bgr ); n_r.w.l = 0;
	n_g.w.h = BGR_G( m_packet.FlatRectangle.n_bgr ); n_g.w.l = 0;
	n_b.w.h = BGR_B( m_packet.FlatRectangle.n_bgr ); n_b.w.l = 0;

	n_y = COORD_DY( m_packet.FlatRectangle.n_coord );
	n_h = SIZE_H( m_packet.FlatRectangle.n_size );

	while( n_h > 0 )
	{
		n_x = COORD_DX( m_packet.FlatRectangle.n_coord );

		n_distance = SIZE_W( m_packet.FlatRectangle.n_size );
		if( n_distance > 0 && n_y >= (INT32)n_drawarea_y1 && n_y <= (INT32)n_drawarea_y2 )
		{
			if( ( (INT32)n_drawarea_x1 - n_x ) > 0 )
			{
				n_distance -= ( n_drawarea_x1 - n_x );
				n_x = n_drawarea_x1;
			}
			SOLIDFILL( FLATRECTANGEUPDATE )
		}
		n_y++;
		n_h--;
	}
}

void psxgpu_device::FlatRectangle8x8( void )
{
	INT16 n_y;
	INT16 n_x;

	UINT8 n_cmd;

	UINT16 *p_n_f;
	UINT16 *p_n_redb;
	UINT16 *p_n_greenb;
	UINT16 *p_n_blueb;
	UINT16 *p_n_redtrans;
	UINT16 *p_n_greentrans;
	UINT16 *p_n_bluetrans;

	PAIR n_r;
	PAIR n_g;
	PAIR n_b;

	INT32 n_distance;
	INT32 n_h;
	UINT16 *p_vram;

#if defined( MAME_DEBUG )
	if( m_debug.n_skip == 9 )
	{
		return;
	}
	DebugMesh( COORD_DX( m_packet.FlatRectangle8x8.n_coord ), COORD_DY( m_packet.FlatRectangle8x8.n_coord ) );
	DebugMesh( COORD_DX( m_packet.FlatRectangle8x8.n_coord ) + 8, COORD_DY( m_packet.FlatRectangle8x8.n_coord ) );
	DebugMesh( COORD_DX( m_packet.FlatRectangle8x8.n_coord ), COORD_DY( m_packet.FlatRectangle8x8.n_coord ) + 8 );
	DebugMesh( COORD_DX( m_packet.FlatRectangle8x8.n_coord ) + 8, COORD_DY( m_packet.FlatRectangle8x8.n_coord ) + 8 );
	DebugMeshEnd();
#endif

	n_cmd = BGR_C( m_packet.FlatRectangle8x8.n_bgr );

	SOLIDSETUP

	n_r.w.h = BGR_R( m_packet.FlatRectangle8x8.n_bgr ); n_r.w.l = 0;
	n_g.w.h = BGR_G( m_packet.FlatRectangle8x8.n_bgr ); n_g.w.l = 0;
	n_b.w.h = BGR_B( m_packet.FlatRectangle8x8.n_bgr ); n_b.w.l = 0;

	n_y = COORD_DY( m_packet.FlatRectangle8x8.n_coord );
	n_h = 8;

	while( n_h > 0 )
	{
		n_x = COORD_DX( m_packet.FlatRectangle8x8.n_coord );

		n_distance = 8;
		if( n_distance > 0 && n_y >= (INT32)n_drawarea_y1 && n_y <= (INT32)n_drawarea_y2 )
		{
			if( ( (INT32)n_drawarea_x1 - n_x ) > 0 )
			{
				n_distance -= ( n_drawarea_x1 - n_x );
				n_x = n_drawarea_x1;
			}
			SOLIDFILL( FLATRECTANGEUPDATE )
		}
		n_y++;
		n_h--;
	}
}

void psxgpu_device::FlatRectangle16x16( void )
{
	INT16 n_y;
	INT16 n_x;

	UINT8 n_cmd;

	UINT16 *p_n_f;
	UINT16 *p_n_redb;
	UINT16 *p_n_greenb;
	UINT16 *p_n_blueb;
	UINT16 *p_n_redtrans;
	UINT16 *p_n_greentrans;
	UINT16 *p_n_bluetrans;

	PAIR n_r;
	PAIR n_g;
	PAIR n_b;

	INT32 n_distance;
	INT32 n_h;
	UINT16 *p_vram;

#if defined( MAME_DEBUG )
	if( m_debug.n_skip == 10 )
	{
		return;
	}
	DebugMesh( COORD_DX( m_packet.FlatRectangle16x16.n_coord ), COORD_DY( m_packet.FlatRectangle16x16.n_coord ) );
	DebugMesh( COORD_DX( m_packet.FlatRectangle16x16.n_coord ) + 16, COORD_DY( m_packet.FlatRectangle16x16.n_coord ) );
	DebugMesh( COORD_DX( m_packet.FlatRectangle16x16.n_coord ), COORD_DY( m_packet.FlatRectangle16x16.n_coord ) + 16 );
	DebugMesh( COORD_DX( m_packet.FlatRectangle16x16.n_coord ) + 16, COORD_DY( m_packet.FlatRectangle16x16.n_coord ) + 16 );
	DebugMeshEnd();
#endif

	n_cmd = BGR_C( m_packet.FlatRectangle16x16.n_bgr );

	SOLIDSETUP

	n_r.w.h = BGR_R( m_packet.FlatRectangle16x16.n_bgr ); n_r.w.l = 0;
	n_g.w.h = BGR_G( m_packet.FlatRectangle16x16.n_bgr ); n_g.w.l = 0;
	n_b.w.h = BGR_B( m_packet.FlatRectangle16x16.n_bgr ); n_b.w.l = 0;

	n_y = COORD_DY( m_packet.FlatRectangle16x16.n_coord );
	n_h = 16;

	while( n_h > 0 )
	{
		n_x = COORD_DX( m_packet.FlatRectangle16x16.n_coord );

		n_distance = 16;
		if( n_distance > 0 && n_y >= (INT32)n_drawarea_y1 && n_y <= (INT32)n_drawarea_y2 )
		{
			if( ( (INT32)n_drawarea_x1 - n_x ) > 0 )
			{
				n_distance -= ( n_drawarea_x1 - n_x );
				n_x = n_drawarea_x1;
			}
			SOLIDFILL( FLATRECTANGEUPDATE )
		}
		n_y++;
		n_h--;
	}
}

void psxgpu_device::FlatTexturedRectangle( void )
{
	INT16 n_y;
	INT16 n_x;
	int n_tx;
	int n_ty;

	UINT8 n_cmd;

	UINT32 n_clutx;
	UINT32 n_cluty;

	UINT16 *p_n_f;
	UINT16 *p_n_redb;
	UINT16 *p_n_greenb;
	UINT16 *p_n_blueb;
	UINT16 *p_n_redtrans;
	UINT16 *p_n_greentrans;
	UINT16 *p_n_bluetrans;

	PAIR n_r;
	PAIR n_g;
	PAIR n_b;
	UINT8 n_u;
	UINT8 n_v;
	int n_du;
	int n_dv;

	INT16 n_distance;
	UINT32 n_h;
	UINT16 *p_vram;
	UINT16 *p_clut;
	UINT16 n_bgr;

#if defined( MAME_DEBUG )
	if( m_debug.n_skip == 11 )
	{
		return;
	}
	DebugMesh( COORD_DX( m_packet.FlatTexturedRectangle.n_coord ), COORD_DY( m_packet.FlatTexturedRectangle.n_coord ) );
	DebugMesh( COORD_DX( m_packet.FlatTexturedRectangle.n_coord ) + SIZE_W( m_packet.FlatTexturedRectangle.n_size ), COORD_DY( m_packet.FlatTexturedRectangle.n_coord ) );
	DebugMesh( COORD_DX( m_packet.FlatTexturedRectangle.n_coord ), COORD_DY( m_packet.FlatTexturedRectangle.n_coord ) + SIZE_H( m_packet.FlatTexturedRectangle.n_size ) );
	DebugMesh( COORD_DX( m_packet.FlatTexturedRectangle.n_coord ) + SIZE_W( m_packet.FlatTexturedRectangle.n_size ), COORD_DY( m_packet.FlatTexturedRectangle.n_coord ) + SIZE_H( m_packet.FlatTexturedRectangle.n_size ) );
	DebugMeshEnd();
#endif

	n_cmd = BGR_C( m_packet.FlatTexturedRectangle.n_bgr );

	n_clutx = ( m_packet.FlatTexturedRectangle.n_texture.w.h & 0x3f ) << 4;
	n_cluty = ( m_packet.FlatTexturedRectangle.n_texture.w.h >> 6 ) & 0x3ff;

	n_r.d = 0;
	n_g.d = 0;
	n_b.d = 0;

	TEXTURESETUP
	SPRITESETUP

	switch( n_cmd & 0x01 )
	{
	case 0:
		n_r.w.h = BGR_R( m_packet.FlatTexturedRectangle.n_bgr ); n_r.w.l = 0;
		n_g.w.h = BGR_G( m_packet.FlatTexturedRectangle.n_bgr ); n_g.w.l = 0;
		n_b.w.h = BGR_B( m_packet.FlatTexturedRectangle.n_bgr ); n_b.w.l = 0;
		break;
	case 1:
		n_r.w.h = 0x80; n_r.w.l = 0;
		n_g.w.h = 0x80; n_g.w.l = 0;
		n_b.w.h = 0x80; n_b.w.l = 0;
		break;
	}

	n_v = TEXTURE_V( m_packet.FlatTexturedRectangle.n_texture );
	n_y = COORD_DY( m_packet.FlatTexturedRectangle.n_coord );
	n_h = SIZE_H( m_packet.FlatTexturedRectangle.n_size );

	while( n_h > 0 )
	{
		n_x = COORD_DX( m_packet.FlatTexturedRectangle.n_coord );
		n_u = TEXTURE_U( m_packet.FlatTexturedRectangle.n_texture );

		n_distance = SIZE_W( m_packet.FlatTexturedRectangle.n_size );
		if( n_distance > 0 && n_y >= (INT32)n_drawarea_y1 && n_y <= (INT32)n_drawarea_y2 )
		{
			if( ( (INT32)n_drawarea_x1 - n_x ) > 0 )
			{
				n_u += ( n_drawarea_x1 - n_x ) * n_du;
				n_distance -= ( n_drawarea_x1 - n_x );
				n_x = n_drawarea_x1;
			}
			TEXTUREFILL( FLATTEXTUREDRECTANGLEUPDATE, n_u, n_v );
		}
		n_v += n_dv;
		n_y++;
		n_h--;
	}
}

void psxgpu_device::Sprite8x8( void )
{
	INT16 n_y;
	INT16 n_x;
	int n_tx;
	int n_ty;

	UINT8 n_cmd;

	UINT32 n_clutx;
	UINT32 n_cluty;

	UINT16 *p_n_f;
	UINT16 *p_n_redb;
	UINT16 *p_n_greenb;
	UINT16 *p_n_blueb;
	UINT16 *p_n_redtrans;
	UINT16 *p_n_greentrans;
	UINT16 *p_n_bluetrans;

	PAIR n_r;
	PAIR n_g;
	PAIR n_b;
	UINT8 n_u;
	UINT8 n_v;
	int n_du;
	int n_dv;

	INT16 n_distance;
	UINT32 n_h;
	UINT16 *p_vram;
	UINT16 *p_clut;
	UINT16 n_bgr;

#if defined( MAME_DEBUG )
	if( m_debug.n_skip == 12 )
	{
		return;
	}
	DebugMesh( COORD_DX( m_packet.Sprite8x8.n_coord ), COORD_DY( m_packet.Sprite8x8.n_coord ) );
	DebugMesh( COORD_DX( m_packet.Sprite8x8.n_coord ) + 7, COORD_DY( m_packet.Sprite8x8.n_coord ) );
	DebugMesh( COORD_DX( m_packet.Sprite8x8.n_coord ), COORD_DY( m_packet.Sprite8x8.n_coord ) + 7 );
	DebugMesh( COORD_DX( m_packet.Sprite8x8.n_coord ) + 7, COORD_DY( m_packet.Sprite8x8.n_coord ) + 7 );
	DebugMeshEnd();
#endif

	n_cmd = BGR_C( m_packet.Sprite8x8.n_bgr );

	n_clutx = ( m_packet.Sprite8x8.n_texture.w.h & 0x3f ) << 4;
	n_cluty = ( m_packet.Sprite8x8.n_texture.w.h >> 6 ) & 0x3ff;

	n_r.d = 0;
	n_g.d = 0;
	n_b.d = 0;

	TEXTURESETUP
	SPRITESETUP

	switch( n_cmd & 0x01 )
	{
	case 0:
		n_r.w.h = BGR_R( m_packet.Sprite8x8.n_bgr ); n_r.w.l = 0;
		n_g.w.h = BGR_G( m_packet.Sprite8x8.n_bgr ); n_g.w.l = 0;
		n_b.w.h = BGR_B( m_packet.Sprite8x8.n_bgr ); n_b.w.l = 0;
		break;
	case 1:
		n_r.w.h = 0x80; n_r.w.l = 0;
		n_g.w.h = 0x80; n_g.w.l = 0;
		n_b.w.h = 0x80; n_b.w.l = 0;
		break;
	}

	n_v = TEXTURE_V( m_packet.Sprite8x8.n_texture );
	n_y = COORD_DY( m_packet.Sprite8x8.n_coord );
	n_h = 8;

	while( n_h > 0 )
	{
		n_x = COORD_DX( m_packet.Sprite8x8.n_coord );
		n_u = TEXTURE_U( m_packet.Sprite8x8.n_texture );

		n_distance = 8;
		if( n_distance > 0 && n_y >= (INT32)n_drawarea_y1 && n_y <= (INT32)n_drawarea_y2 )
		{
			if( ( (INT32)n_drawarea_x1 - n_x ) > 0 )
			{
				n_u += ( n_drawarea_x1 - n_x ) * n_du;
				n_distance -= ( n_drawarea_x1 - n_x );
				n_x = n_drawarea_x1;
			}
			TEXTUREFILL( FLATTEXTUREDRECTANGLEUPDATE, n_u, n_v );
		}
		n_v += n_dv;
		n_y++;
		n_h--;
	}
}

void psxgpu_device::Sprite16x16( void )
{
	INT16 n_y;
	INT16 n_x;
	int n_tx;
	int n_ty;

	UINT8 n_cmd;

	UINT32 n_clutx;
	UINT32 n_cluty;

	UINT16 *p_n_f;
	UINT16 *p_n_redb;
	UINT16 *p_n_greenb;
	UINT16 *p_n_blueb;
	UINT16 *p_n_redtrans;
	UINT16 *p_n_greentrans;
	UINT16 *p_n_bluetrans;

	PAIR n_r;
	PAIR n_g;
	PAIR n_b;
	UINT8 n_u;
	UINT8 n_v;
	int n_du;
	int n_dv;

	INT16 n_distance;
	UINT32 n_h;
	UINT16 *p_vram;
	UINT16 *p_clut;
	UINT16 n_bgr;

#if defined( MAME_DEBUG )
	if( m_debug.n_skip == 13 )
	{
		return;
	}
	DebugMesh( COORD_DX( m_packet.Sprite16x16.n_coord ), COORD_DY( m_packet.Sprite16x16.n_coord ) );
	DebugMesh( COORD_DX( m_packet.Sprite16x16.n_coord ) + 7, COORD_DY( m_packet.Sprite16x16.n_coord ) );
	DebugMesh( COORD_DX( m_packet.Sprite16x16.n_coord ), COORD_DY( m_packet.Sprite16x16.n_coord ) + 7 );
	DebugMesh( COORD_DX( m_packet.Sprite16x16.n_coord ) + 7, COORD_DY( m_packet.Sprite16x16.n_coord ) + 7 );
	DebugMeshEnd();
#endif

	n_cmd = BGR_C( m_packet.Sprite16x16.n_bgr );

	n_clutx = ( m_packet.Sprite16x16.n_texture.w.h & 0x3f ) << 4;
	n_cluty = ( m_packet.Sprite16x16.n_texture.w.h >> 6 ) & 0x3ff;

	n_r.d = 0;
	n_g.d = 0;
	n_b.d = 0;

	TEXTURESETUP
	SPRITESETUP

	switch( n_cmd & 0x01 )
	{
	case 0:
		n_r.w.h = BGR_R( m_packet.Sprite16x16.n_bgr ); n_r.w.l = 0;
		n_g.w.h = BGR_G( m_packet.Sprite16x16.n_bgr ); n_g.w.l = 0;
		n_b.w.h = BGR_B( m_packet.Sprite16x16.n_bgr ); n_b.w.l = 0;
		break;
	case 1:
		n_r.w.h = 0x80; n_r.w.l = 0;
		n_g.w.h = 0x80; n_g.w.l = 0;
		n_b.w.h = 0x80; n_b.w.l = 0;
		break;
	}

	n_v = TEXTURE_V( m_packet.Sprite16x16.n_texture );
	n_y = COORD_DY( m_packet.Sprite16x16.n_coord );
	n_h = 16;

	while( n_h > 0 )
	{
		n_x = COORD_DX( m_packet.Sprite16x16.n_coord );
		n_u = TEXTURE_U( m_packet.Sprite16x16.n_texture );

		n_distance = 16;
		if( n_distance > 0 && n_y >= (INT32)n_drawarea_y1 && n_y <= (INT32)n_drawarea_y2 )
		{
			if( ( (INT32)n_drawarea_x1 - n_x ) > 0 )
			{
				n_u += ( n_drawarea_x1 - n_x ) * n_du;
				n_distance -= ( n_drawarea_x1 - n_x );
				n_x = n_drawarea_x1;
			}
			TEXTUREFILL( FLATTEXTUREDRECTANGLEUPDATE, n_u, n_v );
		}
		n_v += n_dv;
		n_y++;
		n_h--;
	}
}

void psxgpu_device::Dot( void )
{
	INT32 n_x;
	INT32 n_y;
	UINT32 n_r;
	UINT32 n_g;
	UINT32 n_b;
	UINT16 *p_vram;

#if defined( MAME_DEBUG )
	if( m_debug.n_skip == 14 )
	{
		return;
	}
	DebugMesh( COORD_DX( m_packet.Dot.vertex.n_coord ), COORD_DY( m_packet.Dot.vertex.n_coord ) );
	DebugMeshEnd();
#endif

	n_r = BGR_R( m_packet.Dot.n_bgr );
	n_g = BGR_G( m_packet.Dot.n_bgr );
	n_b = BGR_B( m_packet.Dot.n_bgr );
	n_x = COORD_DX( m_packet.Dot.vertex.n_coord );
	n_y = COORD_DY( m_packet.Dot.vertex.n_coord );

	if( (INT16)n_x >= (INT32)n_drawarea_x1 &&
		(INT16)n_y >= (INT32)n_drawarea_y1 &&
		(INT16)n_x <= (INT32)n_drawarea_x2 &&
		(INT16)n_y <= (INT32)n_drawarea_y2 )
	{
		p_vram = p_p_vram[ n_y ] + n_x;
		WRITE_PIXEL(
			p_n_redshade[ MID_LEVEL | n_r ] |
			p_n_greenshade[ MID_LEVEL | n_g ] |
			p_n_blueshade[ MID_LEVEL | n_b ] );
	}
}

void psxgpu_device::MoveImage( void )
{
	INT16 n_w;
	INT16 n_h;
	INT16 n_srcx;
	INT16 n_srcy;
	INT16 n_dsty;
	INT16 n_dstx;
	UINT16 *p_vram;

#if defined( MAME_DEBUG )
	if( m_debug.n_skip == 15 )
	{
		return;
	}
	DebugMesh( COORD_X( m_packet.MoveImage.vertex[ 1 ].n_coord ), COORD_Y( m_packet.MoveImage.vertex[ 1 ].n_coord ) );
	DebugMesh( COORD_X( m_packet.MoveImage.vertex[ 1 ].n_coord ) + SIZE_W( m_packet.MoveImage.n_size ), COORD_Y( m_packet.MoveImage.vertex[ 1 ].n_coord ) );
	DebugMesh( COORD_X( m_packet.MoveImage.vertex[ 1 ].n_coord ), COORD_Y( m_packet.MoveImage.vertex[ 1 ].n_coord ) + SIZE_H( m_packet.MoveImage.n_size ) );
	DebugMesh( COORD_X( m_packet.MoveImage.vertex[ 1 ].n_coord ) + SIZE_W( m_packet.MoveImage.n_size ), COORD_Y( m_packet.MoveImage.vertex[ 1 ].n_coord ) + SIZE_H( m_packet.MoveImage.n_size ) );
	DebugMeshEnd();
#endif

	n_srcy = COORD_Y( m_packet.MoveImage.vertex[ 0 ].n_coord );
	n_dsty = COORD_Y( m_packet.MoveImage.vertex[ 1 ].n_coord );
	n_h = SIZE_H( m_packet.MoveImage.n_size );

	while( n_h > 0 )
	{
		n_srcx = COORD_X( m_packet.MoveImage.vertex[ 0 ].n_coord );
		n_dstx = COORD_X( m_packet.MoveImage.vertex[ 1 ].n_coord );
		n_w = SIZE_W( m_packet.MoveImage.n_size );
		while( n_w > 0 )
		{
			p_vram = p_p_vram[ n_dsty & 1023 ] + ( n_dstx & 1023 );
			WRITE_PIXEL( *( p_p_vram[ n_srcy & 1023 ] + ( n_srcx & 1023 ) ) );
			n_srcx++;
			n_dstx++;
			n_w--;
		}
		n_srcy++;
		n_dsty++;
		n_h--;
	}
}

void psxgpu_device::dma_write( UINT32 n_address, INT32 n_size )
{
	psx_state *p_psx = machine().driver_data<psx_state>();
	UINT32 *p_n_psxram = p_psx->m_p_n_psxram;

	gpu_write( &p_n_psxram[ n_address / 4 ], n_size );
}

void psxgpu_device::gpu_write( UINT32 *p_ram, INT32 n_size )
{
	while( n_size > 0 )
	{
		UINT32 data = *( p_ram );

		verboselog( machine(), 2, "PSX Packet #%u %08x\n", n_gpu_buffer_offset, data );
		m_packet.n_entry[ n_gpu_buffer_offset ] = data;
		switch( m_packet.n_entry[ 0 ] >> 24 )
		{
		case 0x00:
			verboselog( machine(), 1, "not handled: GPU Command 0x00: (%08x)\n", data );
			break;
		case 0x01:
			verboselog( machine(), 1, "not handled: clear cache\n" );
			break;
		case 0x02:
			if( n_gpu_buffer_offset < 2 )
			{
				n_gpu_buffer_offset++;
			}
			else
			{
				verboselog( machine(), 1, "%02x: frame buffer rectangle %u,%u %u,%u\n", m_packet.n_entry[ 0 ] >> 24,
					m_packet.n_entry[ 1 ] & 0xffff, m_packet.n_entry[ 1 ] >> 16, m_packet.n_entry[ 2 ] & 0xffff, m_packet.n_entry[ 2 ] >> 16 );
				FrameBufferRectangleDraw();
				n_gpu_buffer_offset = 0;
			}
			break;
		case 0x20:
		case 0x21:
		case 0x22:
		case 0x23:
			if( n_gpu_buffer_offset < 3 )
			{
				n_gpu_buffer_offset++;
			}
			else
			{
				verboselog( machine(), 1, "%02x: monochrome 3 point polygon\n", m_packet.n_entry[ 0 ] >> 24 );
				FlatPolygon( 0 );
				n_gpu_buffer_offset = 0;
			}
			break;
		case 0x24:
		case 0x25:
		case 0x26:
		case 0x27:
			if( n_gpu_buffer_offset < 6 )
			{
				n_gpu_buffer_offset++;
			}
			else
			{
				verboselog( machine(), 1, "%02x: textured 3 point polygon\n", m_packet.n_entry[ 0 ] >> 24 );
				FlatTexturedPolygon( 0 );
				n_gpu_buffer_offset = 0;
			}
			break;
		case 0x28:
		case 0x29:
		case 0x2a:
		case 0x2b:
			if( n_gpu_buffer_offset < 4 )
			{
				n_gpu_buffer_offset++;
			}
			else
			{
				verboselog( machine(), 1, "%02x: monochrome 4 point polygon\n", m_packet.n_entry[ 0 ] >> 24 );
				FlatPolygon( 0 );
				FlatPolygon( 1 );
				n_gpu_buffer_offset = 0;
			}
			break;
		case 0x2c:
		case 0x2d:
		case 0x2e:
		case 0x2f:
			if( n_gpu_buffer_offset < 8 )
			{
				n_gpu_buffer_offset++;
			}
			else
			{
				verboselog( machine(), 1, "%02x: textured 4 point polygon\n", m_packet.n_entry[ 0 ] >> 24 );
				FlatTexturedPolygon( 0 );
				FlatTexturedPolygon( 1 );
				n_gpu_buffer_offset = 0;
			}
			break;
		case 0x30:
		case 0x31:
		case 0x32:
		case 0x33:
			if( n_gpu_buffer_offset < 5 )
			{
				n_gpu_buffer_offset++;
			}
			else
			{
				verboselog( machine(), 1, "%02x: gouraud 3 point polygon\n", m_packet.n_entry[ 0 ] >> 24 );
				GouraudPolygon( 0 );
				n_gpu_buffer_offset = 0;
			}
			break;
		case 0x34:
		case 0x35:
		case 0x36:
		case 0x37:
			if( n_gpu_buffer_offset < 8 )
			{
				n_gpu_buffer_offset++;
			}
			else
			{
				verboselog( machine(), 1, "%02x: gouraud textured 3 point polygon\n", m_packet.n_entry[ 0 ] >> 24 );
				GouraudTexturedPolygon( 0 );
				n_gpu_buffer_offset = 0;
			}
			break;
		case 0x38:
		case 0x39:
		case 0x3a:
		case 0x3b:
			if( n_gpu_buffer_offset < 7 )
			{
				n_gpu_buffer_offset++;
			}
			else
			{
				verboselog( machine(), 1, "%02x: gouraud 4 point polygon\n", m_packet.n_entry[ 0 ] >> 24 );
				GouraudPolygon( 0 );
				GouraudPolygon( 1 );
				n_gpu_buffer_offset = 0;
			}
			break;
		case 0x3c:
		case 0x3d:
		case 0x3e:
		case 0x3f:
			if( n_gpu_buffer_offset < 11 )
			{
				n_gpu_buffer_offset++;
			}
			else
			{
				verboselog( machine(), 1, "%02x: gouraud textured 4 point polygon\n", m_packet.n_entry[ 0 ] >> 24 );
				GouraudTexturedPolygon( 0 );
				GouraudTexturedPolygon( 1 );
				n_gpu_buffer_offset = 0;
			}
			break;
		case 0x40:
		case 0x41:
		case 0x42:
			if( n_gpu_buffer_offset < 2 )
			{
				n_gpu_buffer_offset++;
			}
			else
			{
				verboselog( machine(), 1, "%02x: monochrome line\n", m_packet.n_entry[ 0 ] >> 24 );
				MonochromeLine();
				n_gpu_buffer_offset = 0;
			}
			break;
		case 0x48:
		case 0x4a:
		case 0x4c:
		case 0x4e:
			if( n_gpu_buffer_offset < 3 )
			{
				n_gpu_buffer_offset++;
			}
			else
			{
				verboselog( machine(), 1, "%02x: monochrome polyline\n", m_packet.n_entry[ 0 ] >> 24 );
				MonochromeLine();
				if( ( m_packet.n_entry[ 3 ] & 0xf000f000 ) != 0x50005000 )
				{
					m_packet.n_entry[ 1 ] = m_packet.n_entry[ 2 ];
					m_packet.n_entry[ 2 ] = m_packet.n_entry[ 3 ];
					n_gpu_buffer_offset = 3;
				}
				else
				{
					n_gpu_buffer_offset = 0;
				}
			}
			break;
		case 0x50:
		case 0x51:
		case 0x52:
		case 0x53:
			if( n_gpu_buffer_offset < 3 )
			{
				n_gpu_buffer_offset++;
			}
			else
			{
				verboselog( machine(), 1, "%02x: gouraud line\n", m_packet.n_entry[ 0 ] >> 24 );
				GouraudLine();
				n_gpu_buffer_offset = 0;
			}
			break;
		case 0x58:
		case 0x5a:
		case 0x5c:
		case 0x5e:
			if( n_gpu_buffer_offset < 5 &&
				( n_gpu_buffer_offset != 4 || ( m_packet.n_entry[ 4 ] & 0xf000f000 ) != 0x50005000 ) )
			{
				n_gpu_buffer_offset++;
			}
			else
			{
				verboselog( machine(), 1, "%02x: gouraud polyline\n", m_packet.n_entry[ 0 ] >> 24 );
				GouraudLine();
				if( ( m_packet.n_entry[ 4 ] & 0xf000f000 ) != 0x50005000 )
				{
					m_packet.n_entry[ 0 ] = ( m_packet.n_entry[ 0 ] & 0xff000000 ) | ( m_packet.n_entry[ 2 ] & 0x00ffffff );
					m_packet.n_entry[ 1 ] = m_packet.n_entry[ 3 ];
					m_packet.n_entry[ 2 ] = m_packet.n_entry[ 4 ];
					m_packet.n_entry[ 3 ] = m_packet.n_entry[ 5 ];
					n_gpu_buffer_offset = 4;
				}
				else
				{
					n_gpu_buffer_offset = 0;
				}
			}
			break;
		case 0x60:
		case 0x61:
		case 0x62:
		case 0x63:
			if( n_gpu_buffer_offset < 2 )
			{
				n_gpu_buffer_offset++;
			}
			else
			{
				verboselog( machine(), 1, "%02x: rectangle %d,%d %d,%d\n",
					m_packet.n_entry[ 0 ] >> 24,
					(INT16)( m_packet.n_entry[ 1 ] & 0xffff ), (INT16)( m_packet.n_entry[ 1 ] >> 16 ),
					(INT16)( m_packet.n_entry[ 2 ] & 0xffff ), (INT16)( m_packet.n_entry[ 2 ] >> 16 ) );
				FlatRectangle();
				n_gpu_buffer_offset = 0;
			}
			break;
		case 0x64:
		case 0x65:
		case 0x66:
		case 0x67:
			if( n_gpu_buffer_offset < 3 )
			{
				n_gpu_buffer_offset++;
			}
			else
			{
				verboselog( machine(), 1, "%02x: sprite %d,%d %u,%u %08x, %08x\n",
					m_packet.n_entry[ 0 ] >> 24,
					(INT16)( m_packet.n_entry[ 1 ] & 0xffff ), (INT16)( m_packet.n_entry[ 1 ] >> 16 ),
					m_packet.n_entry[ 3 ] & 0xffff, m_packet.n_entry[ 3 ] >> 16,
					m_packet.n_entry[ 0 ], m_packet.n_entry[ 2 ] );
				FlatTexturedRectangle();
				n_gpu_buffer_offset = 0;
			}
			break;
		case 0x68:
		case 0x6a:
			if( n_gpu_buffer_offset < 1 )
			{
				n_gpu_buffer_offset++;
			}
			else
			{
				verboselog( machine(), 1, "%02x: dot %d,%d %08x\n",
					m_packet.n_entry[ 0 ] >> 24,
					(INT16)( m_packet.n_entry[ 1 ] & 0xffff ), (INT16)( m_packet.n_entry[ 1 ] >> 16 ),
					m_packet.n_entry[ 0 ] & 0xffffff );
				Dot();
				n_gpu_buffer_offset = 0;
			}
			break;
		case 0x70:
		case 0x71:
			/* 8*8 rectangle */
			if( n_gpu_buffer_offset < 1 )
			{
				n_gpu_buffer_offset++;
			}
			else
			{
				verboselog( machine(), 1, "%02x: 16x16 rectangle %08x %08x\n", m_packet.n_entry[ 0 ] >> 24,
					m_packet.n_entry[ 0 ], m_packet.n_entry[ 1 ] );
				FlatRectangle8x8();
				n_gpu_buffer_offset = 0;
			}
			break;
		case 0x74:
		case 0x75:
		case 0x76:
		case 0x77:
			if( n_gpu_buffer_offset < 2 )
			{
				n_gpu_buffer_offset++;
			}
			else
			{
				verboselog( machine(), 1, "%02x: 8x8 sprite %08x %08x %08x\n", m_packet.n_entry[ 0 ] >> 24,
					m_packet.n_entry[ 0 ], m_packet.n_entry[ 1 ], m_packet.n_entry[ 2 ] );
				Sprite8x8();
				n_gpu_buffer_offset = 0;
			}
			break;
		case 0x78:
		case 0x79:
			/* 16*16 rectangle */
			if( n_gpu_buffer_offset < 1 )
			{
				n_gpu_buffer_offset++;
			}
			else
			{
				verboselog( machine(), 1, "%02x: 16x16 rectangle %08x %08x\n", m_packet.n_entry[ 0 ] >> 24,
					m_packet.n_entry[ 0 ], m_packet.n_entry[ 1 ] );
				FlatRectangle16x16();
				n_gpu_buffer_offset = 0;
			}
			break;
		case 0x7c:
		case 0x7d:
		case 0x7e:
		case 0x7f:
			if( n_gpu_buffer_offset < 2 )
			{
				n_gpu_buffer_offset++;
			}
			else
			{
				verboselog( machine(), 1, "%02x: 16x16 sprite %08x %08x %08x\n", m_packet.n_entry[ 0 ] >> 24,
					m_packet.n_entry[ 0 ], m_packet.n_entry[ 1 ], m_packet.n_entry[ 2 ] );
				Sprite16x16();
				n_gpu_buffer_offset = 0;
			}
			break;
		case 0x80:
			if( n_gpu_buffer_offset < 3 )
			{
				n_gpu_buffer_offset++;
			}
			else
			{
				verboselog( machine(), 1, "move image in frame buffer %08x %08x %08x %08x\n", m_packet.n_entry[ 0 ], m_packet.n_entry[ 1 ], m_packet.n_entry[ 2 ], m_packet.n_entry[ 3 ] );
				MoveImage();
				n_gpu_buffer_offset = 0;
			}
			break;
		case 0xa0:
			if( n_gpu_buffer_offset < 3 )
			{
				n_gpu_buffer_offset++;
			}
			else
			{
				UINT32 n_pixel;
				for( n_pixel = 0; n_pixel < 2; n_pixel++ )
				{
					UINT16 *p_vram;

					verboselog( machine(), 2, "send image to framebuffer ( pixel %u,%u = %u )\n",
						( n_vramx + m_packet.n_entry[ 1 ] ) & 1023,
						( n_vramy + ( m_packet.n_entry[ 1 ] >> 16 ) ) & 1023,
						data & 0xffff );

					p_vram = p_p_vram[ ( n_vramy + ( m_packet.n_entry[ 1 ] >> 16 ) ) & 1023 ] + ( ( n_vramx + m_packet.n_entry[ 1 ] ) & 1023 );
					WRITE_PIXEL( data & 0xffff );
					n_vramx++;
					if( n_vramx >= ( m_packet.n_entry[ 2 ] & 0xffff ) )
					{
						n_vramx = 0;
						n_vramy++;
						if( n_vramy >= ( m_packet.n_entry[ 2 ] >> 16 ) )
						{
							verboselog( machine(), 1, "%02x: send image to framebuffer %u,%u %u,%u\n", m_packet.n_entry[ 0 ] >> 24,
								m_packet.n_entry[ 1 ] & 0xffff, ( m_packet.n_entry[ 1 ] >> 16 ),
								m_packet.n_entry[ 2 ] & 0xffff, ( m_packet.n_entry[ 2 ] >> 16 ) );
							n_gpu_buffer_offset = 0;
							n_vramx = 0;
							n_vramy = 0;
							break;
						}
					}
					data >>= 16;
				}
			}
			break;
		case 0xc0:
			if( n_gpu_buffer_offset < 2 )
			{
				n_gpu_buffer_offset++;
			}
			else
			{
				verboselog( machine(), 1, "%02x: copy image from frame buffer\n", m_packet.n_entry[ 0 ] >> 24 );
				n_gpustatus |= ( 1L << 0x1b );
			}
			break;
		case 0xe1:
			verboselog( machine(), 1, "%02x: draw mode %06x\n", m_packet.n_entry[ 0 ] >> 24,
				m_packet.n_entry[ 0 ] & 0xffffff );
			decode_tpage( m_packet.n_entry[ 0 ] & 0xffffff );
			break;
		case 0xe2:
			n_twy = ( ( ( m_packet.n_entry[ 0 ] >> 15 ) & 0x1f ) << 3 );
			n_twx = ( ( ( m_packet.n_entry[ 0 ] >> 10 ) & 0x1f ) << 3 );
			n_twh = 255 - ( ( ( m_packet.n_entry[ 0 ] >> 5 ) & 0x1f ) << 3 );
			n_tww = 255 - ( ( m_packet.n_entry[ 0 ] & 0x1f ) << 3 );
			verboselog( machine(), 1, "%02x: texture window %u,%u %u,%u\n", m_packet.n_entry[ 0 ] >> 24,
				n_twx, n_twy, n_tww, n_twh );
			break;
		case 0xe3:
			n_drawarea_x1 = m_packet.n_entry[ 0 ] & 1023;
			if( m_n_gputype == 2 )
			{
				n_drawarea_y1 = ( m_packet.n_entry[ 0 ] >> 10 ) & 1023;
			}
			else
			{
				n_drawarea_y1 = ( m_packet.n_entry[ 0 ] >> 12 ) & 1023;
			}
			verboselog( machine(), 1, "%02x: drawing area top left %d,%d\n", m_packet.n_entry[ 0 ] >> 24,
				n_drawarea_x1, n_drawarea_y1 );
			break;
		case 0xe4:
			n_drawarea_x2 = m_packet.n_entry[ 0 ] & 1023;
			if( m_n_gputype == 2 )
			{
				n_drawarea_y2 = ( m_packet.n_entry[ 0 ] >> 10 ) & 1023;
			}
			else
			{
				n_drawarea_y2 = ( m_packet.n_entry[ 0 ] >> 12 ) & 1023;
			}
			verboselog( machine(), 1, "%02x: drawing area bottom right %d,%d\n", m_packet.n_entry[ 0 ] >> 24,
				n_drawarea_x2, n_drawarea_y2 );
			break;
		case 0xe5:
			n_drawoffset_x = SINT11( m_packet.n_entry[ 0 ] & 2047 );
			if( m_n_gputype == 2 )
			{
				n_drawoffset_y = SINT11( ( m_packet.n_entry[ 0 ] >> 11 ) & 2047 );
			}
			else
			{
				n_drawoffset_y = SINT11( ( m_packet.n_entry[ 0 ] >> 12 ) & 2047 );
			}
			verboselog( machine(), 1, "%02x: drawing offset %d,%d\n", m_packet.n_entry[ 0 ] >> 24,
				n_drawoffset_x, n_drawoffset_y );
			break;
		case 0xe6:
			n_gpustatus &= ~( 3L << 0xb );
			n_gpustatus |= ( data & 0x03 ) << 0xb;
			if( ( m_packet.n_entry[ 0 ] & 3 ) != 0 )
			{
				verboselog( machine(), 1, "not handled: mask setting %d\n", m_packet.n_entry[ 0 ] & 3 );
			}
			else
			{
				verboselog( machine(), 1, "mask setting %d\n", m_packet.n_entry[ 0 ] & 3 );
			}
			break;
		default:
#if defined( MAME_DEBUG )
			popmessage( "unknown GPU packet %08x", m_packet.n_entry[ 0 ] );
#endif
			verboselog( machine(), 0, "unknown GPU packet %08x (%08x)\n", m_packet.n_entry[ 0 ], data );
#if ( STOP_ON_ERROR )
			n_gpu_buffer_offset = 1;
#endif
			break;
		}
		p_ram++;
		n_size--;
	}
}

WRITE32_MEMBER( psxgpu_device::write )
{
	switch( offset )
	{
	case 0x00:
		gpu_write( &data, 1 );
		break;
	case 0x01:
		switch( data >> 24 )
		{
		case 0x00:
			gpu_reset();
			break;
		case 0x01:
			verboselog( machine(), 1, "not handled: reset command buffer\n" );
			n_gpu_buffer_offset = 0;
			break;
		case 0x02:
			verboselog( machine(), 1, "not handled: reset irq\n" );
			break;
		case 0x03:
			n_gpustatus &= ~( 1L << 0x17 );
			n_gpustatus |= ( data & 0x01 ) << 0x17;
			break;
		case 0x04:
			verboselog( machine(), 1, "dma setup %d\n", data & 3 );
			n_gpustatus &= ~( 3L << 0x1d );
			n_gpustatus |= ( data & 0x03 ) << 0x1d;
			n_gpustatus &= ~( 1L << 0x19 );
			if( ( data & 3 ) == 1 || ( data & 3 ) == 2 )
			{
				n_gpustatus |= ( 1L << 0x19 );
			}
			break;
		case 0x05:
			m_n_displaystartx = data & 1023;
			if( m_n_gputype == 2 )
			{
				n_displaystarty = ( data >> 10 ) & 1023;
			}
			else
			{
				n_displaystarty = ( data >> 12 ) & 1023;
			}
			verboselog( machine(), 1, "start of display area %d %d\n", m_n_displaystartx, n_displaystarty );
			break;
		case 0x06:
			n_horiz_disstart = data & 4095;
			n_horiz_disend = ( data >> 12 ) & 4095;
			verboselog( machine(), 1, "horizontal display range %d %d\n", n_horiz_disstart, n_horiz_disend );
			break;
		case 0x07:
			n_vert_disstart = data & 1023;
			n_vert_disend = ( data >> 10 ) & 2047;
			verboselog( machine(), 1, "vertical display range %d %d\n", n_vert_disstart, n_vert_disend );
			break;
		case 0x08:
			verboselog( machine(), 1, "display mode %02x\n", data & 0xff );
			n_gpustatus &= ~( 127L << 0x10 );
			n_gpustatus |= ( data & 0x3f ) << 0x11; /* width 0 + height + videmode + isrgb24 + isinter */
			n_gpustatus |= ( ( data & 0x40 ) >> 0x06 ) << 0x10; /* width 1 */
			if( m_n_gputype == 1 )
			{
				b_reverseflag = ( data >> 7 ) & 1;
			}
			updatevisiblearea();
			break;
		case 0x09:
			verboselog( machine(), 1, "not handled: GPU Control 0x09: %08x\n", data );
			break;
		case 0x0d:
			verboselog( machine(), 1, "reset lightgun coordinates %08x\n", data );
			n_lightgun_x = 0;
			n_lightgun_y = 0;
			break;
		case 0x10:
			switch( data & 0xff )
			{
			case 0x03:
				if( m_n_gputype == 2 )
				{
					n_gpuinfo = n_drawarea_x1 | ( n_drawarea_y1 << 10 );
				}
				else
				{
					n_gpuinfo = n_drawarea_x1 | ( n_drawarea_y1 << 12 );
				}
				verboselog( machine(), 1, "GPU Info - Draw area top left %08x\n", n_gpuinfo );
				break;
			case 0x04:
				if( m_n_gputype == 2 )
				{
					n_gpuinfo = n_drawarea_x2 | ( n_drawarea_y2 << 10 );
				}
				else
				{
					n_gpuinfo = n_drawarea_x2 | ( n_drawarea_y2 << 12 );
				}
				verboselog( machine(), 1, "GPU Info - Draw area bottom right %08x\n", n_gpuinfo );
				break;
			case 0x05:
				if( m_n_gputype == 2 )
				{
					n_gpuinfo = ( n_drawoffset_x & 2047 ) | ( ( n_drawoffset_y & 2047 ) << 11 );
				}
				else
				{
					n_gpuinfo = ( n_drawoffset_x & 2047 ) | ( ( n_drawoffset_y & 2047 ) << 12 );
				}
				verboselog( machine(), 1, "GPU Info - Draw offset %08x\n", n_gpuinfo );
				break;
			case 0x07:
				n_gpuinfo = m_n_gputype;
				verboselog( machine(), 1, "GPU Info - GPU Type %08x\n", n_gpuinfo );
				break;
			case 0x08:
				n_gpuinfo = n_lightgun_x | ( n_lightgun_y << 16 );
				verboselog( machine(), 1, "GPU Info - lightgun coordinates %08x\n", n_gpuinfo );
				break;
			default:
				verboselog( machine(), 0, "GPU Info - unknown request (%08x)\n", data );
				n_gpuinfo = 0;
				break;
			}
			break;
		case 0x20:
			verboselog( machine(), 1, "not handled: GPU Control 0x20: %08x\n", data );
			break;
		default:
#if defined( MAME_DEBUG )
			popmessage( "unknown GPU command %08x", data );
#endif
			verboselog( machine(), 0, "gpu_w( %08x ) unknown GPU command\n", data );
			break;
		}
		break;
	default:
		verboselog( machine(), 0, "gpu_w( %08x, %08x, %08x ) unknown register\n", offset, data, mem_mask );
		break;
	}
}


void psxgpu_device::dma_read( UINT32 n_address, INT32 n_size )
{
	psx_state *p_psx = machine().driver_data<psx_state>();
	UINT32 *p_n_psxram = p_psx->m_p_n_psxram;

	gpu_read( &p_n_psxram[ n_address / 4 ], n_size );
}

void psxgpu_device::gpu_read( UINT32 *p_ram, INT32 n_size )
{
	while( n_size > 0 )
	{
		if( ( n_gpustatus & ( 1L << 0x1b ) ) != 0 )
		{
			UINT32 n_pixel;
			PAIR data;

			verboselog( machine(), 2, "copy image from frame buffer ( %d, %d )\n", n_vramx, n_vramy );
			data.d = 0;
			for( n_pixel = 0; n_pixel < 2; n_pixel++ )
			{
				data.w.l = data.w.h;
				data.w.h = *( p_p_vram[ n_vramy + ( m_packet.n_entry[ 1 ] >> 16 ) ] + n_vramx + ( m_packet.n_entry[ 1 ] & 0xffff ) );
				n_vramx++;
				if( n_vramx >= ( m_packet.n_entry[ 2 ] & 0xffff ) )
				{
					n_vramx = 0;
					n_vramy++;
					if( n_vramy >= ( m_packet.n_entry[ 2 ] >> 16 ) )
					{
						verboselog( machine(), 1, "copy image from frame buffer end\n" );
						n_gpustatus &= ~( 1L << 0x1b );
						n_gpu_buffer_offset = 0;
						n_vramx = 0;
						n_vramy = 0;
						if( n_pixel == 0 )
						{
							data.w.l = data.w.h;
							data.w.h = 0;
						}
						break;
					}
				}
			}
			*( p_ram ) = data.d;
		}
		else
		{
			verboselog( machine(), 2, "read GPU info (%08x)\n", n_gpuinfo );
			*( p_ram ) = n_gpuinfo;
		}
		p_ram++;
		n_size--;
	}
}

READ32_MEMBER( psxgpu_device::read )
{
	UINT32 data;

	switch( offset )
	{
	case 0x00:
		gpu_read( &data, 1 );
		break;
	case 0x01:
		data = n_gpustatus;
		verboselog( machine(), 1, "read GPU status (%08x)\n", data );
		break;
	default:
		verboselog( machine(), 0, "gpu_r( %08x, %08x ) unknown register\n", offset, mem_mask );
		data = 0;
		break;
	}
	return data;
}

void psxgpu_device::vblank(screen_device &screen, bool vblank_state)
{
	if( vblank_state )
	{
#if defined( MAME_DEBUG )
		DebugCheckKeys();
#endif

<<<<<<< HEAD
		// It seems like disabling the screen disables the vbl irq,
		// but with a one vbl delay.

		// Fixes sianniv (which breaks without the delay, too).
		// Perhaps breaks other things, there are 1e6 psx-based games..

		// Needs to be checked throughly and if it's ok implemented
		// way more cleanly.

		static int delay = 0;
		if(( n_gpustatus & ( 1 << 0x17 ) ) != 0)
		{
			if(delay < 2)
				delay++;
		}
		else
			delay = 0;
		if( delay != 2 )
		{
			n_gpustatus ^= ( 1L << 31 );
			psx_irq_set( machine(), 0x0001 );
		}
=======
		n_gpustatus ^= ( 1L << 31 );
		psx_irq_set( machine(), 0x0001 );
>>>>>>> bb12fec4
	}
}

void psxgpu_device::gpu_reset( void )
{
	verboselog( machine(), 1, "reset gpu\n" );
	n_gpu_buffer_offset = 0;
	n_gpustatus = 0x14802000;
	n_drawarea_x1 = 0;
	n_drawarea_y1 = 0;
	n_drawarea_x2 = 1023;
	n_drawarea_y2 = 1023;
	n_drawoffset_x = 0;
	n_drawoffset_y = 0;
	m_n_displaystartx = 0;
	n_displaystarty = 0;
	n_horiz_disstart = 0x260;
	n_horiz_disend = 0xc60;
	n_vert_disstart = 0x010;
	n_vert_disend = 0x100;
	n_vramx = 0;
	n_vramy = 0;
	n_twx = 0;
	n_twy = 0;
	n_twh = 255;
	n_tww = 255;
	updatevisiblearea();
}

void psxgpu_device::lightgun_set( int n_x, int n_y )
{
	n_lightgun_x = n_x;
	n_lightgun_y = n_y;
}

PALETTE_INIT( psx )
{
	UINT32 n_colour;

	for( n_colour = 0; n_colour < 0x10000; n_colour++ )
	{
		palette_set_color_rgb( machine, n_colour, pal5bit(n_colour >> 0), pal5bit(n_colour >> 5), pal5bit(n_colour >> 10) );
	}
}

SCREEN_UPDATE( psx )
{
	psxgpu_device *gpu = downcast<psxgpu_device *>(screen->owner());
	gpu->update_screen( bitmap, cliprect );
	return 0;
}

MACHINE_CONFIG_FRAGMENT( psxgpu )
	MCFG_SCREEN_ADD("screen", RASTER)
	MCFG_SCREEN_REFRESH_RATE( 60 )
	MCFG_SCREEN_VBLANK_TIME(ATTOSECONDS_IN_USEC( 0 ))
	MCFG_SCREEN_FORMAT(BITMAP_FORMAT_INDEXED16)
	MCFG_SCREEN_SIZE( 1024, 1024 )
	MCFG_SCREEN_VISIBLE_AREA( 0, 639, 0, 479 )
	MCFG_SCREEN_UPDATE( psx )
	((screen_device *)device)->register_vblank_callback(vblank_state_delegate(FUNC(psxgpu_device::vblank), (psxgpu_device *) owner));

	MCFG_PALETTE_LENGTH( 65536 )
	driver_device::static_set_palette_init(*owner->owner(), PALETTE_INIT_NAME(psx)); // MCFG_PALETTE_INIT( psx )
MACHINE_CONFIG_END

//-------------------------------------------------
//  machine_config_additions - device-specific
//  machine configurations
//-------------------------------------------------

machine_config_constructor psxgpu_device::device_mconfig_additions() const
{
	return MACHINE_CONFIG_NAME( psxgpu );
}<|MERGE_RESOLUTION|>--- conflicted
+++ resolved
@@ -3641,33 +3641,8 @@
 		DebugCheckKeys();
 #endif
 
-<<<<<<< HEAD
-		// It seems like disabling the screen disables the vbl irq,
-		// but with a one vbl delay.
-
-		// Fixes sianniv (which breaks without the delay, too).
-		// Perhaps breaks other things, there are 1e6 psx-based games..
-
-		// Needs to be checked throughly and if it's ok implemented
-		// way more cleanly.
-
-		static int delay = 0;
-		if(( n_gpustatus & ( 1 << 0x17 ) ) != 0)
-		{
-			if(delay < 2)
-				delay++;
-		}
-		else
-			delay = 0;
-		if( delay != 2 )
-		{
-			n_gpustatus ^= ( 1L << 31 );
-			psx_irq_set( machine(), 0x0001 );
-		}
-=======
 		n_gpustatus ^= ( 1L << 31 );
 		psx_irq_set( machine(), 0x0001 );
->>>>>>> bb12fec4
 	}
 }
 
