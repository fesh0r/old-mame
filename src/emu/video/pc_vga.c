--- conflicted
+++ resolved
@@ -857,12 +857,9 @@
 		case MONO_MODE:    vga_vh_mono  (screen.machine(), bitmap, cliprect); break;
 		case RGB8_MODE:    svga_vh_rgb8 (screen.machine(), bitmap, cliprect); break;
 		case RGB15_MODE:   svga_vh_rgb15(screen.machine(), bitmap, cliprect); break;
-<<<<<<< HEAD
-=======
 		case RGB16_MODE:   svga_vh_rgb16(screen.machine(), bitmap, cliprect); break;
 		case RGB24_MODE:   svga_vh_rgb24(screen.machine(), bitmap, cliprect); break;
 		case RGB32_MODE:   svga_vh_rgb32(screen.machine(), bitmap, cliprect); break;
->>>>>>> 1857f377
 		case SVGA_HACK:    vga.svga_intf.choosevideomode(screen.machine(), bitmap, cliprect, vga.sequencer.data, vga.crtc.data, &w, &h); break;
 	}
 
@@ -877,11 +874,7 @@
 
 INLINE UINT8 vga_logical_op(UINT8 data, UINT8 plane, UINT8 mask)
 {
-<<<<<<< HEAD
-	UINT8 res;
-=======
 	UINT8 res = 0;
->>>>>>> 1857f377
 
 	switch(vga.gc.logical_op & 3)
 	{
@@ -904,11 +897,7 @@
 
 INLINE UINT8 vga_latch_write(int offs, UINT8 data)
 {
-<<<<<<< HEAD
-	UINT8 res;
-=======
 	UINT8 res = 0;
->>>>>>> 1857f377
 
 	switch (vga.gc.write_mode & 3) {
 	case 0:
@@ -1368,7 +1357,6 @@
 }
 
 static UINT8 gc_reg_read(running_machine &machine,UINT8 index)
-<<<<<<< HEAD
 {
 	UINT8 res;
 
@@ -1417,56 +1405,6 @@
 }
 
 READ8_HANDLER( vga_port_03c0_r )
-=======
->>>>>>> 1857f377
-{
-	UINT8 res;
-
-	switch(index)
-	{
-		case 0x00:
-			res = vga.gc.set_reset & 0xf;
-			break;
-		case 0x01:
-			res = vga.gc.enable_set_reset & 0xf;
-			break;
-		case 0x02:
-			res = vga.gc.color_compare & 0xf;
-			break;
-		case 0x03:
-			res  = (vga.gc.logical_op & 3) << 3;
-			res |= (vga.gc.rotate_count & 7);
-			break;
-		case 0x04:
-			res = vga.gc.read_map_sel & 3;
-			break;
-		case 0x05:
-			res  = (vga.gc.shift256 & 1) << 6;
-			res |= (vga.gc.shift_reg & 1) << 5;;
-			res |= (vga.gc.host_oe & 1) << 4;
-			res |= (vga.gc.read_mode & 1) << 3;
-			res |= (vga.gc.write_mode & 3);
-			break;
-		case 0x06:
-			res  = (vga.gc.memory_map_sel & 3) << 2;
-			res |= (vga.gc.chain_oe & 1) << 1;
-			res |= (vga.gc.alpha_dis & 1);
-			break;
-		case 0x07:
-			res = vga.gc.color_dont_care & 0xf;
-			break;
-		case 0x08:
-			res = vga.gc.bit_mask & 0xff;
-			break;
-		default:
-			res = 0xff;
-			break;
-	}
-
-	return res;
-}
-
-READ8_HANDLER( vga_port_03c0_r )
 {
 	UINT8 data = 0xff;
 
@@ -1476,13 +1414,8 @@
 			data = vga.attribute.index;
 			break;
 		case 1:
-<<<<<<< HEAD
-			if( vga.attribute.index & 0x20) // protection bit
-				data = vga.attribute.index;
-=======
 			if(vga.attribute.index&0x20)
 				data = vga.attribute.index; // TODO: open bus
->>>>>>> 1857f377
 			else if ((vga.attribute.index&0x1f)<sizeof(vga.attribute.data))
 				data=vga.attribute.data[vga.attribute.index&0x1f];
 			break;
@@ -1808,15 +1741,9 @@
 		if (!space->debugger_access())
 		{
 			vga.gc.latch[0]=vga.memory[(offset)];
-<<<<<<< HEAD
-			vga.gc.latch[1]=vga.memory[(offset)+0x20000];
-			vga.gc.latch[2]=vga.memory[(offset)+0x40000];
-			vga.gc.latch[3]=vga.memory[(offset)+0x60000];
-=======
 			vga.gc.latch[1]=vga.memory[(offset)+0x10000];
 			vga.gc.latch[2]=vga.memory[(offset)+0x20000];
 			vga.gc.latch[3]=vga.memory[(offset)+0x30000];
->>>>>>> 1857f377
 		}
 
 		if (vga.gc.read_mode)
