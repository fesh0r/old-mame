/***************************************************************************

    devintrf.c

    Device interface functions.

    Copyright Nicola Salmoria and the MAME Team.
    Visit http://mamedev.org for licensing and usage restrictions.

***************************************************************************/

#include "driver.h"
#include "cpuintrf.h"



/***************************************************************************
    CONSTANTS
***************************************************************************/

#define TEMP_STRING_POOL_ENTRIES		16
#define MAX_STRING_LENGTH				256

// ->started states
//
// Only 0 and 1 are externally visible in practice, making it a
// boolean //for external users

enum {
	DEVICE_STOPPED = 0,
	DEVICE_STARTED = 1,
	DEVICE_STARTING = 2,
	DEVICE_DELAYED = 3
};


/***************************************************************************
    GLOBAL VARIABLES
***************************************************************************/

static char temp_string_pool[TEMP_STRING_POOL_ENTRIES][MAX_STRING_LENGTH];
static int temp_string_pool_index;



/***************************************************************************
    FUNCTION PROTOTYPES
***************************************************************************/

static void device_list_stop(running_machine *machine);
static void device_list_reset(running_machine *machine);
static void set_default_string(UINT32 state, char *buffer);



/***************************************************************************
    INLINE FUNCTIONS
***************************************************************************/

/*-------------------------------------------------
    get_temp_string_buffer - return a pointer to
    a temporary string buffer
-------------------------------------------------*/

static char *get_temp_string_buffer(void)
{
	char *string = &temp_string_pool[temp_string_pool_index++ % TEMP_STRING_POOL_ENTRIES][0];
	string[0] = 0;
	return string;
}


/*-------------------------------------------------
    device_matches_type - does a device match
    the provided type, taking wildcards into
    effect?
-------------------------------------------------*/

INLINE int device_matches_type(const device_config *device, device_type type)
{
	return (type == DEVICE_TYPE_WILDCARD) ? TRUE : (device->type == type);
}



/***************************************************************************
    DEVICE CONFIGURATION
***************************************************************************/

/*-------------------------------------------------
    device_list_add - add a new device to the
    end of a device list
-------------------------------------------------*/

device_config *device_list_add(device_config **listheadptr, const device_config *owner, device_type type, const char *tag, UINT32 clock)
{
	device_config **devptr, **tempdevptr;
	device_config *device, *tempdevice;
	UINT32 configlen;

	assert(listheadptr != NULL);
	assert(type != NULL);
	assert(tag != NULL);

	/* find the end of the list, and ensure no duplicates along the way */
	for (devptr = listheadptr; *devptr != NULL; devptr = &(*devptr)->next)
		if (strcmp(tag, (*devptr)->tag) == 0)
			fatalerror("Attempted to add duplicate device: type=%s tag=%s\n", device_get_name(*devptr), tag);

	/* get the size of the inline config */
	configlen = (UINT32)devtype_get_info_int(type, DEVINFO_INT_INLINE_CONFIG_BYTES);

	/* allocate a new device */
	device = (device_config *)alloc_array_or_die(UINT8, sizeof(*device) + strlen(tag) + configlen);

	/* populate device relationships */
	device->next = NULL;
	device->owner = (device_config *)owner;
	device->typenext = NULL;
	device->classnext = NULL;

	/* populate device properties */
	device->type = type;
	device->devclass = (device_class)(INT32)devtype_get_info_int(type, DEVINFO_INT_CLASS);

	/* populate device configuration */
	device->clock = clock;
	memset((void *)device->address_map, 0, sizeof(device->address_map));
	if ((device->clock & 0xff000000) == 0xff000000)
	{
		assert(device->owner != NULL);
		device->clock = device->owner->clock * ((device->clock >> 12) & 0xfff) / ((device->clock >> 0) & 0xfff);
	}
	device->static_config = NULL;
	device->inline_config = (configlen == 0) ? NULL : (device->tag + strlen(tag) + 1);

	/* ensure live fields are all cleared */
	device->machine = NULL;
	device->started = DEVICE_STOPPED;
	device->token = NULL;
	device->tokenbytes = 0;
	device->region = NULL;
	device->regionbytes = 0;
	memset((void *)device->space, 0, sizeof(device->space));
	device->execute = NULL;

	/* append the tag */
	strcpy(device->tag, tag);

	/* reset the inline_config to 0 */
	if (configlen > 0)
		memset(device->inline_config, 0, configlen);

	/* fetch function pointers to the core functions */

	/* before adding us to the global list, add us to the end of the type list */
	tempdevice = (device_config *)device_list_first(*listheadptr, type);
	for (tempdevptr = &tempdevice; *tempdevptr != NULL; tempdevptr = &(*tempdevptr)->typenext) ;
	*tempdevptr = device;

	/* and to the end of the class list */
	tempdevice = (device_config *)device_list_class_first(*listheadptr, device->devclass);
	for (tempdevptr = &tempdevice; *tempdevptr != NULL; tempdevptr = &(*tempdevptr)->classnext) ;
	*tempdevptr = device;

	/* link us to the end of the master list and return */
	*devptr = device;
	return device;
}


/*-------------------------------------------------
    device_list_remove - remove a device from a
    device list
-------------------------------------------------*/

void device_list_remove(device_config **listheadptr, const char *tag)
{
	device_config **devptr, **tempdevptr;
	device_config *device, *tempdevice;

	assert(listheadptr != NULL);
	assert(tag != NULL);

	/* find the device in the list */
	for (devptr = listheadptr; *devptr != NULL; devptr = &(*devptr)->next)
		if (strcmp(tag, (*devptr)->tag) == 0)
			break;
	device = *devptr;
	if (device == NULL)
		fatalerror("Attempted to remove non-existant device: tag=%s\n", tag);

	/* before removing us from the global list, remove us from the type list */
	tempdevice = (device_config *)device_list_first(*listheadptr, device->type);
	for (tempdevptr = &tempdevice; *tempdevptr != device; tempdevptr = &(*tempdevptr)->typenext) ;
	assert(*tempdevptr == device);
	*tempdevptr = device->typenext;

	/* and from the class list */
	tempdevice = (device_config *)device_list_class_first(*listheadptr, device->devclass);
	for (tempdevptr = &tempdevice; *tempdevptr != device; tempdevptr = &(*tempdevptr)->classnext) ;
	assert(*tempdevptr == device);
	*tempdevptr = device->classnext;

	/* remove the device from the list */
	*devptr = device->next;

	/* free the device object */
	free(device);
}


/*-------------------------------------------------
    device_build_tag - build a tag that combines
    the device's name and the given tag
-------------------------------------------------*/

const char *device_build_tag(astring *dest, const device_config *device, const char *tag)
{
	if (device != NULL)
	{
		astring_cpyc(dest, device->tag);
		astring_catc(dest, ":");
		astring_catc(dest, tag);
	}
	else
		astring_cpyc(dest, tag);
	return astring_c(dest);
}


/*-------------------------------------------------
    device_inherit_tag - build a tag with the same
    device prefix as the source tag
-------------------------------------------------*/

const char *device_inherit_tag(astring *dest, const char *sourcetag, const char *tag)
{
	const char *divider = strrchr(sourcetag, ':');
	if (divider != NULL)
	{
		astring_cpych(dest, sourcetag, divider + 1 - sourcetag);
		astring_catc(dest, tag);
	}
	else
		astring_cpyc(dest, tag);
	return astring_c(dest);
}


/*-------------------------------------------------
    device_get_contract - find a given contract
    on a device
-------------------------------------------------*/

const device_contract *device_get_contract(const device_config *device, const char *name)
{
	const device_contract *contract = (const device_contract *)device_get_info_ptr(device, DEVINFO_PTR_CONTRACT_LIST);

	/* if no contracts, obviously we don't have it */
	if (contract == NULL)
		return NULL;

	/* scan forward through the array looking for a match */
	for ( ; contract->name != NULL; contract++)
		if (strcmp(name, contract->name) == 0)
			return contract;

	return NULL;
}



/***************************************************************************
    TYPE-BASED DEVICE ACCESS
***************************************************************************/

/*-------------------------------------------------
    device_list_items - return the number of
    items of a given type; DEVICE_TYPE_WILDCARD
    is allowed
-------------------------------------------------*/

int device_list_items(const device_config *listhead, device_type type)
{
	const device_config *curdev;
	int count = 0;

	/* locate all devices */
	if (type == DEVICE_TYPE_WILDCARD)
	{
		for (curdev = listhead; curdev != NULL; curdev = curdev->next)
			count++;
	}

	/* locate all devices of a given type */
	else
	{
		for (curdev = listhead; curdev != NULL && curdev->type != type; curdev = curdev->next) ;
		for ( ; curdev != NULL; curdev = curdev->typenext)
			count++;
	}

	return count;
}


/*-------------------------------------------------
    device_list_first - return the first device
    in the list of a given type;
    DEVICE_TYPE_WILDCARD is allowed
-------------------------------------------------*/

const device_config *device_list_first(const device_config *listhead, device_type type)
{
	const device_config *curdev;

	/* first of any device type */
	if (type == DEVICE_TYPE_WILDCARD)
		return listhead;

	/* first of a given type */
	for (curdev = listhead; curdev != NULL && curdev->type != type; curdev = curdev->next) ;
	return curdev;
}


/*-------------------------------------------------
    device_list_next - return the next device
    in the list of a given type;
    DEVICE_TYPE_WILDCARD is allowed
-------------------------------------------------*/

const device_config *device_list_next(const device_config *prevdevice, device_type type)
{
	assert(prevdevice != NULL);
	return (type == DEVICE_TYPE_WILDCARD) ? prevdevice->next : prevdevice->typenext;
}


/*-------------------------------------------------
    device_list_find_by_tag - retrieve a device
    configuration based on a type and tag;
    DEVICE_TYPE_WILDCARD is allowed
-------------------------------------------------*/

const device_config *device_list_find_by_tag(const device_config *listhead, const char *tag)
{
	const device_config *curdev;

	assert(tag != NULL);

	/* locate among all devices */
	for (curdev = listhead; curdev != NULL; curdev = curdev->next)
		if (strcmp(tag, curdev->tag) == 0)
			return curdev;

	/* fail */
	return NULL;
}


/*-------------------------------------------------
<<<<<<< HEAD
    device_find_child_by_tag - retrieve a child 
	device configuration based on a tag
=======
    device_find_child_by_tag - retrieve a child
    device configuration based on a tag
>>>>>>> f97f1fa8
-------------------------------------------------*/

const device_config *device_find_child_by_tag(const device_config *owner, const char *tag)
{
	astring *tempstring;
	const device_config *child;
<<<<<<< HEAD
	
=======

>>>>>>> f97f1fa8
	assert(owner != NULL);
	assert(tag != NULL);

	tempstring = astring_alloc();
	child = device_list_find_by_tag(owner->machine->config->devicelist, device_build_tag(tempstring, owner, tag));
	astring_free(tempstring);

	return child;
}


/*-------------------------------------------------
    device_list_index - return the index of a
    device based on its type and tag;
    DEVICE_TYPE_WILDCARD is allowed
-------------------------------------------------*/

int device_list_index(const device_config *listhead, device_type type, const char *tag)
{
	const device_config *curdev;
	int index = 0;

	assert(tag != NULL);

	/* locate among all devices */
	if (type == DEVICE_TYPE_WILDCARD)
	{
		for (curdev = listhead; curdev != NULL; curdev = curdev->next)
		{
			if (strcmp(tag, curdev->tag) == 0)
				return index;
			index++;
		}
	}

	/* locate among all devices of a given type */
	else
	{
		for (curdev = listhead; curdev != NULL && curdev->type != type; curdev = curdev->next) ;
		for ( ; curdev != NULL; curdev = curdev->typenext)
		{
			if (strcmp(tag, curdev->tag) == 0)
				return index;
			index++;
		}
	}

	return -1;
}


/*-------------------------------------------------
    device_list_find_by_index - retrieve a device
    configuration based on a type and index
-------------------------------------------------*/

const device_config *device_list_find_by_index(const device_config *listhead, device_type type, int index)
{
	const device_config *curdev;

	/* locate among all devices */
	if (type == DEVICE_TYPE_WILDCARD)
	{
		for (curdev = listhead; curdev != NULL; curdev = curdev->next)
			if (index-- == 0)
				return curdev;
	}

	/* locate among all devices of a given type */
	else
	{
		for (curdev = listhead; curdev != NULL && curdev->type != type; curdev = curdev->next) ;
		for ( ; curdev != NULL; curdev = curdev->typenext)
			if (index-- == 0)
				return curdev;
	}

	/* fail */
	return NULL;
}



/***************************************************************************
    CLASS-BASED DEVICE ACCESS
***************************************************************************/

/*-------------------------------------------------
    device_list_class_items - return the number of
    items of a given class
-------------------------------------------------*/

int device_list_class_items(const device_config *listhead, device_class devclass)
{
	const device_config *curdev;
	int count = 0;

	/* locate all devices of a given class */
	for (curdev = listhead; curdev != NULL && curdev->devclass != devclass; curdev = curdev->next) ;
	for ( ; curdev != NULL; curdev = curdev->classnext)
		count++;

	return count;
}


/*-------------------------------------------------
    device_list_class_first - return the first
    device in the list of a given class
-------------------------------------------------*/

const device_config *device_list_class_first(const device_config *listhead, device_class devclass)
{
	const device_config *curdev;

	/* first of a given class */
	for (curdev = listhead; curdev != NULL && curdev->devclass != devclass; curdev = curdev->next) ;
	return curdev;
}


/*-------------------------------------------------
    device_list_class_next - return the next
    device in the list of a given class
-------------------------------------------------*/

const device_config *device_list_class_next(const device_config *prevdevice, device_class devclass)
{
	assert(prevdevice != NULL);
	return prevdevice->classnext;
}


/*-------------------------------------------------
    device_list_class_index - return the index of a
    device based on its class and tag
-------------------------------------------------*/

int device_list_class_index(const device_config *listhead, device_class devclass, const char *tag)
{
	const device_config *curdev;
	int index = 0;

	assert(tag != NULL);

	/* locate among all devices of a given class */
	for (curdev = listhead; curdev != NULL && curdev->devclass != devclass; curdev = curdev->next) ;
	for ( ; curdev != NULL; curdev = curdev->classnext)
	{
		if (strcmp(tag, curdev->tag) == 0)
			return index;
		index++;
	}

	return -1;
}


/*-------------------------------------------------
    device_list_class_find_by_index - retrieve a
    device configuration based on a class and
    index
-------------------------------------------------*/

const device_config *device_list_class_find_by_index(const device_config *listhead, device_class devclass, int index)
{
	const device_config *curdev;

	/* locate among all devices of a given class */
	for (curdev = listhead; curdev != NULL && curdev->devclass != devclass; curdev = curdev->next) ;
	for ( ; curdev != NULL; curdev = curdev->classnext)
		if (index-- == 0)
			return curdev;

	/* fail */
	return NULL;
}



/***************************************************************************
    LIVE DEVICE MANAGEMENT
***************************************************************************/

/*-------------------------------------------------
    device_list_attach_machine - "attach" a
    running_machine to its list of devices
-------------------------------------------------*/

void device_list_attach_machine(running_machine *machine)
{
	device_config *device;

	assert(machine != NULL);

	/* iterate over devices and assign the machine to them */
	for (device = (device_config *)machine->config->devicelist; device != NULL; device = device->next)
		device->machine = machine;
}


/*-------------------------------------------------
    device_list_start - start the configured list
    of devices for a machine
-------------------------------------------------*/

void device_list_start(running_machine *machine)
{
	device_config *device;
	int numstarted = 0;
	int devcount = 0;

	assert(machine != NULL);

	/* add an exit callback for cleanup */
	add_reset_callback(machine, device_list_reset);
	add_exit_callback(machine, device_list_stop);

	/* iterate over devices and allocate memory for them */
	for (device = (device_config *)machine->config->devicelist; device != NULL; device = device->next)
	{
		int spacenum;

		assert(!device->started);
		assert(device->machine == machine);
		assert(device->token == NULL);
		assert(device->type != NULL);

		devcount++;

		/* get the size of the token data; we do it directly because we can't call device_get_info_* with no token */
		device->tokenbytes = device_get_info_int(device, DEVINFO_INT_TOKEN_BYTES);
		if (device->tokenbytes == 0)
			fatalerror("Device %s specifies a 0 token length!\n", device_get_name(device));

		/* allocate memory for the token */
		device->token = alloc_array_clear_or_die(UINT8, device->tokenbytes);

		/* fill in the remaining runtime fields */
		device->region = memory_region(machine, device->tag);
		device->regionbytes = memory_region_length(machine, device->tag);
		for (spacenum = 0; spacenum < ADDRESS_SPACES; spacenum++)
			device->space[spacenum] = memory_find_address_space(device, spacenum);
		device->execute = (device_execute_func)device_get_info_fct(device, DEVINFO_FCT_EXECUTE);
	}

	/* iterate until we've started everything */
	while (numstarted < devcount)
	{
		int prevstarted = numstarted;

		/* iterate over devices and start them */
		for (device = (device_config *)machine->config->devicelist; device != NULL; device = device->next)
		{
			device_start_func start = (device_start_func)device_get_info_fct(device, DEVINFO_FCT_START);
			assert(start != NULL);

			if (!device->started)
			{
				device->started = DEVICE_STARTING;
				(*start)(device);

				/* if the start was delayed, move back to the stopped state, otherwise count it */
				if (device->started == DEVICE_DELAYED)
					device->started = DEVICE_STOPPED;
				else
				{
					device->started = DEVICE_STARTED;
					numstarted++;
				}
			}
		}

		/* if we didn't start anything new, we're in trouble */
		if (numstarted == prevstarted)
			fatalerror("Circular dependency in device startup; unable to start %d/%d devices\n", devcount - numstarted, devcount);
	}
}


/*-------------------------------------------------
    device_delay_init - delay the startup of a
    given device for dependency reasons
-------------------------------------------------*/

void device_delay_init(const device_config *device)
{
	if (device->started != DEVICE_STARTING && device->started != DEVICE_DELAYED)
		fatalerror("Error: Calling device_delay_init on a device not in the process of starting.");
	((device_config *)device)->started = DEVICE_DELAYED;
}


/*-------------------------------------------------
    device_list_stop - stop the configured list
    of devices for a machine
-------------------------------------------------*/

static void device_list_stop(running_machine *machine)
{
	device_config *device;

	assert(machine != NULL);

	/* iterate over devices and stop them */
	for (device = (device_config *)machine->config->devicelist; device != NULL; device = device->next)
	{
		device_stop_func stop = (device_stop_func)device_get_info_fct(device, DEVINFO_FCT_STOP);

		assert(device->token != NULL);
		assert(device->type != NULL);

		/* if we have a stop function, call it */
		if (stop != NULL)
			(*stop)(device);

		/* free allocated memory for the token */
		if (device->token != NULL)
			free(device->token);

		/* reset all runtime fields */
		device->token = NULL;
		device->tokenbytes = 0;
		device->machine = NULL;
		device->region = NULL;
		device->regionbytes = 0;
	}
}


/*-------------------------------------------------
    device_list_reset - reset the configured list
    of devices for a machine
-------------------------------------------------*/

static void device_list_reset(running_machine *machine)
{
	const device_config *device;

	assert(machine != NULL);

	/* iterate over devices and stop them */
	for (device = (device_config *)machine->config->devicelist; device != NULL; device = device->next)
		device_reset(device);
}


/*-------------------------------------------------
    device_reset - reset a device based on an
    allocated device_config
-------------------------------------------------*/

void device_reset(const device_config *device)
{
	device_reset_func reset;

	assert(device != NULL);
	assert(device->token != NULL);
	assert(device->type != NULL);

	/* if we have a reset function, call it */
	reset = (device_reset_func)device_get_info_fct(device, DEVINFO_FCT_RESET);
	if (reset != NULL)
		(*reset)(device);
}


/*-------------------------------------------------
    device_set_clock - change the clock on a
    device
-------------------------------------------------*/

void device_set_clock(const device_config *device, UINT32 clock)
{
	device_config *devicerw = (device_config *)device;

	/* not much for now */
	devicerw->clock = clock;
}



/***************************************************************************
    DEVICE INFORMATION GETTERS
***************************************************************************/

/*-------------------------------------------------
    device_get_info_int - return an integer state
    value from an allocated device
-------------------------------------------------*/

INT64 device_get_info_int(const device_config *device, UINT32 state)
{
	deviceinfo info;

	assert(device != NULL);
	assert(device->type != NULL);
	assert(state >= DEVINFO_INT_FIRST && state <= DEVINFO_INT_LAST);

	/* retrieve the value */
	info.i = 0;
	(*device->type)(device, state, &info);
	return info.i;
}


/*-------------------------------------------------
    device_get_info_ptr - return a pointer state
    value from an allocated device
-------------------------------------------------*/

void *device_get_info_ptr(const device_config *device, UINT32 state)
{
	deviceinfo info;

	assert(device != NULL);
	assert(device->type != NULL);
	assert(state >= DEVINFO_PTR_FIRST && state <= DEVINFO_PTR_LAST);

	/* retrieve the value */
	info.p = NULL;
	(*device->type)(device, state, &info);
	return info.p;
}


/*-------------------------------------------------
    device_get_info_fct - return a function
    pointer state value from an allocated device
-------------------------------------------------*/

genf *device_get_info_fct(const device_config *device, UINT32 state)
{
	deviceinfo info;

	assert(device != NULL);
	assert(device->type != NULL);
	assert(state >= DEVINFO_FCT_FIRST && state <= DEVINFO_FCT_LAST);

	/* retrieve the value */
	info.f = 0;
	(*device->type)(device, state, &info);
	return info.f;
}


/*-------------------------------------------------
    device_get_info_string - return a string value
    from an allocated device
-------------------------------------------------*/

const char *device_get_info_string(const device_config *device, UINT32 state)
{
	deviceinfo info;

	assert(device != NULL);
	assert(device->type != NULL);
	assert(state >= DEVINFO_STR_FIRST && state <= DEVINFO_STR_LAST);

	/* retrieve the value */
	info.s = get_temp_string_buffer();
	(*device->type)(device, state, &info);
	if (info.s[0] == 0)
		set_default_string(state, info.s);
	return info.s;
}



/***************************************************************************
    DEVICE TYPE INFORMATION SETTERS
***************************************************************************/

/*-------------------------------------------------
    devtype_get_info_int - return an integer value
    from a device type (does not need to be
    allocated)
-------------------------------------------------*/

INT64 devtype_get_info_int(device_type type, UINT32 state)
{
	deviceinfo info;

	assert(type != NULL);
	assert(state >= DEVINFO_INT_FIRST && state <= DEVINFO_INT_LAST);

	/* retrieve the value */
	info.i = 0;
	(*type)(NULL, state, &info);
	return info.i;
}


/*-------------------------------------------------
    devtype_get_info_int - return a function
    pointer from a device type (does not need to
    be allocated)
-------------------------------------------------*/

genf *devtype_get_info_fct(device_type type, UINT32 state)
{
	deviceinfo info;

	assert(type != NULL);
	assert(state >= DEVINFO_FCT_FIRST && state <= DEVINFO_FCT_LAST);

	/* retrieve the value */
	info.f = 0;
	(*type)(NULL, state, &info);
	return info.f;
}


/*-------------------------------------------------
    devtype_get_info_string - return a string value
    from a device type (does not need to be
    allocated)
-------------------------------------------------*/

const char *devtype_get_info_string(device_type type, UINT32 state)
{
	deviceinfo info;

	assert(type != NULL);
	assert(state >= DEVINFO_STR_FIRST && state <= DEVINFO_STR_LAST);

	/* retrieve the value */
	info.s = get_temp_string_buffer();
	(*type)(NULL, state, &info);
	if (info.s[0] == 0)
		set_default_string(state, info.s);
	return info.s;
}



/***************************************************************************
    DEFAULT HANDLERS
***************************************************************************/

/*-------------------------------------------------
    set_default_string - compute a default string
    if none is provided
-------------------------------------------------*/

static void set_default_string(UINT32 state, char *buffer)
{
	switch (state)
	{
		case DEVINFO_STR_NAME:			strcpy(buffer, "Custom");						break;
		case DEVINFO_STR_FAMILY:		strcpy(buffer, "Custom");						break;
		case DEVINFO_STR_VERSION:		strcpy(buffer, "1.0");							break;
		case DEVINFO_STR_SOURCE_FILE:	strcpy(buffer, __FILE__);						break;
		case DEVINFO_STR_CREDITS:		strcpy(buffer, "Copyright Nicola Salmoria and the MAME Team"); break;
	}
}<|MERGE_RESOLUTION|>--- conflicted
+++ resolved
@@ -361,24 +361,15 @@
 
 
 /*-------------------------------------------------
-<<<<<<< HEAD
-    device_find_child_by_tag - retrieve a child 
-	device configuration based on a tag
-=======
     device_find_child_by_tag - retrieve a child
     device configuration based on a tag
->>>>>>> f97f1fa8
 -------------------------------------------------*/
 
 const device_config *device_find_child_by_tag(const device_config *owner, const char *tag)
 {
 	astring *tempstring;
 	const device_config *child;
-<<<<<<< HEAD
-	
-=======
-
->>>>>>> f97f1fa8
+
 	assert(owner != NULL);
 	assert(tag != NULL);
 
