--- conflicted
+++ resolved
@@ -102,13 +102,10 @@
         - Added 1 delay when accessing the VDC or VCE areas.
         - Implemented low and high speed cpu modes.
 
-<<<<<<< HEAD
-=======
     Changelog, version 1.11, 18/09/07: (Wilbert Pol)
 
         - Improvements to the handling of taking of delayed interrupts.
 
->>>>>>> 07d66185
 ******************************************************************************/
 #include "debugger.h"
 #include "h6280.h"
@@ -235,13 +232,10 @@
 	int in;
 	h6280_ICount = cycles;
 
-<<<<<<< HEAD
-=======
 	if ( h6280.irq_pending == 2 ) {
 		h6280.irq_pending--;
 	}
 
->>>>>>> 07d66185
 	/* Execute instructions */
 	do
     {
@@ -257,11 +251,6 @@
 		insnh6280[in]();
 
 		if ( h6280.irq_pending ) {
-<<<<<<< HEAD
-			h6280.irq_pending--;
-			if ( ! h6280.irq_pending ) {
-				CHECK_AND_TAKE_IRQ_LINES;
-=======
 			if ( h6280.irq_pending == 1 ) {
 				if ( !(P & _fI) ) {
 					h6280.irq_pending--;
@@ -269,7 +258,6 @@
 				}
 			} else {
 				h6280.irq_pending--;
->>>>>>> 07d66185
 			}
 		}
 
@@ -279,11 +267,7 @@
 			if(h6280.timer_value<=0)
 			{
 				if ( ! h6280.irq_pending )
-<<<<<<< HEAD
-					h6280.irq_pending = 2;
-=======
 					h6280.irq_pending = 1;
->>>>>>> 07d66185
 				while( h6280.timer_value <= 0 )
 					h6280.timer_value += h6280.timer_load;
 				set_irq_line(2,ASSERT_LINE);
@@ -536,11 +520,7 @@
 		/* --- the following bits of info are returned as NULL-terminated strings --- */
 		case CPUINFO_STR_NAME:							strcpy(info->s, "HuC6280");				break;
 		case CPUINFO_STR_CORE_FAMILY:					strcpy(info->s, "Hudsonsoft 6280");		break;
-<<<<<<< HEAD
-		case CPUINFO_STR_CORE_VERSION:					strcpy(info->s, "1.10");				break;
-=======
 		case CPUINFO_STR_CORE_VERSION:					strcpy(info->s, "1.11");				break;
->>>>>>> 07d66185
 		case CPUINFO_STR_CORE_FILE:						strcpy(info->s, __FILE__);				break;
 		case CPUINFO_STR_CORE_CREDITS:					strcpy(info->s, "Copyright (c) 1999, 2000 Bryan McPhail, mish@tendril.co.uk"); break;
 
