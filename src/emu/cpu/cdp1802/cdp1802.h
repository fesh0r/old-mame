#ifndef _CDP1802_H
#define _CDP1802_H

#include "cpuintrf.h"

#define CDP1802_CYCLES_RESET 		8
#define CDP1802_CYCLES_INIT			8 // really 9, but needs to be 8 to synchronize cdp1861 video timings
#define CDP1802_CYCLES_FETCH		8
#define CDP1802_CYCLES_EXECUTE		8
#define CDP1802_CYCLES_DMA			8
#define CDP1802_CYCLES_INTERRUPT	8

enum {
	CDP1802_INPUT_LINE_INT,
	CDP1802_INPUT_LINE_DMAIN,
	CDP1802_INPUT_LINE_DMAOUT
};

enum {
	EF1 = 0x01,
	EF2 = 0x02,
	EF3 = 0x04,
	EF4 = 0x08
};

enum {
	CDP1802_STATE_0_FETCH,
	CDP1802_STATE_1_RESET,
	CDP1802_STATE_1_INIT,
	CDP1802_STATE_1_EXECUTE,
	CDP1802_STATE_2_DMA_IN,
	CDP1802_STATE_2_DMA_OUT,
	CDP1802_STATE_3_INT
};

enum {
	CDP1802_STATE_CODE_S0_FETCH,
	CDP1802_STATE_CODE_S1_EXECUTE,
	CDP1802_STATE_CODE_S2_DMA,
	CDP1802_STATE_CODE_S3_INTERRUPT
};

enum {
	CDP1802_MODE_LOAD,
	CDP1802_MODE_RESET,
	CDP1802_MODE_PAUSE,
	CDP1802_MODE_RUN
};

// CDP1802 Registers

enum {
	CDP1802_PC = 1,
	CDP1802_P,		// Designates which register is Program Counter
	CDP1802_X,		// Designates which register is Data Pointer
	CDP1802_D,		// Data Register (Accumulator)
	CDP1802_B,		// Auxiliary Holding Register
	CDP1802_T,		// Holds old X, P after Interrupt (X is high nibble)

	CDP1802_R0,		// 1 of 16 Scratchpad Registers
	CDP1802_R1,
	CDP1802_R2,
	CDP1802_R3,
	CDP1802_R4,
	CDP1802_R5,
	CDP1802_R6,
	CDP1802_R7,
	CDP1802_R8,
	CDP1802_R9,
	CDP1802_Ra,
	CDP1802_Rb,
	CDP1802_Rc,
	CDP1802_Rd,
	CDP1802_Re,
	CDP1802_Rf,

	CDP1802_DF,		// Data Flag (ALU Carry)
	CDP1802_IE,		// Interrupt Enable
	CDP1802_Q,		// Output Flip-Flop
	CDP1802_N,		// Holds Low-Order Instruction Digit
	CDP1802_I,		// Holds High-Order Instruction Digit
};

void cdp1802_get_info(UINT32 state, cpuinfo *info);

#ifdef MAME_DEBUG
offs_t cdp1802_dasm(char *buffer, offs_t pc, const UINT8 *oprom, const UINT8 *opram);
#endif

typedef struct
{
<<<<<<< HEAD
	/* called after execution of an instruction with cycles,
       return cycles taken by dma hardware */
	UINT8 (*dma_r)(void);
	void (*dma_w)(UINT8 data);
	void (*q)(int level);
	UINT8 (*ef)(void);
	void (*sc)(int state);
} CDP1802_CONFIG;

void cdp1802_set_mode(int mode);

=======
	UINT8 (*mode_r)(void);
	UINT8 (*ef_r)(void);
	void (*sc_w)(int state);
	void (*q_w)(int level);
	UINT8 (*dma_r)(void);
	void (*dma_w)(UINT8 data);
} CDP1802_CONFIG;

>>>>>>> 69ba147e
#endif<|MERGE_RESOLUTION|>--- conflicted
+++ resolved
@@ -89,19 +89,6 @@
 
 typedef struct
 {
-<<<<<<< HEAD
-	/* called after execution of an instruction with cycles,
-       return cycles taken by dma hardware */
-	UINT8 (*dma_r)(void);
-	void (*dma_w)(UINT8 data);
-	void (*q)(int level);
-	UINT8 (*ef)(void);
-	void (*sc)(int state);
-} CDP1802_CONFIG;
-
-void cdp1802_set_mode(int mode);
-
-=======
 	UINT8 (*mode_r)(void);
 	UINT8 (*ef_r)(void);
 	void (*sc_w)(int state);
@@ -110,5 +97,4 @@
 	void (*dma_w)(UINT8 data);
 } CDP1802_CONFIG;
 
->>>>>>> 69ba147e
 #endif