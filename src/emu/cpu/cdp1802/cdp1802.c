#include "driver.h"
#include "state.h"
#include "debugger.h"
#include "cdp1802.h"

typedef struct
{
	CDP1802_CONFIG *config;

	UINT8 p, x, d, b, t;
	UINT16 r[16];
	UINT8 df, ie, q, n, i;

	int state;
	int prevmode, mode;
	int irq, dmain, dmaout;
	int ef;

} CDP1802_Regs;

#define M	program_read_byte
#define MW	program_write_byte

#define P	cdp1802.p
#define X	cdp1802.x
#define D	cdp1802.d
#define B   cdp1802.b
#define T	cdp1802.t
#define R   cdp1802.r
#define DF	cdp1802.df
#define IE	cdp1802.ie
#define Q	cdp1802.q
#define N	cdp1802.n
#define I	cdp1802.i

static int cdp1802_ICount;

static CDP1802_Regs cdp1802;

static void cdp1802_get_context (void *dst)
{
	*(CDP1802_Regs *)dst = cdp1802;
}

static void cdp1802_set_context (void *src)
{
	cdp1802 = *(CDP1802_Regs *)src;
}

static void cdp1802_init(int index, int clock, const void *config, int (*irqcallback)(int))
{
	cdp1802.config = (CDP1802_CONFIG *) config;

	cdp1802.mode = CDP1802_MODE_RESET;
	cdp1802.prevmode = cdp1802.mode;
	cdp1802.irq = CLEAR_LINE;
	cdp1802.dmain = CLEAR_LINE;
	cdp1802.dmaout = CLEAR_LINE;

	state_save_register_item("cdp1802", index, cdp1802.p);
	state_save_register_item("cdp1802", index, cdp1802.x);
	state_save_register_item("cdp1802", index, cdp1802.d);
	state_save_register_item("cdp1802", index, cdp1802.b);
	state_save_register_item("cdp1802", index, cdp1802.t);
	state_save_register_item_array("cdp1802", index, cdp1802.r);
	state_save_register_item("cdp1802", index, cdp1802.df);
	state_save_register_item("cdp1802", index, cdp1802.ie);
	state_save_register_item("cdp1802", index, cdp1802.q);
	state_save_register_item("cdp1802", index, cdp1802.n);
	state_save_register_item("cdp1802", index, cdp1802.i);
	state_save_register_item("cdp1802", index, cdp1802.state);
	state_save_register_item("cdp1802", index, cdp1802.prevmode);
	state_save_register_item("cdp1802", index, cdp1802.mode);
	state_save_register_item("cdp1802", index, cdp1802.irq);
	state_save_register_item("cdp1802", index, cdp1802.dmain);
	state_save_register_item("cdp1802", index, cdp1802.dmaout);
	state_save_register_item("cdp1802", index, cdp1802.ef);
}

INLINE void cdp1802_add(int left, int right)
{
	int result = left + right;
	D = result & 0xff;
	DF = (result & 0x100) >> 8;
}

INLINE void cdp1802_add_carry(int left, int right)
{
	int result = left + right + DF;
	D = result & 0xff;
	DF = (result & 0x100) >> 8;
}

INLINE void cdp1802_sub(int left, int right)
{
	int result = left + (~right & 0xff) + 1;

	D = result & 0xff;
	DF = (result & 0x100) >> 8;
}

INLINE void cdp1802_sub_carry(int left, int right)
{
	int result = left + (~right & 0xff) + DF;

	D = result & 0xff;
	DF = (result & 0x100) >> 8;
}

INLINE void cdp1802_short_branch(int taken)
{
	if (taken)
	{
		R[P] = (R[P] & 0xff00) | cpu_readop(R[P]);
	}
	else
	{
		R[P] = R[P] + 1;
	}
}

INLINE void cdp1802_long_branch(int taken)
{
	if (taken)
	{
		// S1#1

		B = cpu_readop(R[P]);
		R[P] = R[P] + 1;

		// S1#2

		R[P] = (B << 8) | cpu_readop(R[P]);
	}
	else
	{
		// S1#1

		R[P] = R[P] + 1;

		// S1#2

		R[P] = R[P] + 1;
	}
}

INLINE void cdp1802_long_skip(int taken)
{
	if (taken)
	{
		// S1#1

		R[P] = R[P] + 1;

		// S1#2

		R[P] = R[P] + 1;
	}
}

static void cdp1802_sample_ef(void)
{
<<<<<<< HEAD
	if (cdp1802.config->ef)
	{
		cdp1802.ef = cdp1802.config->ef() & 0x0f;
=======
	if (cdp1802.config->ef_r)
	{
		cdp1802.ef = cdp1802.config->ef_r() & 0x0f;
>>>>>>> 69ba147e
	}
	else
	{
		cdp1802.ef = 0x0f;
	}
}

static void cdp1802_output_state_code(void)
{
<<<<<<< HEAD
	if (cdp1802.config->sc)
=======
	if (cdp1802.config->sc_w)
>>>>>>> 69ba147e
	{
		switch (cdp1802.state)
		{
		case CDP1802_STATE_0_FETCH:
<<<<<<< HEAD
			cdp1802.config->sc(CDP1802_STATE_CODE_S0_FETCH);
			break;

		case CDP1802_STATE_1_EXECUTE:
			cdp1802.config->sc(CDP1802_STATE_CODE_S1_EXECUTE);
=======
			cdp1802.config->sc_w(CDP1802_STATE_CODE_S0_FETCH);
			break;

		case CDP1802_STATE_1_EXECUTE:
			cdp1802.config->sc_w(CDP1802_STATE_CODE_S1_EXECUTE);
>>>>>>> 69ba147e
			break;

		case CDP1802_STATE_2_DMA_IN:
		case CDP1802_STATE_2_DMA_OUT:
<<<<<<< HEAD
			cdp1802.config->sc(CDP1802_STATE_CODE_S2_DMA);
			break;

		case CDP1802_STATE_3_INT:
			cdp1802.config->sc(CDP1802_STATE_CODE_S3_INTERRUPT);
=======
			cdp1802.config->sc_w(CDP1802_STATE_CODE_S2_DMA);
			break;

		case CDP1802_STATE_3_INT:
			cdp1802.config->sc_w(CDP1802_STATE_CODE_S3_INTERRUPT);
>>>>>>> 69ba147e
			break;
		}
	}
}

static void cdp1802_run(void)
{
	cdp1802_output_state_code();

	switch (cdp1802.state)
	{
	case CDP1802_STATE_1_RESET:

		I = 0;
		N = 0;
		Q = 0;
		X = 0;
		P = 0;
		IE = 1;

		cdp1802_ICount -= CDP1802_CYCLES_RESET;

		CALL_MAME_DEBUG;

		break;

	case CDP1802_STATE_1_INIT:

		X = 0;
		P = 0;
		R[0] = 0;

		cdp1802_ICount -= CDP1802_CYCLES_INIT;

		if (cdp1802.dmain)
		{
			cdp1802.state = CDP1802_STATE_2_DMA_IN;
		}
		else if (cdp1802.dmaout)
		{
			cdp1802.state = CDP1802_STATE_2_DMA_OUT;
		}
		else
		{
			cdp1802.state = CDP1802_STATE_0_FETCH;
		}

		CALL_MAME_DEBUG;

		break;

	case CDP1802_STATE_0_FETCH:
		{
		UINT8 opcode = cpu_readop(R[P]);

		I = opcode >> 4;
		N = opcode & 0x0f;
		R[P] = R[P] + 1;

		cdp1802_ICount -= CDP1802_CYCLES_FETCH;

		cdp1802.state = CDP1802_STATE_1_EXECUTE;
		}
		break;

	case CDP1802_STATE_1_EXECUTE:

		cdp1802_sample_ef();

		switch (I)
		{
		case 0:
			if (N > 0)
			{
				D = M(R[N]);
			}
			break;

		case 1:
			R[N] = R[N] + 1;
			break;

		case 2:
			R[N] = R[N] - 1;
			break;

		case 3:
			switch (N)
			{
			case 0:
				cdp1802_short_branch(1);
				break;

			case 1:
				cdp1802_short_branch(Q == 1);
				break;

			case 2:
				cdp1802_short_branch(D == 0);
				break;

			case 3:
				cdp1802_short_branch(DF == 1);
				break;

			case 4:
				cdp1802_short_branch((cdp1802.ef & EF1) ? 0 : 1);
				break;

			case 5:
				cdp1802_short_branch((cdp1802.ef & EF2) ? 0 : 1);
				break;

			case 6:
				cdp1802_short_branch((cdp1802.ef & EF3) ? 0 : 1);
				break;

			case 7:
				cdp1802_short_branch((cdp1802.ef & EF4) ? 0 : 1);
				break;

			case 8:
				cdp1802_short_branch(0);
				break;

			case 9:
				cdp1802_short_branch(Q == 0);
				break;

			case 0xa:
				cdp1802_short_branch(D != 0);
				break;

			case 0xb:
				cdp1802_short_branch(DF == 0);
				break;

			case 0xc:
				cdp1802_short_branch((cdp1802.ef & EF1) ? 1 : 0);
				break;

			case 0xd:
				cdp1802_short_branch((cdp1802.ef & EF2) ? 1 : 0);
				break;

			case 0xe:
				cdp1802_short_branch((cdp1802.ef & EF3) ? 1 : 0);
				break;

			case 0xf:
				cdp1802_short_branch((cdp1802.ef & EF4) ? 1 : 0);
				break;
			}
			break;

		case 4:
			D = M(R[N]);
			R[N] = R[N] + 1;
			break;

		case 5:
			MW(R[N], D);
			break;

		case 6:
			switch (N)
			{
			case 0:
				R[X] = R[X] + 1;
				break;

			case 1:
			case 2:
			case 3:
			case 4:
			case 5:
			case 6:
			case 7:
				io_write_byte(N, M(R[X]));
				R[X] = R[X] + 1;
				break;

			case 8:
				/*

                    A note about INP 0 (0x68) from Tom Pittman's "A Short Course in Programming":

                    If you look carefully, you will notice that we never studied the opcode "68".
                    That's because it is not a defined 1802 instruction. It has the form of an INP
                    instruction, but 0 is not a defined input port, so if you execute it (try it!)
                    nothing is input. "Nothing" is the answer to a question; it is data, and something
                    will be put in the accumulator and memory (so now you know what the computer uses
                    to mean "nothing").

                    However, since the result of the "68" opcode is unpredictable, it should not be
                    used in your programs. In fact, "68" is the first byte of a series of additional
                    instructions for the 1804 and 1805 microprocessors.

                    http://www.ittybittycomputers.com/IttyBitty/ShortCor.htm

                */
			case 9:
			case 0xa:
			case 0xb:
			case 0xc:
			case 0xd:
			case 0xe:
			case 0xf:
				{
				UINT8 data = io_read_byte(N & 0x07);
				MW(R[X], data);
				D = data;
				}
				break;
			}
			break;

		case 7:
			switch (N)
			{
			case 0:
				{
				UINT8 data = M(R[X]);
				R[X] = R[X] + 1;
				P = data & 0xf;
				X = data >> 4;
				IE = 1;
				}
				break;

			case 1:
				{
				UINT8 data = M(R[X]);
				R[X] = R[X] + 1;
				P = data & 0xf;
				X = data >> 4;
				IE = 0;
				}
				break;

			case 2:
				D = M(R[X]);
				R[X] = R[X] + 1;
				break;

			case 3:
				MW(R[X], D);
				R[X] = R[X] - 1;
				break;

			case 4:
				cdp1802_add_carry(M(R[X]), D);
				break;

			case 5:
				cdp1802_sub_carry(M(R[X]), D);
				break;

			case 6:
				{
				int b = DF;
				DF = D & 1;
				D >>= 1;
				if (b) D |= 0x80;
				}
				break;

			case 7:
				cdp1802_sub_carry(D, M(R[X]));
				break;

			case 8:
				MW(R[X], T);
				break;

			case 9:
				{
				UINT8 result = (X << 4) | P;
				T = result;
				MW(R[2], result);
				X = P;
				R[2] = R[2] - 1;
				}
				break;

			case 0xa:
				Q = 0;

<<<<<<< HEAD
				if (cdp1802.config->q)
				{
					cdp1802.config->q(Q);
=======
				if (cdp1802.config->q_w)
				{
					cdp1802.config->q_w(Q);
>>>>>>> 69ba147e
				}
				break;

			case 0xb:
				Q = 1;

<<<<<<< HEAD
				if (cdp1802.config->q)
				{
					cdp1802.config->q(Q);
=======
				if (cdp1802.config->q_w)
				{
					cdp1802.config->q_w(Q);
>>>>>>> 69ba147e
				}
				break;

			case 0xc:
				cdp1802_add_carry(M(R[P]), D);
				R[P] = R[P] + 1;
				break;

			case 0xd:
				cdp1802_sub_carry(M(R[P]), D);
				R[P] = R[P] + 1;
				break;

			case 0xe:
				{
				int b = DF;
				DF = D & 0x80;
				D <<= 1;
				if (b) D |= 1;
				}
				break;

			case 0xf:
				cdp1802_sub_carry(D, M(R[P]));
				R[P] = R[P] + 1;
				break;
			}
			break;

		case 8:
			D = R[N] & 0xff;
			break;

		case 9:
			D = (R[N] >> 8) & 0xff;
			break;

		case 0xa:
			R[N] = (R[N] & 0xff00) | D;
			break;

		case 0xb:
			R[N] = (D << 8) | (R[N] & 0xff);
			break;

		case 0xc:
			cdp1802_output_state_code();

			switch (N)
			{
			case 0:
				cdp1802_long_branch(1);
				break;

			case 1:
				cdp1802_long_branch(Q == 1);
				break;

			case 2:
				cdp1802_long_branch(D == 0);
				break;

			case 3:
				cdp1802_long_branch(DF == 1);
				break;

			case 4:
				// NOP
				break;

			case 5:
				cdp1802_long_skip(Q == 0);
				break;

			case 6:
				cdp1802_long_skip(D != 0);
				break;

			case 7:
				cdp1802_long_skip(DF == 0);
				break;

			case 8:
				cdp1802_long_skip(1);
				break;

			case 9:
				cdp1802_long_branch(Q == 0);
				break;

			case 0xa:
				cdp1802_long_branch(D != 0);
				break;

			case 0xb:
				cdp1802_long_branch(DF == 0);
				break;

			case 0xc:
				cdp1802_long_skip(IE == 1);
				break;

			case 0xd:
				cdp1802_long_skip(Q == 1);
				break;

			case 0xe:
				cdp1802_long_skip(D == 0);
				break;

			case 0xf:
				cdp1802_long_skip(DF == 1);
				break;
			}

			cdp1802_ICount -= CDP1802_CYCLES_EXECUTE;
			break;

		case 0xd:
			P = N;
			break;

		case 0xe:
			X = N;
			break;

		case 0xf:
			switch (N)
			{
			case 0:
				D = M(R[X]);
				break;

			case 1:
				D = M(R[X]) | D;
				break;

			case 2:
				D = M(R[X]) & D;
				break;

			case 3:
				D = M(R[X]) ^ D;
				break;

			case 4:
				cdp1802_add(M(R[X]), D);
				break;

			case 5:
				cdp1802_sub(M(R[X]), D);
				break;

			case 6:
				DF = D & 0x01;
				D = D >> 1;
				break;

			case 7:
				cdp1802_sub(D, M(R[X]));
				break;

			case 8:
				D = M(R[P]);
				R[P] = R[P] + 1;
				break;

			case 9:
				D = M(R[P]) | D;
				R[P] = R[P] + 1;
				break;

			case 0xa:
				D = M(R[P]) & D;
				R[P] = R[P] + 1;
				break;

			case 0xb:
				D = M(R[P]) ^ D;
				R[P] = R[P] + 1;
				break;

			case 0xc:
				cdp1802_add(M(R[P]), D);
				R[P] = R[P] + 1;
				break;

			case 0xd:
				cdp1802_sub(M(R[P]), D);
				R[P] = R[P] + 1;
				break;

			case 0xe:
				DF = (D & 0x80) >> 7;
				D = D << 1;
				break;

			case 0xf:
				cdp1802_sub(D, M(R[P]));
				R[P] = R[P] + 1;
				break;
			}
			break;
		}

		cdp1802_ICount -= CDP1802_CYCLES_EXECUTE;

		if (cdp1802.dmain)
		{
			cdp1802.state = CDP1802_STATE_2_DMA_IN;
		}
		else if (cdp1802.dmaout)
		{
			cdp1802.state = CDP1802_STATE_2_DMA_OUT;
		}
		else if (IE && cdp1802.irq)
		{
			cdp1802.state = CDP1802_STATE_3_INT;
		}
		else if ((I > 0) || (N > 0)) // not idling
		{
			cdp1802.state = CDP1802_STATE_0_FETCH;
		}

		CALL_MAME_DEBUG;

		break;

    case CDP1802_STATE_2_DMA_IN:

		if (cdp1802.config->dma_r)
		{
			MW(R[0], cdp1802.config->dma_r());
		}

		R[0] = R[0] + 1;

        cdp1802_ICount -= CDP1802_CYCLES_DMA;

        if (cdp1802.dmain)
        {
            cdp1802.state = CDP1802_STATE_2_DMA_IN;
        }
        else if (cdp1802.dmaout)
        {
            cdp1802.state = CDP1802_STATE_2_DMA_OUT;
        }
        else if (IE && cdp1802.irq)
        {
            cdp1802.state = CDP1802_STATE_3_INT;
        }
        else if (cdp1802.mode == CDP1802_MODE_LOAD)
        {
            cdp1802.state = CDP1802_STATE_1_EXECUTE;
        }
        else
        {
            cdp1802.state = CDP1802_STATE_0_FETCH;
        }
        break;

    case CDP1802_STATE_2_DMA_OUT:

		if (cdp1802.config->dma_w)
		{
	        cdp1802.config->dma_w(M(R[0]));
		}

		R[0] = R[0] + 1;

        cdp1802_ICount -= CDP1802_CYCLES_DMA;

        if (cdp1802.dmain)
        {
            cdp1802.state = CDP1802_STATE_2_DMA_IN;
        }
        else if (cdp1802.dmaout)
        {
            cdp1802.state = CDP1802_STATE_2_DMA_OUT;
        }
        else if (IE && cdp1802.irq)
        {
            cdp1802.state = CDP1802_STATE_3_INT;
        }
        else
        {
            cdp1802.state = CDP1802_STATE_0_FETCH;
        }
        break;

	case CDP1802_STATE_3_INT:

		T = (X << 4) | P;
		X = 2;
		P = 1;
		IE = 0;

		cdp1802_ICount -= CDP1802_CYCLES_INTERRUPT;

		if (cdp1802.dmain)
		{
			cdp1802.state = CDP1802_STATE_2_DMA_IN;
		}
		else if (cdp1802.dmaout)
		{
			cdp1802.state = CDP1802_STATE_2_DMA_OUT;
		}
		else
		{
			cdp1802.state = CDP1802_STATE_0_FETCH;
		}

		CALL_MAME_DEBUG;

		break;
	}
}

static int cdp1802_execute(int cycles)
{
	cdp1802_ICount = cycles;

	cdp1802.prevmode = cdp1802.mode;
	cdp1802.mode = cdp1802.config->mode_r();

	do
	{
		switch (cdp1802.mode)
		{
		case CDP1802_MODE_LOAD:
			I = 0;
			N = 0;
			cdp1802.state = CDP1802_STATE_1_EXECUTE;
			cdp1802_run();
			break;

		case CDP1802_MODE_RESET:
			cdp1802.state = CDP1802_STATE_1_RESET;
			cdp1802_run();
			break;

		case CDP1802_MODE_PAUSE:
			cdp1802_ICount -= 1;
			break;

		case CDP1802_MODE_RUN:
			switch (cdp1802.prevmode)
			{
			case CDP1802_MODE_LOAD:
				// RUN mode cannot be initiated from LOAD mode
				cdp1802.mode = CDP1802_MODE_LOAD;
				break;

			case CDP1802_MODE_RESET:
				cdp1802.prevmode = CDP1802_MODE_RUN;
				cdp1802.state = CDP1802_STATE_1_INIT;
				cdp1802_run();
				break;

			case CDP1802_MODE_PAUSE:
				cdp1802.prevmode = CDP1802_MODE_RUN;
				cdp1802.state = CDP1802_STATE_0_FETCH;
				cdp1802_run();
				break;

			case CDP1802_MODE_RUN:
				cdp1802_run();
				break;
			}
			break;
		}
	}
	while (cdp1802_ICount > 0);

	return cycles - cdp1802_ICount;
}

static void cdp1802_set_interrupt_line(int state)
<<<<<<< HEAD
{
	cdp1802.irq = state;
}

static void cdp1802_set_dmain_line(int state)
{
	cdp1802.dmain = state;
}

static void cdp1802_set_dmaout_line(int state)
{
	cdp1802.dmaout = state;
=======
{
	cdp1802.irq = state;
}

static void cdp1802_set_dmain_line(int state)
{
	cdp1802.dmain = state;
>>>>>>> 69ba147e
}

static void cdp1802_set_dmaout_line(int state)
{
	cdp1802.dmaout = state;
}

static void cdp1802_reset(void)
{
	cdp1802.mode = CDP1802_MODE_RESET;
}

/**************************************************************************
 * Generic set_info
 **************************************************************************/

static void cdp1802_set_info(UINT32 state, cpuinfo *info)
{
	switch (state)
	{
		case CPUINFO_INT_INPUT_STATE + CDP1802_INPUT_LINE_INT:		cdp1802_set_interrupt_line(info->i);	break;
		case CPUINFO_INT_INPUT_STATE + CDP1802_INPUT_LINE_DMAIN:	cdp1802_set_dmain_line(info->i);		break;
		case CPUINFO_INT_INPUT_STATE + CDP1802_INPUT_LINE_DMAOUT:	cdp1802_set_dmaout_line(info->i);		break;

		case CPUINFO_INT_REGISTER + CDP1802_P:			cdp1802.p = info->i;		break;
		case CPUINFO_INT_REGISTER + CDP1802_X:			cdp1802.x = info->i;		break;
		case CPUINFO_INT_REGISTER + CDP1802_T:			cdp1802.t = info->i;		break;
		case CPUINFO_INT_REGISTER + CDP1802_D:			cdp1802.d = info->i;		break;
		case CPUINFO_INT_REGISTER + CDP1802_B:			cdp1802.b = info->i;		break;
		case CPUINFO_INT_REGISTER + CDP1802_R0:			cdp1802.r[0] = info->i;		break;
		case CPUINFO_INT_REGISTER + CDP1802_R1:			cdp1802.r[1] = info->i;		break;
		case CPUINFO_INT_REGISTER + CDP1802_R2:			cdp1802.r[2] = info->i;		break;
		case CPUINFO_INT_REGISTER + CDP1802_R3:			cdp1802.r[3] = info->i;		break;
		case CPUINFO_INT_REGISTER + CDP1802_R4:			cdp1802.r[4] = info->i;		break;
		case CPUINFO_INT_REGISTER + CDP1802_R5:			cdp1802.r[5] = info->i;		break;
		case CPUINFO_INT_REGISTER + CDP1802_R6:			cdp1802.r[6] = info->i;		break;
		case CPUINFO_INT_REGISTER + CDP1802_R7:			cdp1802.r[7] = info->i;		break;
		case CPUINFO_INT_REGISTER + CDP1802_R8:			cdp1802.r[8] = info->i;		break;
		case CPUINFO_INT_REGISTER + CDP1802_R9:			cdp1802.r[9] = info->i;		break;
		case CPUINFO_INT_REGISTER + CDP1802_Ra:			cdp1802.r[0xa] = info->i;	break;
		case CPUINFO_INT_REGISTER + CDP1802_Rb:			cdp1802.r[0xb] = info->i;	break;
		case CPUINFO_INT_REGISTER + CDP1802_Rc:			cdp1802.r[0xc] = info->i;	break;
		case CPUINFO_INT_REGISTER + CDP1802_Rd:			cdp1802.r[0xd] = info->i;	break;
		case CPUINFO_INT_REGISTER + CDP1802_Re:			cdp1802.r[0xe] = info->i;	break;
		case CPUINFO_INT_REGISTER + CDP1802_Rf:			cdp1802.r[0xf] = info->i;	break;
		case CPUINFO_INT_REGISTER + CDP1802_DF:			cdp1802.df = info->i;		break;
		case CPUINFO_INT_REGISTER + CDP1802_IE:			cdp1802.ie = info->i;		break;
		case CPUINFO_INT_REGISTER + CDP1802_Q:			cdp1802.q = info->i;		break;
		case CPUINFO_INT_REGISTER + CDP1802_N:			cdp1802.n = info->i;		break;
		case CPUINFO_INT_REGISTER + CDP1802_I:			cdp1802.i = info->i;		break;
		case CPUINFO_INT_PC:
		case CPUINFO_INT_REGISTER + CDP1802_PC: 		cdp1802.r[cdp1802.p] = info->i;	break;
	}
}

/****************************************************************************
 * Return a formatted string for a register
 ****************************************************************************/
void cdp1802_get_info(UINT32 state, cpuinfo *info)
{
	switch(state)
	{
		/* --- the following bits of info are returned as 64-bit signed integers --- */
		case CPUINFO_INT_CONTEXT_SIZE:					info->i = sizeof(cdp1802);				break;
		case CPUINFO_INT_INPUT_LINES:					info->i = 1;							break;
		case CPUINFO_INT_DEFAULT_IRQ_VECTOR:			info->i = 0;							break;
		case CPUINFO_INT_ENDIANNESS:					info->i = CPU_IS_BE;					break;
		case CPUINFO_INT_CLOCK_DIVIDER:					info->i = 1;							break;
		case CPUINFO_INT_MIN_INSTRUCTION_BYTES:			info->i = 1;							break;
		case CPUINFO_INT_MAX_INSTRUCTION_BYTES:			info->i = 3;							break;
		case CPUINFO_INT_MIN_CYCLES:					info->i = CDP1802_CYCLES_EXECUTE * 2;	break;
		case CPUINFO_INT_MAX_CYCLES:					info->i = CDP1802_CYCLES_EXECUTE * 3;	break;

		case CPUINFO_INT_DATABUS_WIDTH + ADDRESS_SPACE_PROGRAM:	info->i = 8;					break;
		case CPUINFO_INT_ADDRBUS_WIDTH + ADDRESS_SPACE_PROGRAM: info->i = 16;					break;
		case CPUINFO_INT_ADDRBUS_SHIFT + ADDRESS_SPACE_PROGRAM: info->i = 0;					break;
		case CPUINFO_INT_DATABUS_WIDTH + ADDRESS_SPACE_DATA:	info->i = 0;					break;
		case CPUINFO_INT_ADDRBUS_WIDTH + ADDRESS_SPACE_DATA: 	info->i = 0;					break;
		case CPUINFO_INT_ADDRBUS_SHIFT + ADDRESS_SPACE_DATA: 	info->i = 0;					break;
		case CPUINFO_INT_DATABUS_WIDTH + ADDRESS_SPACE_IO:		info->i = 8;					break;
		case CPUINFO_INT_ADDRBUS_WIDTH + ADDRESS_SPACE_IO: 		info->i = 3;					break;
		case CPUINFO_INT_ADDRBUS_SHIFT + ADDRESS_SPACE_IO: 		info->i = 0;					break;

		case CPUINFO_INT_INPUT_STATE + CDP1802_INPUT_LINE_INT:		info->i = cdp1802.irq;		break;
		case CPUINFO_INT_INPUT_STATE + CDP1802_INPUT_LINE_DMAIN:	info->i = cdp1802.dmain;	break;
		case CPUINFO_INT_INPUT_STATE + CDP1802_INPUT_LINE_DMAOUT:	info->i = cdp1802.dmaout;	break;

		case CPUINFO_INT_PREVIOUSPC:					/* not implemented */					break;

		case CPUINFO_INT_SP:							info->i = 0;							break;
		case CPUINFO_INT_REGISTER + CDP1802_P:			info->i = cdp1802.p;					break;
		case CPUINFO_INT_REGISTER + CDP1802_X:			info->i = cdp1802.x;					break;
		case CPUINFO_INT_REGISTER + CDP1802_T:			info->i = cdp1802.t;					break;
		case CPUINFO_INT_REGISTER + CDP1802_D:			info->i = cdp1802.d;					break;
		case CPUINFO_INT_REGISTER + CDP1802_B:			info->i = cdp1802.b;					break;
		case CPUINFO_INT_REGISTER + CDP1802_R0:			info->i = cdp1802.r[0];					break;
		case CPUINFO_INT_REGISTER + CDP1802_R1:			info->i = cdp1802.r[1];					break;
		case CPUINFO_INT_REGISTER + CDP1802_R2:			info->i = cdp1802.r[2];					break;
		case CPUINFO_INT_REGISTER + CDP1802_R3:			info->i = cdp1802.r[3];					break;
		case CPUINFO_INT_REGISTER + CDP1802_R4:			info->i = cdp1802.r[4];					break;
		case CPUINFO_INT_REGISTER + CDP1802_R5:			info->i = cdp1802.r[5];					break;
		case CPUINFO_INT_REGISTER + CDP1802_R6:			info->i = cdp1802.r[6];					break;
		case CPUINFO_INT_REGISTER + CDP1802_R7:			info->i = cdp1802.r[7];					break;
		case CPUINFO_INT_REGISTER + CDP1802_R8:			info->i = cdp1802.r[8];					break;
		case CPUINFO_INT_REGISTER + CDP1802_R9:			info->i = cdp1802.r[9];					break;
		case CPUINFO_INT_REGISTER + CDP1802_Ra:			info->i = cdp1802.r[0xa];				break;
		case CPUINFO_INT_REGISTER + CDP1802_Rb:			info->i = cdp1802.r[0xb];				break;
		case CPUINFO_INT_REGISTER + CDP1802_Rc:			info->i = cdp1802.r[0xc];				break;
		case CPUINFO_INT_REGISTER + CDP1802_Rd:			info->i = cdp1802.r[0xd];				break;
		case CPUINFO_INT_REGISTER + CDP1802_Re:			info->i = cdp1802.r[0xe];				break;
		case CPUINFO_INT_REGISTER + CDP1802_Rf:			info->i = cdp1802.r[0xf];				break;
		case CPUINFO_INT_REGISTER + CDP1802_DF:			info->i = cdp1802.df;					break;
		case CPUINFO_INT_REGISTER + CDP1802_IE:			info->i = cdp1802.ie;					break;
		case CPUINFO_INT_REGISTER + CDP1802_Q:			info->i = cdp1802.q;					break;
		case CPUINFO_INT_REGISTER + CDP1802_N:			info->i = cdp1802.n;					break;
		case CPUINFO_INT_REGISTER + CDP1802_I:			info->i = cdp1802.i;					break;
		case CPUINFO_INT_PC:
		case CPUINFO_INT_REGISTER + CDP1802_PC:			info->i = cdp1802.r[cdp1802.p];			break;

		/* --- the following bits of info are returned as pointers to data or functions --- */
		case CPUINFO_PTR_SET_INFO:						info->setinfo = cdp1802_set_info;		break;
		case CPUINFO_PTR_GET_CONTEXT:					info->getcontext = cdp1802_get_context;	break;
		case CPUINFO_PTR_SET_CONTEXT:					info->setcontext = cdp1802_set_context;	break;
		case CPUINFO_PTR_INIT:							info->init = cdp1802_init;				break;
		case CPUINFO_PTR_RESET:							info->reset = cdp1802_reset;			break;
		case CPUINFO_PTR_EXECUTE:						info->execute = cdp1802_execute;		break;
		case CPUINFO_PTR_BURN:							info->burn = NULL;						break;
#ifdef MAME_DEBUG
		case CPUINFO_PTR_DISASSEMBLE:					info->disassemble = cdp1802_dasm;		break;
#endif /* MAME_DEBUG */
		case CPUINFO_PTR_INSTRUCTION_COUNTER:			info->icount = &cdp1802_ICount;			break;

		/* --- the following bits of info are returned as NULL-terminated strings --- */
		case CPUINFO_STR_NAME:							strcpy(info->s, "CDP1802");				break;
		case CPUINFO_STR_CORE_FAMILY:					strcpy(info->s, "CDP1800");				break;
		case CPUINFO_STR_CORE_VERSION:					strcpy(info->s, "1.0");					break;
		case CPUINFO_STR_CORE_FILE:						strcpy(info->s, __FILE__);				break;
		case CPUINFO_STR_CORE_CREDITS:					strcpy(info->s, "Copyright (c) 2007 The MAME team"); break;

		case CPUINFO_STR_REGISTER + CDP1802_PC:	sprintf(info->s, "PC:%.4x", cdp1802.r[cdp1802.p]);	break;
		case CPUINFO_STR_REGISTER + CDP1802_R0:	sprintf(info->s, "R0:%.4x", cdp1802.r[0]); 		break;
		case CPUINFO_STR_REGISTER + CDP1802_R1:	sprintf(info->s, "R1:%.4x", cdp1802.r[1]); 		break;
		case CPUINFO_STR_REGISTER + CDP1802_R2:	sprintf(info->s, "R2:%.4x", cdp1802.r[2]); 		break;
		case CPUINFO_STR_REGISTER + CDP1802_R3:	sprintf(info->s, "R3:%.4x", cdp1802.r[3]); 		break;
		case CPUINFO_STR_REGISTER + CDP1802_R4:	sprintf(info->s, "R4:%.4x", cdp1802.r[4]); 		break;
		case CPUINFO_STR_REGISTER + CDP1802_R5:	sprintf(info->s, "R5:%.4x", cdp1802.r[5]); 		break;
		case CPUINFO_STR_REGISTER + CDP1802_R6:	sprintf(info->s, "R6:%.4x", cdp1802.r[6]); 		break;
		case CPUINFO_STR_REGISTER + CDP1802_R7:	sprintf(info->s, "R7:%.4x", cdp1802.r[7]); 		break;
		case CPUINFO_STR_REGISTER + CDP1802_R8:	sprintf(info->s, "R8:%.4x", cdp1802.r[8]); 		break;
		case CPUINFO_STR_REGISTER + CDP1802_R9:	sprintf(info->s, "R9:%.4x", cdp1802.r[9]); 		break;
		case CPUINFO_STR_REGISTER + CDP1802_Ra:	sprintf(info->s, "Ra:%.4x", cdp1802.r[0xa]); 	break;
		case CPUINFO_STR_REGISTER + CDP1802_Rb:	sprintf(info->s, "Rb:%.4x", cdp1802.r[0xb]); 	break;
		case CPUINFO_STR_REGISTER + CDP1802_Rc:	sprintf(info->s, "Rc:%.4x", cdp1802.r[0xc]); 	break;
		case CPUINFO_STR_REGISTER + CDP1802_Rd:	sprintf(info->s, "Rd:%.4x", cdp1802.r[0xd]); 	break;
		case CPUINFO_STR_REGISTER + CDP1802_Re:	sprintf(info->s, "Re:%.4x", cdp1802.r[0xe]); 	break;
		case CPUINFO_STR_REGISTER + CDP1802_Rf:	sprintf(info->s, "Rf:%.4x", cdp1802.r[0xf]); 	break;
		case CPUINFO_STR_REGISTER + CDP1802_P:	sprintf(info->s, "P:%x",    cdp1802.p);			break;
		case CPUINFO_STR_REGISTER + CDP1802_X:	sprintf(info->s, "X:%x",    cdp1802.x);			break;
		case CPUINFO_STR_REGISTER + CDP1802_D:	sprintf(info->s, "D:%.2x",  cdp1802.d);			break;
		case CPUINFO_STR_REGISTER + CDP1802_B:	sprintf(info->s, "B:%.2x",  cdp1802.b);			break;
		case CPUINFO_STR_REGISTER + CDP1802_T:	sprintf(info->s, "T:%.2x",  cdp1802.t);			break;
		case CPUINFO_STR_REGISTER + CDP1802_DF:	sprintf(info->s, "DF:%x",   cdp1802.df);		break;
		case CPUINFO_STR_REGISTER + CDP1802_IE:	sprintf(info->s, "IE:%x",   cdp1802.ie);		break;
		case CPUINFO_STR_REGISTER + CDP1802_Q:	sprintf(info->s, "Q:%x",    cdp1802.q);			break;
		case CPUINFO_STR_REGISTER + CDP1802_N:	sprintf(info->s, "N:%x",    cdp1802.n);			break;
		case CPUINFO_STR_REGISTER + CDP1802_I:	sprintf(info->s, "I:%x",    cdp1802.i);			break;
		case CPUINFO_STR_FLAGS: sprintf(info->s,
									"%s%s%s",
									 cdp1802.df ? "DF" : "..",
									 cdp1802.ie ? "IE" : "..",
									 cdp1802.q ? "Q" : "."); break;
	}
}<|MERGE_RESOLUTION|>--- conflicted
+++ resolved
@@ -160,15 +160,9 @@
 
 static void cdp1802_sample_ef(void)
 {
-<<<<<<< HEAD
-	if (cdp1802.config->ef)
-	{
-		cdp1802.ef = cdp1802.config->ef() & 0x0f;
-=======
 	if (cdp1802.config->ef_r)
 	{
 		cdp1802.ef = cdp1802.config->ef_r() & 0x0f;
->>>>>>> 69ba147e
 	}
 	else
 	{
@@ -178,45 +172,25 @@
 
 static void cdp1802_output_state_code(void)
 {
-<<<<<<< HEAD
-	if (cdp1802.config->sc)
-=======
 	if (cdp1802.config->sc_w)
->>>>>>> 69ba147e
 	{
 		switch (cdp1802.state)
 		{
 		case CDP1802_STATE_0_FETCH:
-<<<<<<< HEAD
-			cdp1802.config->sc(CDP1802_STATE_CODE_S0_FETCH);
-			break;
-
-		case CDP1802_STATE_1_EXECUTE:
-			cdp1802.config->sc(CDP1802_STATE_CODE_S1_EXECUTE);
-=======
 			cdp1802.config->sc_w(CDP1802_STATE_CODE_S0_FETCH);
 			break;
 
 		case CDP1802_STATE_1_EXECUTE:
 			cdp1802.config->sc_w(CDP1802_STATE_CODE_S1_EXECUTE);
->>>>>>> 69ba147e
 			break;
 
 		case CDP1802_STATE_2_DMA_IN:
 		case CDP1802_STATE_2_DMA_OUT:
-<<<<<<< HEAD
-			cdp1802.config->sc(CDP1802_STATE_CODE_S2_DMA);
-			break;
-
-		case CDP1802_STATE_3_INT:
-			cdp1802.config->sc(CDP1802_STATE_CODE_S3_INTERRUPT);
-=======
 			cdp1802.config->sc_w(CDP1802_STATE_CODE_S2_DMA);
 			break;
 
 		case CDP1802_STATE_3_INT:
 			cdp1802.config->sc_w(CDP1802_STATE_CODE_S3_INTERRUPT);
->>>>>>> 69ba147e
 			break;
 		}
 	}
@@ -505,30 +479,18 @@
 			case 0xa:
 				Q = 0;
 
-<<<<<<< HEAD
-				if (cdp1802.config->q)
-				{
-					cdp1802.config->q(Q);
-=======
 				if (cdp1802.config->q_w)
 				{
 					cdp1802.config->q_w(Q);
->>>>>>> 69ba147e
 				}
 				break;
 
 			case 0xb:
 				Q = 1;
 
-<<<<<<< HEAD
-				if (cdp1802.config->q)
-				{
-					cdp1802.config->q(Q);
-=======
 				if (cdp1802.config->q_w)
 				{
 					cdp1802.config->q_w(Q);
->>>>>>> 69ba147e
 				}
 				break;
 
@@ -907,7 +869,6 @@
 }
 
 static void cdp1802_set_interrupt_line(int state)
-<<<<<<< HEAD
 {
 	cdp1802.irq = state;
 }
@@ -915,20 +876,6 @@
 static void cdp1802_set_dmain_line(int state)
 {
 	cdp1802.dmain = state;
-}
-
-static void cdp1802_set_dmaout_line(int state)
-{
-	cdp1802.dmaout = state;
-=======
-{
-	cdp1802.irq = state;
-}
-
-static void cdp1802_set_dmain_line(int state)
-{
-	cdp1802.dmain = state;
->>>>>>> 69ba147e
 }
 
 static void cdp1802_set_dmaout_line(int state)
