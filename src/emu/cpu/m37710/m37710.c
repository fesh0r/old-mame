--- conflicted
+++ resolved
@@ -409,14 +409,10 @@
 	{
 		// ports
 		case 0x02: // p0
-<<<<<<< HEAD
-			return cpustate->io->read_byte(M37710_PORT0);
-=======
 			d = cpustate->m37710_regs[0x04];
 			if (d != 0xff)
 				return (cpustate->io->read_byte(M37710_PORT0)&~d) | (cpustate->m37710_regs[offset]&d);
 			break;
->>>>>>> bb12fec4
 		case 0x03: // p1
 			d = cpustate->m37710_regs[0x05];
 			if (d != 0xff)
@@ -501,13 +497,10 @@
 		// A-D IRQ control (also not properly hooked up yet)
 		case 0x70:
 			return cpustate->m37710_regs[offset] | 8;
-<<<<<<< HEAD
-=======
 
 		default:
 			return cpustate->m37710_regs[offset];
 	}
->>>>>>> bb12fec4
 
 		default:
 			return cpustate->m37710_regs[offset];
@@ -532,33 +525,6 @@
 	{
 		// ports
 		case 0x02: // p0
-<<<<<<< HEAD
-			cpustate->io->write_byte(M37710_PORT0, data);
-			break;
-		case 0x03: // p1
-			cpustate->io->write_byte(M37710_PORT1, data);
-			break;
-		case 0x06: // p2
-			cpustate->io->write_byte(M37710_PORT2, data);
-			break;
-		case 0x07: // p3
-			cpustate->io->write_byte(M37710_PORT3, data);
-			break;
-		case 0x0a: // p4
-			cpustate->io->write_byte(M37710_PORT4, data);
-			break;
-		case 0x0b: // p5
-			cpustate->io->write_byte(M37710_PORT5, data);
-			break;
-		case 0x0e: // p6
-			cpustate->io->write_byte(M37710_PORT6, data);
-			break;
-		case 0x0f: // p7
-			cpustate->io->write_byte(M37710_PORT7, data);
-			break;
-		case 0x12: // p8
-			cpustate->io->write_byte(M37710_PORT8, data);
-=======
 			d = cpustate->m37710_regs[0x04];
 			if (d != 0)
 				cpustate->io->write_byte(M37710_PORT0, data&d);
@@ -602,7 +568,6 @@
 			d = cpustate->m37710_regs[0x14];
 			if (d != 0)
 				cpustate->io->write_byte(M37710_PORT8, data&d);
->>>>>>> bb12fec4
 			break;
 
 		case 0x40:	// count start
@@ -911,17 +876,10 @@
 	REG_PB = 0;
 	REG_DB = 0;
 	REG_S = (REG_S & 0xff) | 0x100;
-<<<<<<< HEAD
-	REG_X &= 0xff;
-	REG_Y &= 0xff;
-	REG_B = REG_A & 0xff00;
-	REG_A &= 0xff;
-=======
 	REG_XH = REG_X & 0xff00; REG_X &= 0xff;
 	REG_YH = REG_Y & 0xff00; REG_Y &= 0xff;
 	REG_B = REG_A & 0xff00; REG_A &= 0xff;
 	REG_BB = REG_BA & 0xff00; REG_BA &= 0xff;
->>>>>>> bb12fec4
 
 	/* Set the function tables to emulation mode */
 	m37710i_set_execution_mode(cpustate, EXECUTION_MODE_M0X0);
