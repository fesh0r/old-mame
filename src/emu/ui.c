/*********************************************************************

    ui.c

    Functions used to handle MAME's user interface.

    Copyright Nicola Salmoria and the MAME Team.
    Visit http://mamedev.org for licensing and usage restrictions.

*********************************************************************/

#include "emu.h"
#include "emuopts.h"
#include "video/vector.h"
#include "machine/laserdsc.h"
#include "profiler.h"
#include "render.h"
#include "cheat.h"
#include "rendfont.h"
#include "ui.h"
#include "uiinput.h"
#include "uimenu.h"
#include "uigfx.h"

#ifdef MESS
#include "uimess.h"
<<<<<<< HEAD
#include "inputx.h"
#include "messopts.h"
=======
>>>>>>> 198b5751
#endif /* MESS */

#include <ctype.h>



/***************************************************************************
    CONSTANTS
***************************************************************************/

enum
{
	LOADSAVE_NONE,
	LOADSAVE_LOAD,
	LOADSAVE_SAVE
};


/***************************************************************************
    LOCAL VARIABLES
***************************************************************************/

/* list of natural keyboard keys that are not associated with UI_EVENT_CHARs */
static const input_item_id non_char_keys[] =
{
	ITEM_ID_ESC,
	ITEM_ID_F1,
	ITEM_ID_F2,
	ITEM_ID_F3,
	ITEM_ID_F4,
	ITEM_ID_F5,
	ITEM_ID_F6,
	ITEM_ID_F7,
	ITEM_ID_F8,
	ITEM_ID_F9,
	ITEM_ID_F10,
	ITEM_ID_F11,
	ITEM_ID_F12,
	ITEM_ID_NUMLOCK,
	ITEM_ID_0_PAD,
	ITEM_ID_1_PAD,
	ITEM_ID_2_PAD,
	ITEM_ID_3_PAD,
	ITEM_ID_4_PAD,
	ITEM_ID_5_PAD,
	ITEM_ID_6_PAD,
	ITEM_ID_7_PAD,
	ITEM_ID_8_PAD,
	ITEM_ID_9_PAD,
	ITEM_ID_DEL_PAD,
	ITEM_ID_PLUS_PAD,
	ITEM_ID_MINUS_PAD,
	ITEM_ID_INSERT,
	ITEM_ID_DEL,
	ITEM_ID_HOME,
	ITEM_ID_END,
	ITEM_ID_PGUP,
	ITEM_ID_PGDN,
	ITEM_ID_UP,
	ITEM_ID_DOWN,
	ITEM_ID_LEFT,
	ITEM_ID_RIGHT,
	ITEM_ID_PAUSE,
	ITEM_ID_CANCEL
};

/***************************************************************************
    GLOBAL VARIABLES
***************************************************************************/

/* font for rendering */
static render_font *ui_font;

/* current UI handler */
static UINT32 (*ui_handler_callback)(running_machine *, render_container *, UINT32);
static UINT32 ui_handler_param;

/* flag to track single stepping */
static int single_step;

/* FPS counter display */
static int showfps;
static osd_ticks_t showfps_end;

/* profiler display */
static int show_profiler;

/* popup text display */
static osd_ticks_t popup_text_end;

/* messagebox buffer */
static astring messagebox_text;
static rgb_t messagebox_backcolor;

/* slider info */
static slider_state *slider_list;
static slider_state *slider_current;

static int ui_active;
/* natural keyboard info */
static int ui_use_natural_keyboard;
static UINT8 non_char_keys_down[(ARRAY_LENGTH(non_char_keys) + 7) / 8];


/***************************************************************************
    FUNCTION PROTOTYPES
***************************************************************************/

static void ui_exit(running_machine *machine);

/* text generators */
static astring &disclaimer_string(running_machine *machine, astring &buffer);
static astring &warnings_string(running_machine *machine, astring &buffer);

/* UI handlers */
static UINT32 handler_messagebox(running_machine *machine, render_container *container, UINT32 state);
static UINT32 handler_messagebox_ok(running_machine *machine, render_container *container, UINT32 state);
static UINT32 handler_messagebox_anykey(running_machine *machine, render_container *container, UINT32 state);
static UINT32 handler_ingame(running_machine *machine, render_container *container, UINT32 state);
static UINT32 handler_load_save(running_machine *machine, render_container *container, UINT32 state);

/* slider controls */
static slider_state *slider_alloc(running_machine *machine, const char *title, INT32 minval, INT32 defval, INT32 maxval, INT32 incval, slider_update update, void *arg);
static slider_state *slider_init(running_machine *machine);
static INT32 slider_volume(running_machine *machine, void *arg, astring *string, INT32 newval);
static INT32 slider_mixervol(running_machine *machine, void *arg, astring *string, INT32 newval);
static INT32 slider_adjuster(running_machine *machine, void *arg, astring *string, INT32 newval);
static INT32 slider_overclock(running_machine *machine, void *arg, astring *string, INT32 newval);
static INT32 slider_refresh(running_machine *machine, void *arg, astring *string, INT32 newval);
static INT32 slider_brightness(running_machine *machine, void *arg, astring *string, INT32 newval);
static INT32 slider_contrast(running_machine *machine, void *arg, astring *string, INT32 newval);
static INT32 slider_gamma(running_machine *machine, void *arg, astring *string, INT32 newval);
static INT32 slider_xscale(running_machine *machine, void *arg, astring *string, INT32 newval);
static INT32 slider_yscale(running_machine *machine, void *arg, astring *string, INT32 newval);
static INT32 slider_xoffset(running_machine *machine, void *arg, astring *string, INT32 newval);
static INT32 slider_yoffset(running_machine *machine, void *arg, astring *string, INT32 newval);
static INT32 slider_overxscale(running_machine *machine, void *arg, astring *string, INT32 newval);
static INT32 slider_overyscale(running_machine *machine, void *arg, astring *string, INT32 newval);
static INT32 slider_overxoffset(running_machine *machine, void *arg, astring *string, INT32 newval);
static INT32 slider_overyoffset(running_machine *machine, void *arg, astring *string, INT32 newval);
static INT32 slider_flicker(running_machine *machine, void *arg, astring *string, INT32 newval);
static INT32 slider_beam(running_machine *machine, void *arg, astring *string, INT32 newval);
static char *slider_get_screen_desc(running_device *screen);
static char *slider_get_laserdisc_desc(running_device *screen);
#ifdef MAME_DEBUG
static INT32 slider_crossscale(running_machine *machine, void *arg, astring *string, INT32 newval);
static INT32 slider_crossoffset(running_machine *machine, void *arg, astring *string, INT32 newval);
#endif


/***************************************************************************
    INLINE FUNCTIONS
***************************************************************************/

/*-------------------------------------------------
    ui_set_handler - set a callback/parameter
    pair for the current UI handler
-------------------------------------------------*/

INLINE UINT32 ui_set_handler(UINT32 (*callback)(running_machine *, render_container *, UINT32), UINT32 param)
{
	ui_handler_callback = callback;
	ui_handler_param = param;
	return param;
}


/*-------------------------------------------------
    is_breakable_char - is a given unicode
    character a possible line break?
-------------------------------------------------*/

INLINE int is_breakable_char(unicode_char ch)
{
	/* regular spaces and hyphens are breakable */
	if (ch == ' ' || ch == '-')
		return TRUE;

	/* In the following character sets, any character is breakable:
        Hiragana (3040-309F)
        Katakana (30A0-30FF)
        Bopomofo (3100-312F)
        Hangul Compatibility Jamo (3130-318F)
        Kanbun (3190-319F)
        Bopomofo Extended (31A0-31BF)
        CJK Strokes (31C0-31EF)
        Katakana Phonetic Extensions (31F0-31FF)
        Enclosed CJK Letters and Months (3200-32FF)
        CJK Compatibility (3300-33FF)
        CJK Unified Ideographs Extension A (3400-4DBF)
        Yijing Hexagram Symbols (4DC0-4DFF)
        CJK Unified Ideographs (4E00-9FFF) */
	if (ch >= 0x3040 && ch <= 0x9fff)
		return TRUE;

	/* Hangul Syllables (AC00-D7AF) are breakable */
	if (ch >= 0xac00 && ch <= 0xd7af)
		return TRUE;

	/* CJK Compatibility Ideographs (F900-FAFF) are breakable */
	if (ch >= 0xf900 && ch <= 0xfaff)
		return TRUE;

	return FALSE;
}



/***************************************************************************
    CORE IMPLEMENTATION
***************************************************************************/

/*-------------------------------------------------
    ui_init - set up the user interface
-------------------------------------------------*/

int ui_init(running_machine *machine)
{
	/* make sure we clean up after ourselves */
	add_exit_callback(machine, ui_exit);

	/* allocate the font and messagebox string */
	ui_font = render_font_alloc("ui.bdf");

	/* initialize the other UI bits */
	ui_menu_init(machine);
	ui_gfx_init(machine);

	/* reset globals */
	single_step = FALSE;
	ui_set_handler(handler_messagebox, 0);
	ui_active = 0;
	/* retrieve options */
	ui_use_natural_keyboard = options_get_bool(mame_options(), OPTION_NATURAL_KEYBOARD);

	return 0;
}


/*-------------------------------------------------
    ui_exit - clean up ourselves on exit
-------------------------------------------------*/

static void ui_exit(running_machine *machine)
{
	/* free the font */
	if (ui_font != NULL)
		render_font_free(ui_font);
	ui_font = NULL;
}


/*-------------------------------------------------
    ui_display_startup_screens - display the
    various startup screens
-------------------------------------------------*/

int ui_display_startup_screens(running_machine *machine, int first_time, int show_disclaimer)
{
	const int maxstate = 3;
	int str = options_get_int(mame_options(), OPTION_SECONDS_TO_RUN);
	int show_gameinfo = !options_get_bool(mame_options(), OPTION_SKIP_GAMEINFO);
	int show_warnings = TRUE;
	int state;

#ifdef MESS
	show_warnings = !options_get_bool(mame_options(), OPTION_SKIP_WARNINGS);
	if (!show_warnings)
		show_disclaimer = FALSE;
#endif /* MESS */

	/* disable everything if we are using -str for 300 or fewer seconds, or if we're the empty driver,
       or if we are debugging */
	if (!first_time || (str > 0 && str < 60*5) || machine->gamedrv == &GAME_NAME(empty) || (machine->debug_flags & DEBUG_FLAG_ENABLED) != 0)
		show_gameinfo = show_warnings = show_disclaimer = FALSE;

	/* initialize the on-screen display system */
	slider_list = slider_current = slider_init(machine);

	/* loop over states */
	ui_set_handler(handler_ingame, 0);
	for (state = 0; state < maxstate && !mame_is_scheduled_event_pending(machine) && !ui_menu_is_force_game_select(); state++)
	{
		/* default to standard colors */
		messagebox_backcolor = UI_BACKGROUND_COLOR;

		/* pick the next state */
		switch (state)
		{
			case 0:
				if (show_disclaimer && disclaimer_string(machine, messagebox_text).len() > 0)
					ui_set_handler(handler_messagebox_ok, 0);
				break;

			case 1:
				if (show_warnings && warnings_string(machine, messagebox_text).len() > 0)
				{
					ui_set_handler(handler_messagebox_ok, 0);
					if (machine->gamedrv->flags & (GAME_WRONG_COLORS | GAME_IMPERFECT_COLORS | GAME_REQUIRES_ARTWORK | GAME_IMPERFECT_GRAPHICS | GAME_IMPERFECT_SOUND | GAME_NO_SOUND))
						messagebox_backcolor = UI_YELLOW_COLOR;
					if (machine->gamedrv->flags & (GAME_NOT_WORKING | GAME_UNEMULATED_PROTECTION))
						messagebox_backcolor = UI_RED_COLOR;
				}
				break;

			case 2:
				if (show_gameinfo && game_info_astring(machine, messagebox_text).len() > 0)
					ui_set_handler(handler_messagebox_anykey, 0);
				break;
		}

		/* clear the input memory */
		input_code_poll_switches(machine, TRUE);
		while (input_code_poll_switches(machine, FALSE) != INPUT_CODE_INVALID) ;

		/* loop while we have a handler */
		while (ui_handler_callback != handler_ingame && !mame_is_scheduled_event_pending(machine) && !ui_menu_is_force_game_select())
			video_frame_update(machine, FALSE);

		/* clear the handler and force an update */
		ui_set_handler(handler_ingame, 0);
		video_frame_update(machine, FALSE);
	}

	/* if we're the empty driver, force the menus on */
	if (ui_menu_is_force_game_select())
		ui_set_handler(ui_menu_ui_handler, 0);

	return 0;
}


/*-------------------------------------------------
    ui_set_startup_text - set the text to display
    at startup
-------------------------------------------------*/

void ui_set_startup_text(running_machine *machine, const char *text, int force)
{
	static osd_ticks_t lastupdatetime = 0;
	osd_ticks_t curtime = osd_ticks();

	/* copy in the new text */
	messagebox_text.cpy(text);
	messagebox_backcolor = UI_BACKGROUND_COLOR;

	/* don't update more than 4 times/second */
	if (force || (curtime - lastupdatetime) > osd_ticks_per_second() / 4)
	{
		lastupdatetime = curtime;
		video_frame_update(machine, FALSE);
	}
}


/*-------------------------------------------------
    ui_update_and_render - update the UI and
    render it; called by video.c
-------------------------------------------------*/

void ui_update_and_render(running_machine *machine, render_container *container)
{
	/* always start clean */
	render_container_empty(container);

	/* if we're paused, dim the whole screen */
	if (mame_get_phase(machine) >= MAME_PHASE_RESET && (single_step || mame_is_paused(machine)))
	{
		int alpha = (1.0f - options_get_float(mame_options(), OPTION_PAUSE_BRIGHTNESS)) * 255.0f;
		if (ui_menu_is_force_game_select())
			alpha = 255;
		if (alpha > 255)
			alpha = 255;
		if (alpha >= 0)
			render_container_add_rect(container, 0.0f, 0.0f, 1.0f, 1.0f, MAKE_ARGB(alpha,0x00,0x00,0x00), PRIMFLAG_BLENDMODE(BLENDMODE_ALPHA));
	}

	/* render any cheat stuff at the bottom */
	cheat_render_text(machine, container);

	/* call the current UI handler */
	assert(ui_handler_callback != NULL);
	ui_handler_param = (*ui_handler_callback)(machine, container, ui_handler_param);

	/* display any popup messages */
	if (osd_ticks() < popup_text_end)
		ui_draw_text_box(container, messagebox_text, JUSTIFY_CENTER, 0.5f, 0.9f, messagebox_backcolor);
	else
		popup_text_end = 0;

	/* cancel takes us back to the ingame handler */
	if (ui_handler_param == UI_HANDLER_CANCEL)
		ui_set_handler(handler_ingame, 0);
}


/*-------------------------------------------------
    ui_get_font - return the UI font
-------------------------------------------------*/

render_font *ui_get_font(void)
{
	return ui_font;
}


/*-------------------------------------------------
    ui_get_line_height - return the current height
    of a line
-------------------------------------------------*/

float ui_get_line_height(void)
{
	INT32 raw_font_pixel_height = render_font_get_pixel_height(ui_font);
	INT32 target_pixel_width, target_pixel_height;
	float one_to_one_line_height;
	float target_aspect;
	float scale_factor;

	/* get info about the UI target */
	render_target_get_bounds(render_get_ui_target(), &target_pixel_width, &target_pixel_height, &target_aspect);

	/* compute the font pixel height at the nominal size */
	one_to_one_line_height = (float)raw_font_pixel_height / (float)target_pixel_height;

	/* determine the scale factor */
	scale_factor = UI_TARGET_FONT_HEIGHT / one_to_one_line_height;

	/* if our font is small-ish, do integral scaling */
	if (raw_font_pixel_height < 24)
	{
		/* do we want to scale smaller? only do so if we exceed the threshhold */
		if (scale_factor <= 1.0f)
		{
			if (one_to_one_line_height < UI_MAX_FONT_HEIGHT || raw_font_pixel_height < 12)
				scale_factor = 1.0f;
		}

		/* otherwise, just ensure an integral scale factor */
		else
			scale_factor = floor(scale_factor);
	}

	/* otherwise, just make sure we hit an even number of pixels */
	else
	{
		INT32 height = scale_factor * one_to_one_line_height * (float)target_pixel_height;
		scale_factor = (float)height / (one_to_one_line_height * (float)target_pixel_height);
	}

	return scale_factor * one_to_one_line_height;
}


/*-------------------------------------------------
    ui_get_char_width - return the width of a
    single character
-------------------------------------------------*/

float ui_get_char_width(unicode_char ch)
{
	return render_font_get_char_width(ui_font, ui_get_line_height(), render_get_ui_aspect(), ch);
}


/*-------------------------------------------------
    ui_get_string_width - return the width of a
    character string
-------------------------------------------------*/

float ui_get_string_width(const char *s)
{
	return render_font_get_utf8string_width(ui_font, ui_get_line_height(), render_get_ui_aspect(), s);
}


/*-------------------------------------------------
    ui_draw_outlined_box - add primitives to draw
    an outlined box with the given background
    color
-------------------------------------------------*/

void ui_draw_outlined_box(render_container *container, float x0, float y0, float x1, float y1, rgb_t backcolor)
{
	render_container_add_rect(container, x0, y0, x1, y1, backcolor, PRIMFLAG_BLENDMODE(BLENDMODE_ALPHA));
	render_container_add_line(container, x0, y0, x1, y0, UI_LINE_WIDTH, UI_BORDER_COLOR, PRIMFLAG_BLENDMODE(BLENDMODE_ALPHA));
	render_container_add_line(container, x1, y0, x1, y1, UI_LINE_WIDTH, UI_BORDER_COLOR, PRIMFLAG_BLENDMODE(BLENDMODE_ALPHA));
	render_container_add_line(container, x1, y1, x0, y1, UI_LINE_WIDTH, UI_BORDER_COLOR, PRIMFLAG_BLENDMODE(BLENDMODE_ALPHA));
	render_container_add_line(container, x0, y1, x0, y0, UI_LINE_WIDTH, UI_BORDER_COLOR, PRIMFLAG_BLENDMODE(BLENDMODE_ALPHA));
}


/*-------------------------------------------------
    ui_draw_text - simple text renderer
-------------------------------------------------*/

void ui_draw_text(render_container *container, const char *buf, float x, float y)
{
	ui_draw_text_full(container, buf, x, y, 1.0f - x, JUSTIFY_LEFT, WRAP_WORD, DRAW_NORMAL, UI_TEXT_COLOR, UI_TEXT_BG_COLOR, NULL, NULL);
}


/*-------------------------------------------------
    ui_draw_text_full - full featured text
    renderer with word wrapping, justification,
    and full size computation
-------------------------------------------------*/

void ui_draw_text_full(render_container *container, const char *origs, float x, float y, float origwrapwidth, int justify, int wrap, int draw, rgb_t fgcolor, rgb_t bgcolor, float *totalwidth, float *totalheight)
{
	float lineheight = ui_get_line_height();
	const char *ends = origs + strlen(origs);
	float wrapwidth = origwrapwidth;
	const char *s = origs;
	const char *linestart;
	float cury = y;
	float maxwidth = 0;

	/* if we don't want wrapping, guarantee a huge wrapwidth */
	if (wrap == WRAP_NEVER)
		wrapwidth = 1000000.0f;
	if (wrapwidth <= 0)
		return;

	/* loop over lines */
	while (*s != 0)
	{
		const char *lastbreak = NULL;
		int line_justify = justify;
		unicode_char schar;
		int scharcount;
		float lastbreak_width = 0;
		float curwidth = 0;
		float curx = x;

		/* get the current character */
		scharcount = uchar_from_utf8(&schar, s, ends - s);
		if (scharcount == -1)
			break;

		/* if the line starts with a tab character, center it regardless */
		if (schar == '\t')
		{
			s += scharcount;
			line_justify = JUSTIFY_CENTER;
		}

		/* remember the starting position of the line */
		linestart = s;

		/* loop while we have characters and are less than the wrapwidth */
		while (*s != 0 && curwidth <= wrapwidth)
		{
			float chwidth;

			/* get the current chcaracter */
			scharcount = uchar_from_utf8(&schar, s, ends - s);
			if (scharcount == -1)
				break;

			/* if we hit a newline, stop immediately */
			if (schar == '\n')
				break;

			/* get the width of this character */
			chwidth = ui_get_char_width(schar);

			/* if we hit a space, remember the location and width *without* the space */
			if (schar == ' ')
			{
				lastbreak = s;
				lastbreak_width = curwidth;
			}

			/* add the width of this character and advance */
			curwidth += chwidth;
			s += scharcount;

			/* if we hit any non-space breakable character, remember the location and width
               *with* the breakable character */
			if (schar != ' ' && is_breakable_char(schar) && curwidth <= wrapwidth)
			{
				lastbreak = s;
				lastbreak_width = curwidth;
			}
		}

		/* if we accumulated too much for the current width, we need to back off */
		if (curwidth > wrapwidth)
		{
			/* if we're word wrapping, back up to the last break if we can */
			if (wrap == WRAP_WORD)
			{
				/* if we hit a break, back up to there with the appropriate width */
				if (lastbreak != NULL)
				{
					s = lastbreak;
					curwidth = lastbreak_width;
				}

				/* if we didn't hit a break, back up one character */
				else if (s > linestart)
				{
					/* get the previous character */
					s = (const char *)utf8_previous_char(s);
					scharcount = uchar_from_utf8(&schar, s, ends - s);
					if (scharcount == -1)
						break;

					curwidth -= ui_get_char_width(schar);
				}
			}

			/* if we're truncating, make sure we have enough space for the ... */
			else if (wrap == WRAP_TRUNCATE)
			{
				/* add in the width of the ... */
				curwidth += 3.0f * ui_get_char_width('.');

				/* while we are above the wrap width, back up one character */
				while (curwidth > wrapwidth && s > linestart)
				{
					/* get the previous character */
					s = (const char *)utf8_previous_char(s);
					scharcount = uchar_from_utf8(&schar, s, ends - s);
					if (scharcount == -1)
						break;

					curwidth -= ui_get_char_width(schar);
				}
			}
		}

		/* align according to the justfication */
		if (line_justify == JUSTIFY_CENTER)
			curx += (origwrapwidth - curwidth) * 0.5f;
		else if (line_justify == JUSTIFY_RIGHT)
			curx += origwrapwidth - curwidth;

		/* track the maximum width of any given line */
		if (curwidth > maxwidth)
			maxwidth = curwidth;

		/* if opaque, add a black box */
		if (draw == DRAW_OPAQUE)
			render_container_add_rect(container, curx, cury, curx + curwidth, cury + lineheight, bgcolor, PRIMFLAG_BLENDMODE(BLENDMODE_ALPHA));

		/* loop from the line start and add the characters */
		while (linestart < s)
		{
			/* get the current character */
			unicode_char linechar;
			int linecharcount = uchar_from_utf8(&linechar, linestart, ends - linestart);
			if (linecharcount == -1)
				break;

			if (draw != DRAW_NONE)
			{
				render_container_add_char(container, curx, cury, lineheight, render_get_ui_aspect(), fgcolor, ui_font, linechar);
				curx += ui_get_char_width(linechar);
			}
			linestart += linecharcount;
		}

		/* append ellipses if needed */
		if (wrap == WRAP_TRUNCATE && *s != 0 && draw != DRAW_NONE)
		{
			render_container_add_char(container, curx, cury, lineheight, render_get_ui_aspect(), fgcolor, ui_font, '.');
			curx += ui_get_char_width('.');
			render_container_add_char(container, curx, cury, lineheight, render_get_ui_aspect(), fgcolor, ui_font, '.');
			curx += ui_get_char_width('.');
			render_container_add_char(container, curx, cury, lineheight, render_get_ui_aspect(), fgcolor, ui_font, '.');
			curx += ui_get_char_width('.');
		}

		/* if we're not word-wrapping, we're done */
		if (wrap != WRAP_WORD)
			break;

		/* advance by a row */
		cury += lineheight;

		/* skip past any spaces at the beginning of the next line */
		scharcount = uchar_from_utf8(&schar, s, ends - s);
		if (scharcount == -1)
			break;

		if (schar == '\n')
			s += scharcount;
		else
			while (*s && isspace(schar))
			{
				s += scharcount;
				scharcount = uchar_from_utf8(&schar, s, ends - s);
				if (scharcount == -1)
					break;
			}
	}

	/* report the width and height of the resulting space */
	if (totalwidth)
		*totalwidth = maxwidth;
	if (totalheight)
		*totalheight = cury - y;
}


/*-------------------------------------------------
    ui_draw_text_box - draw a multiline text
    message with a box around it
-------------------------------------------------*/

void ui_draw_text_box(render_container *container, const char *text, int justify, float xpos, float ypos, rgb_t backcolor)
{
	float target_width, target_height;
	float target_x, target_y;

	/* compute the multi-line target width/height */
	ui_draw_text_full(container, text, 0, 0, 1.0f - 2.0f * UI_BOX_LR_BORDER,
				justify, WRAP_WORD, DRAW_NONE, ARGB_WHITE, ARGB_BLACK, &target_width, &target_height);
	if (target_height > 1.0f - 2.0f * UI_BOX_TB_BORDER)
		target_height = floor((1.0f - 2.0f * UI_BOX_TB_BORDER) / ui_get_line_height()) * ui_get_line_height();

	/* determine the target location */
	target_x = xpos - 0.5f * target_width;
	target_y = ypos - 0.5f * target_height;

	/* make sure we stay on-screen */
	if (target_x < UI_BOX_LR_BORDER)
		target_x = UI_BOX_LR_BORDER;
	if (target_x + target_width + UI_BOX_LR_BORDER > 1.0f)
		target_x = 1.0f - UI_BOX_LR_BORDER - target_width;
	if (target_y < UI_BOX_TB_BORDER)
		target_y = UI_BOX_TB_BORDER;
	if (target_y + target_height + UI_BOX_TB_BORDER > 1.0f)
		target_y = 1.0f - UI_BOX_TB_BORDER - target_height;

	/* add a box around that */
	ui_draw_outlined_box(container, target_x - UI_BOX_LR_BORDER,
					 target_y - UI_BOX_TB_BORDER,
					 target_x + target_width + UI_BOX_LR_BORDER,
					 target_y + target_height + UI_BOX_TB_BORDER, backcolor);
	ui_draw_text_full(container, text, target_x, target_y, target_width,
				justify, WRAP_WORD, DRAW_NORMAL, UI_TEXT_COLOR, UI_TEXT_BG_COLOR, NULL, NULL);
}


/*-------------------------------------------------
    ui_popup_time - popup a message for a specific
    amount of time
-------------------------------------------------*/

void CLIB_DECL ui_popup_time(int seconds, const char *text, ...)
{
	va_list arg;

	/* extract the text */
	va_start(arg,text);
	messagebox_text.vprintf(text, arg);
	messagebox_backcolor = UI_BACKGROUND_COLOR;
	va_end(arg);

	/* set a timer */
	popup_text_end = osd_ticks() + osd_ticks_per_second() * seconds;
}


/*-------------------------------------------------
    ui_show_fps_temp - show the FPS counter for
    a specific period of time
-------------------------------------------------*/

void ui_show_fps_temp(double seconds)
{
	if (!showfps)
		showfps_end = osd_ticks() + seconds * osd_ticks_per_second();
}


/*-------------------------------------------------
    ui_set_show_fps - show/hide the FPS counter
-------------------------------------------------*/

void ui_set_show_fps(int show)
{
	showfps = show;
	if (!show)
	{
		showfps = 0;
		showfps_end = 0;
	}
}


/*-------------------------------------------------
    ui_get_show_fps - return the current FPS
    counter visibility state
-------------------------------------------------*/

int ui_get_show_fps(void)
{
	return showfps || (showfps_end != 0);
}


/*-------------------------------------------------
    ui_set_show_profiler - show/hide the profiler
-------------------------------------------------*/

void ui_set_show_profiler(int show)
{
	if (show)
	{
		show_profiler = TRUE;
		profiler_start();
	}
	else
	{
		show_profiler = FALSE;
		profiler_stop();
	}
}


/*-------------------------------------------------
    ui_get_show_profiler - return the current
    profiler visibility state
-------------------------------------------------*/

int ui_get_show_profiler(void)
{
	return show_profiler;
}


/*-------------------------------------------------
    ui_show_menu - show the menus
-------------------------------------------------*/

void ui_show_menu(void)
{
	ui_set_handler(ui_menu_ui_handler, 0);
}


/*-------------------------------------------------
    ui_is_menu_active - return TRUE if the menu
    UI handler is active
-------------------------------------------------*/

int ui_is_menu_active(void)
{
	return (ui_handler_callback == ui_menu_ui_handler);
}



/***************************************************************************
    TEXT GENERATORS
***************************************************************************/

/*-------------------------------------------------
    disclaimer_string - print the disclaimer
    text to the given buffer
-------------------------------------------------*/

static astring &disclaimer_string(running_machine *machine, astring &string)
{
	string.cpy("Usage of emulators in conjunction with ROMs you don't own is forbidden by copyright law.\n\n");
	string.catprintf("IF YOU ARE NOT LEGALLY ENTITLED TO PLAY \"%s\" ON THIS EMULATOR, PRESS ESC.\n\n", machine->gamedrv->description);
	string.cat("Otherwise, type OK or move the joystick left then right to continue");
	return string;
}


/*-------------------------------------------------
    warnings_string - print the warning flags
    text to the given buffer
-------------------------------------------------*/

static astring &warnings_string(running_machine *machine, astring &string)
{
#define WARNING_FLAGS (	GAME_NOT_WORKING | \
						GAME_UNEMULATED_PROTECTION | \
						GAME_WRONG_COLORS | \
						GAME_IMPERFECT_COLORS | \
						GAME_REQUIRES_ARTWORK | \
						GAME_NO_SOUND |  \
						GAME_IMPERFECT_SOUND |  \
						GAME_IMPERFECT_GRAPHICS | \
						GAME_NO_COCKTAIL)
	int i;

	string.reset();

	/* if no warnings, nothing to return */
	if (rom_load_warnings(machine) == 0 && !(machine->gamedrv->flags & WARNING_FLAGS))
		return string;

	/* add a warning if any ROMs were loaded with warnings */
	if (rom_load_warnings(machine) > 0)
	{
		string.cat("One or more ROMs/CHDs for this game are incorrect. The " GAMENOUN " may not run correctly.\n");
		if (machine->gamedrv->flags & WARNING_FLAGS)
			string.cat("\n");
	}

	/* if we have at least one warning flag, print the general header */
	if (machine->gamedrv->flags & WARNING_FLAGS)
	{
		string.cat("There are known problems with this " GAMENOUN "\n\n");

		/* add one line per warning flag */
		if (input_machine_has_keyboard(machine))
			string.cat("The keyboard emulation may not be 100% accurate.\n");
		if (machine->gamedrv->flags & GAME_IMPERFECT_COLORS)
			string.cat("The colors aren't 100% accurate.\n");
		if (machine->gamedrv->flags & GAME_WRONG_COLORS)
			string.cat("The colors are completely wrong.\n");
		if (machine->gamedrv->flags & GAME_IMPERFECT_GRAPHICS)
			string.cat("The video emulation isn't 100% accurate.\n");
		if (machine->gamedrv->flags & GAME_IMPERFECT_SOUND)
			string.cat("The sound emulation isn't 100% accurate.\n");
		if (machine->gamedrv->flags & GAME_NO_SOUND)
			string.cat("The game lacks sound.\n");
		if (machine->gamedrv->flags & GAME_NO_COCKTAIL)
			string.cat("Screen flipping in cocktail mode is not supported.\n");

		/* check if external artwork is present before displaying this warning? */
		if (machine->gamedrv->flags & GAME_REQUIRES_ARTWORK)
			string.cat("The game requires external artwork files\n");

		/* if there's a NOT WORKING or UNEMULATED PROTECTION warning, make it stronger */
		if (machine->gamedrv->flags & (GAME_NOT_WORKING | GAME_UNEMULATED_PROTECTION))
		{
			const game_driver *maindrv;
			const game_driver *clone_of;
			int foundworking;

			/* add the strings for these warnings */
			if (machine->gamedrv->flags & GAME_UNEMULATED_PROTECTION)
				string.cat("The game has protection which isn't fully emulated.\n");
			if (machine->gamedrv->flags & GAME_NOT_WORKING)
				string.cat("THIS " CAPGAMENOUN " DOESN'T WORK. The emulation for this game is not yet complete. "
									 "There is nothing you can do to fix this problem except wait for the developers to improve the emulation.\n");

			/* find the parent of this driver */
			clone_of = driver_get_clone(machine->gamedrv);
			if (clone_of != NULL && !(clone_of->flags & GAME_IS_BIOS_ROOT))
 				maindrv = clone_of;
			else
				maindrv = machine->gamedrv;

			/* scan the driver list for any working clones and add them */
			foundworking = FALSE;
			for (i = 0; drivers[i] != NULL; i++)
				if (drivers[i] == maindrv || driver_get_clone(drivers[i]) == maindrv)
					if ((drivers[i]->flags & (GAME_NOT_WORKING | GAME_UNEMULATED_PROTECTION)) == 0)
					{
						/* this one works, add a header and display the name of the clone */
						if (!foundworking)
							string.cat("\n\nThere are working clones of this game: ");
						else
							string.cat(", ");
						string.cat(drivers[i]->name);
						foundworking = TRUE;
					}

			if (foundworking)
				string.cat("\n");
		}
	}

	/* add the 'press OK' string */
	string.cat("\n\nType OK or move the joystick left then right to continue");
	return string;
}


/*-------------------------------------------------
    game_info_astring - populate an allocated
    string with the game info text
-------------------------------------------------*/

astring &game_info_astring(running_machine *machine, astring &string)
{
	int scrcount = video_screen_count(machine->config);
	running_device *scandevice;
	running_device *device;
	int found_sound = FALSE;
	int count;

	/* print description, manufacturer, and CPU: */
	string.printf("%s\n%s %s\n\nCPU:\n", machine->gamedrv->description, machine->gamedrv->year, machine->gamedrv->manufacturer);

	/* loop over all CPUs */
	for (device = machine->firstcpu; device != NULL; device = scandevice)
	{
		/* get cpu specific clock that takes internal multiplier/dividers into account */
		int clock = cpu_get_clock(device);

		/* count how many identical CPUs we have */
		count = 1;
		for (scandevice = device->typenext(); scandevice != NULL; scandevice = scandevice->typenext())
		{
			if (cpu_get_type(device) != cpu_get_type(scandevice) || device->clock != scandevice->clock)
				break;
			count++;
		}

		/* if more than one, prepend a #x in front of the CPU name */
		if (count > 1)
			string.catprintf("%d" UTF8_MULTIPLY, count);
		string.cat(device->name());

		/* display clock in kHz or MHz */
		if (clock >= 1000000)
			string.catprintf(" %d.%06d" UTF8_NBSP "MHz\n", clock / 1000000, clock % 1000000);
		else
			string.catprintf(" %d.%03d" UTF8_NBSP "kHz\n", clock / 1000, clock % 1000);
	}

	/* loop over all sound chips */
	for (device = sound_first(machine); device != NULL; device = scandevice)
	{
		/* append the Sound: string */
		if (!found_sound)
			string.cat("\nSound:\n");
		found_sound = TRUE;

		/* count how many identical sound chips we have */
		count = 1;
		for (scandevice = device->typenext(); scandevice != NULL; scandevice = scandevice->typenext())
		{
			if (sound_get_type(device) != sound_get_type(scandevice) || device->clock != scandevice->clock)
				break;
			count++;
		}

		/* if more than one, prepend a #x in front of the CPU name */
		if (count > 1)
			string.catprintf("%d" UTF8_MULTIPLY, count);
		string.cat(device->name());

		/* display clock in kHz or MHz */
		if (device->clock >= 1000000)
			string.catprintf(" %d.%06d" UTF8_NBSP "MHz\n", device->clock / 1000000, device->clock % 1000000);
		else if (device->clock != 0)
			string.catprintf(" %d.%03d" UTF8_NBSP "kHz\n", device->clock / 1000, device->clock % 1000);
		else
			string.cat("\n");
	}

	/* display screen information */
	string.cat("\nVideo:\n");
	if (scrcount == 0)
		string.cat("None\n");
	else
	{
		for (running_device *screen = video_screen_first(machine); screen != NULL; screen = video_screen_next(screen))
		{
			const screen_config *scrconfig = (const screen_config *)screen->baseconfig().inline_config;

			if (scrcount > 1)
			{
				string.cat(slider_get_screen_desc(screen));
				string.cat(": ");
			}

			if (scrconfig->type == SCREEN_TYPE_VECTOR)
				string.cat("Vector\n");
			else
			{
				const rectangle *visarea = video_screen_get_visible_area(screen);

				string.catprintf("%d " UTF8_MULTIPLY " %d (%s) %f" UTF8_NBSP "Hz\n",
						visarea->max_x - visarea->min_x + 1,
						visarea->max_y - visarea->min_y + 1,
						(machine->gamedrv->flags & ORIENTATION_SWAP_XY) ? "V" : "H",
						ATTOSECONDS_TO_HZ(video_screen_get_frame_period(screen).attoseconds));
			}
		}
	}

	return string;
}



/***************************************************************************
    UI HANDLERS
***************************************************************************/

/*-------------------------------------------------
    handler_messagebox - displays the current
    messagebox_text string but handles no input
-------------------------------------------------*/

static UINT32 handler_messagebox(running_machine *machine, render_container *container, UINT32 state)
{
	ui_draw_text_box(container, messagebox_text, JUSTIFY_LEFT, 0.5f, 0.5f, messagebox_backcolor);
	return 0;
}


/*-------------------------------------------------
    handler_messagebox_ok - displays the current
    messagebox_text string and waits for an OK
-------------------------------------------------*/

static UINT32 handler_messagebox_ok(running_machine *machine, render_container *container, UINT32 state)
{
	/* draw a standard message window */
	ui_draw_text_box(container, messagebox_text, JUSTIFY_LEFT, 0.5f, 0.5f, messagebox_backcolor);

	/* an 'O' or left joystick kicks us to the next state */
	if (state == 0 && (input_code_pressed_once(machine, KEYCODE_O) || ui_input_pressed(machine, IPT_UI_LEFT)))
		state++;

	/* a 'K' or right joystick exits the state */
	else if (state == 1 && (input_code_pressed_once(machine, KEYCODE_K) || ui_input_pressed(machine, IPT_UI_RIGHT)))
		state = UI_HANDLER_CANCEL;

	/* if the user cancels, exit out completely */
	else if (ui_input_pressed(machine, IPT_UI_CANCEL))
	{
		mame_schedule_exit(machine);
		state = UI_HANDLER_CANCEL;
	}

	return state;
}


/*-------------------------------------------------
    handler_messagebox_anykey - displays the
    current messagebox_text string and waits for
    any keypress
-------------------------------------------------*/

static UINT32 handler_messagebox_anykey(running_machine *machine, render_container *container, UINT32 state)
{
	/* draw a standard message window */
	ui_draw_text_box(container, messagebox_text, JUSTIFY_LEFT, 0.5f, 0.5f, messagebox_backcolor);

	/* if the user cancels, exit out completely */
	if (ui_input_pressed(machine, IPT_UI_CANCEL))
	{
		mame_schedule_exit(machine);
		state = UI_HANDLER_CANCEL;
	}

	/* if any key is pressed, just exit */
	else if (input_code_poll_switches(machine, FALSE) != INPUT_CODE_INVALID)
		state = UI_HANDLER_CANCEL;

	return state;
}


/*-------------------------------------------------
    process_natural_keyboard - processes any
    natural keyboard input
-------------------------------------------------*/

static void process_natural_keyboard(running_machine *machine)
{
	ui_event event;
	int i, pressed;
	input_item_id itemid;
	input_code code;
	UINT8 *key_down_ptr;
	UINT8 key_down_mask;

	/* loop while we have interesting events */
	while (ui_input_pop_event(machine, &event))
	{
		/* if this was a UI_EVENT_CHAR event, post it */
		if (event.event_type == UI_EVENT_CHAR)
			inputx_postc(machine, event.ch);
	}

	/* process natural keyboard keys that don't get UI_EVENT_CHARs */
	for (i = 0; i < ARRAY_LENGTH(non_char_keys); i++)
	{
		/* identify this keycode */
		itemid = non_char_keys[i];
		code = input_code_from_input_item_id(machine, itemid);

		/* ...and determine if it is pressed */
		pressed = input_code_pressed(machine, code);

		/* figure out whey we are in the key_down map */
		key_down_ptr = &non_char_keys_down[i / 8];
		key_down_mask = 1 << (i % 8);

		if (pressed && !(*key_down_ptr & key_down_mask))
		{
			/* this key is now down */
			*key_down_ptr |= key_down_mask;

			/* post the key */
			inputx_postc(machine, UCHAR_MAMEKEY_BEGIN + code);
		}
		else if (!pressed && (*key_down_ptr & key_down_mask))
		{
			/* this key is now up */
			*key_down_ptr &= ~key_down_mask;
		}
	}
}

/*-------------------------------------------------
    ui_paste - does a paste from the keyboard
-------------------------------------------------*/

void ui_paste(running_machine *machine)
{
	/* retrieve the clipboard text */
	char *text = osd_get_clipboard_text();

	/* was a result returned? */
	if (text != NULL)
	{
		/* post the text */
		inputx_post_utf8(machine, text);

		/* free the string */
		free(text);
	}
}

/*-------------------------------------------------
    handler_ingame - in-game handler takes care
    of the standard keypresses
-------------------------------------------------*/

static UINT32 handler_ingame(running_machine *machine, render_container *container, UINT32 state)
{
	int is_paused = mame_is_paused(machine);

	/* first draw the FPS counter */
	if (showfps || osd_ticks() < showfps_end)
	{
		ui_draw_text_full(container, video_get_speed_text(machine), 0.0f, 0.0f, 1.0f,
					JUSTIFY_RIGHT, WRAP_WORD, DRAW_OPAQUE, ARGB_WHITE, ARGB_BLACK, NULL, NULL);
	}
	else
		showfps_end = 0;

	/* draw the profiler if visible */
	if (show_profiler)
	{
		astring profilertext;
		profiler_get_text(machine, profilertext);
		ui_draw_text_full(container, profilertext, 0.0f, 0.0f, 1.0f, JUSTIFY_LEFT, WRAP_WORD, DRAW_OPAQUE, ARGB_WHITE, ARGB_BLACK, NULL, NULL);
	}

	/* if we're single-stepping, pause now */
	if (single_step)
	{
		mame_pause(machine, TRUE);
		single_step = FALSE;
	}

	/* determine if we should disable the rest of the UI */
	int ui_disabled = (input_machine_has_keyboard(machine) && !ui_active);

	/* is ScrLk UI toggling applicable here? */
	if (input_machine_has_keyboard(machine))
	{
		/* are we toggling the UI with ScrLk? */
		if (ui_input_pressed(machine, IPT_UI_TOGGLE_UI))
		{
			/* toggle the UI */
			ui_active = !ui_active;

			/* display a popup indicating the new status */
			if (ui_active)
			{
				ui_popup_time(2, "%s\n%s\n%s\n%s\n%s\n%s\n",
					"Keyboard Emulation Status",
					"-------------------------",
					"Mode: PARTIAL Emulation",
					"UI:   Enabled",
					"-------------------------",
					"**Use ScrLock to toggle**");
			}
			else
			{
				ui_popup_time(2, "%s\n%s\n%s\n%s\n%s\n%s\n",
					"Keyboard Emulation Status",
					"-------------------------",
					"Mode: FULL Emulation",
					"UI:   Disabled",
					"-------------------------",
					"**Use ScrLock to toggle**");
			}
		}
	}

	/* is the natural keyboard enabled? */
	if (ui_get_use_natural_keyboard(machine) && (mame_get_phase(machine) == MAME_PHASE_RUNNING))
		process_natural_keyboard(machine);

	if (!ui_disabled)
	{
		/* paste command */
		if (ui_input_pressed(machine, IPT_UI_PASTE))
			ui_paste(machine);
	}

#ifdef MESS
	ui_mess_handler_ingame(machine);
#endif /* MESS */

	if (ui_disabled) return ui_disabled;

	/* if the user pressed ESC, stop the emulation */
	if (ui_input_pressed(machine, IPT_UI_CANCEL))
		mame_schedule_exit(machine);

	/* turn on menus if requested */
	if (ui_input_pressed(machine, IPT_UI_CONFIGURE))
		return ui_set_handler(ui_menu_ui_handler, 0);

	/* if the on-screen display isn't up and the user has toggled it, turn it on */
	if ((machine->debug_flags & DEBUG_FLAG_ENABLED) == 0 && ui_input_pressed(machine, IPT_UI_ON_SCREEN_DISPLAY))
		return ui_set_handler(ui_slider_ui_handler, 1);

	/* handle a reset request */
	if (ui_input_pressed(machine, IPT_UI_RESET_MACHINE))
		mame_schedule_hard_reset(machine);
	if (ui_input_pressed(machine, IPT_UI_SOFT_RESET))
		mame_schedule_soft_reset(machine);

	/* handle a request to display graphics/palette */
	if (ui_input_pressed(machine, IPT_UI_SHOW_GFX))
	{
		if (!is_paused)
			mame_pause(machine, TRUE);
		return ui_set_handler(ui_gfx_ui_handler, is_paused);
	}

	/* handle a save state request */
	if (ui_input_pressed(machine, IPT_UI_SAVE_STATE))
	{
		mame_pause(machine, TRUE);
		return ui_set_handler(handler_load_save, LOADSAVE_SAVE);
	}

	/* handle a load state request */
	if (ui_input_pressed(machine, IPT_UI_LOAD_STATE))
	{
		mame_pause(machine, TRUE);
		return ui_set_handler(handler_load_save, LOADSAVE_LOAD);
	}

	/* handle a save snapshot request */
	if (ui_input_pressed(machine, IPT_UI_SNAPSHOT))
		video_save_active_screen_snapshots(machine);

	/* toggle pause */
	if (ui_input_pressed(machine, IPT_UI_PAUSE))
	{
		/* with a shift key, it is single step */
		if (is_paused && (input_code_pressed(machine, KEYCODE_LSHIFT) || input_code_pressed(machine, KEYCODE_RSHIFT)))
		{
			single_step = TRUE;
			mame_pause(machine, FALSE);
		}
		else
			mame_pause(machine, !mame_is_paused(machine));
	}

	/* handle a toggle cheats request */
	if (ui_input_pressed(machine, IPT_UI_TOGGLE_CHEAT))
		cheat_set_global_enable(machine, !cheat_get_global_enable(machine));

	/* toggle movie recording */
	if (ui_input_pressed(machine, IPT_UI_RECORD_MOVIE))
	{
		if (!video_mng_is_movie_active(machine))
		{
			video_mng_begin_recording(machine, NULL);
			popmessage("REC START");
		}
		else
		{
			video_mng_end_recording(machine);
			popmessage("REC STOP");
		}
	}

	/* toggle profiler display */
	if (ui_input_pressed(machine, IPT_UI_SHOW_PROFILER))
		ui_set_show_profiler(!ui_get_show_profiler());

	/* toggle FPS display */
	if (ui_input_pressed(machine, IPT_UI_SHOW_FPS))
		ui_set_show_fps(!ui_get_show_fps());

	/* increment frameskip? */
	if (ui_input_pressed(machine, IPT_UI_FRAMESKIP_INC))
	{
		/* get the current value and increment it */
		int newframeskip = video_get_frameskip() + 1;
		if (newframeskip > MAX_FRAMESKIP)
			newframeskip = -1;
		video_set_frameskip(newframeskip);

		/* display the FPS counter for 2 seconds */
		ui_show_fps_temp(2.0);
	}

	/* decrement frameskip? */
	if (ui_input_pressed(machine, IPT_UI_FRAMESKIP_DEC))
	{
		/* get the current value and decrement it */
		int newframeskip = video_get_frameskip() - 1;
		if (newframeskip < -1)
			newframeskip = MAX_FRAMESKIP;
		video_set_frameskip(newframeskip);

		/* display the FPS counter for 2 seconds */
		ui_show_fps_temp(2.0);
	}

	/* toggle throttle? */
	if (ui_input_pressed(machine, IPT_UI_THROTTLE))
		video_set_throttle(!video_get_throttle());

	/* check for fast forward */
	if (input_type_pressed(machine, IPT_UI_FAST_FORWARD, 0))
	{
		video_set_fastforward(TRUE);
		ui_show_fps_temp(0.5);
	}
	else
		video_set_fastforward(FALSE);

	return 0;
}


/*-------------------------------------------------
    handler_load_save - leads the user through
    specifying a game to save or load
-------------------------------------------------*/

static UINT32 handler_load_save(running_machine *machine, render_container *container, UINT32 state)
{
	char filename[20];
	input_code code;
	char file = 0;

	/* if we're not in the middle of anything, skip */
	if (state == LOADSAVE_NONE)
		return 0;

	/* okay, we're waiting for a key to select a slot; display a message */
	if (state == LOADSAVE_SAVE)
		ui_draw_message_window(container, "Select position to save to");
	else
		ui_draw_message_window(container, "Select position to load from");

	/* check for cancel key */
	if (ui_input_pressed(machine, IPT_UI_CANCEL))
	{
		/* display a popup indicating things were cancelled */
		if (state == LOADSAVE_SAVE)
			popmessage("Save cancelled");
		else
			popmessage("Load cancelled");

		/* reset the state */
		mame_pause(machine, FALSE);
		return UI_HANDLER_CANCEL;
	}

	/* check for A-Z or 0-9 */
	for (code = KEYCODE_A; code <= (input_code)KEYCODE_Z; code++)
		if (input_code_pressed_once(machine, code))
			file = code - KEYCODE_A + 'a';
	if (file == 0)
		for (code = KEYCODE_0; code <= (input_code)KEYCODE_9; code++)
			if (input_code_pressed_once(machine, code))
				file = code - KEYCODE_0 + '0';
	if (file == 0)
		for (code = KEYCODE_0_PAD; code <= (input_code)KEYCODE_9_PAD; code++)
			if (input_code_pressed_once(machine, code))
				file = code - KEYCODE_0_PAD + '0';
	if (file == 0)
		return state;

	/* display a popup indicating that the save will proceed */
	sprintf(filename, "%c", file);
	if (state == LOADSAVE_SAVE)
	{
		popmessage("Save to position %c", file);
		mame_schedule_save(machine, filename);
	}
	else
	{
		popmessage("Load from position %c", file);
		mame_schedule_load(machine, filename);
	}

	/* remove the pause and reset the state */
	mame_pause(machine, FALSE);
	return UI_HANDLER_CANCEL;
}



/***************************************************************************
    SLIDER CONTROLS
***************************************************************************/

/*-------------------------------------------------
    ui_get_slider_list - get the list of sliders
-------------------------------------------------*/

const slider_state *ui_get_slider_list(void)
{
	return slider_list;
}


/*-------------------------------------------------
    slider_alloc - allocate a new slider entry
-------------------------------------------------*/

static slider_state *slider_alloc(running_machine *machine, const char *title, INT32 minval, INT32 defval, INT32 maxval, INT32 incval, slider_update update, void *arg)
{
	int size = sizeof(slider_state) + strlen(title);
	slider_state *state = (slider_state *)auto_alloc_array_clear(machine, UINT8, size);

	state->minval = minval;
	state->defval = defval;
	state->maxval = maxval;
	state->incval = incval;
	state->update = update;
	state->arg = arg;
	strcpy(state->description, title);

	return state;
}


/*-------------------------------------------------
    slider_init - initialize the list of slider
    controls
-------------------------------------------------*/

static slider_state *slider_init(running_machine *machine)
{
	const input_field_config *field;
	const input_port_config *port;
	running_device *device;
	slider_state *listhead = NULL;
	slider_state **tailptr = &listhead;
	astring string;
	int numitems, item;

	/* add overall volume */
	*tailptr = slider_alloc(machine, "Master Volume", -32, 0, 0, 1, slider_volume, NULL);
	tailptr = &(*tailptr)->next;

	/* add per-channel volume */
	numitems = sound_get_user_gain_count(machine);
	for (item = 0; item < numitems; item++)
	{
		INT32 maxval = 2000;
		INT32 defval = sound_get_default_gain(machine, item) * 1000.0f + 0.5f;

		if (defval > 1000)
			maxval = 2 * defval;

		string.printf("%s Volume", sound_get_user_gain_name(machine, item));
		*tailptr = slider_alloc(machine, string, 0, defval, maxval, 20, slider_mixervol, (void *)(FPTR)item);
		tailptr = &(*tailptr)->next;
	}

	/* add analog adjusters */
	for (port = machine->portlist.first(); port != NULL; port = port->next)
		for (field = port->fieldlist; field != NULL; field = field->next)
			if (field->type == IPT_ADJUSTER)
			{
				void *param = (void *)field;
				*tailptr = slider_alloc(machine, field->name, 0, field->defvalue, 100, 1, slider_adjuster, param);
				tailptr = &(*tailptr)->next;
			}

	/* add CPU overclocking (cheat only) */
	if (options_get_bool(mame_options(), OPTION_CHEAT))
	{
		for (device = machine->firstcpu; device != NULL; device = cpu_next(device))
		{
			void *param = (void *)device;
			string.printf("Overclock CPU %s", device->tag());
			*tailptr = slider_alloc(machine, string, 10, 1000, 2000, 1, slider_overclock, param);
			tailptr = &(*tailptr)->next;
		}
	}

	/* add screen parameters */
	for (device = video_screen_first(machine); device != NULL; device = video_screen_next(device))
	{
		const screen_config *scrconfig = (const screen_config *)device->baseconfig().inline_config;
		int defxscale = floor(scrconfig->xscale * 1000.0f + 0.5f);
		int defyscale = floor(scrconfig->yscale * 1000.0f + 0.5f);
		int defxoffset = floor(scrconfig->xoffset * 1000.0f + 0.5f);
		int defyoffset = floor(scrconfig->yoffset * 1000.0f + 0.5f);
		void *param = (void *)device;

		/* add refresh rate tweaker */
		if (options_get_bool(mame_options(), OPTION_CHEAT))
		{
			string.printf("%s Refresh Rate", slider_get_screen_desc(device));
			*tailptr = slider_alloc(machine, string, -10000, 0, 10000, 1000, slider_refresh, param);
			tailptr = &(*tailptr)->next;
		}

		/* add standard brightness/contrast/gamma controls per-screen */
		string.printf("%s Brightness", slider_get_screen_desc(device));
		*tailptr = slider_alloc(machine, string, 100, 1000, 2000, 10, slider_brightness, param);
		tailptr = &(*tailptr)->next;
		string.printf("%s Contrast", slider_get_screen_desc(device));
		*tailptr = slider_alloc(machine, string, 100, 1000, 2000, 50, slider_contrast, param);
		tailptr = &(*tailptr)->next;
		string.printf("%s Gamma", slider_get_screen_desc(device));
		*tailptr = slider_alloc(machine, string, 100, 1000, 3000, 50, slider_gamma, param);
		tailptr = &(*tailptr)->next;

		/* add scale and offset controls per-screen */
		string.printf("%s Horiz Stretch", slider_get_screen_desc(device));
		*tailptr = slider_alloc(machine, string, 500, (defxscale == 0) ? 1000 : defxscale, 1500, 2, slider_xscale, param);
		tailptr = &(*tailptr)->next;
		string.printf("%s Horiz Position", slider_get_screen_desc(device));
		*tailptr = slider_alloc(machine, string, -500, defxoffset, 500, 2, slider_xoffset, param);
		tailptr = &(*tailptr)->next;
		string.printf("%s Vert Stretch", slider_get_screen_desc(device));
		*tailptr = slider_alloc(machine, string, 500, (defyscale == 0) ? 1000 : defyscale, 1500, 2, slider_yscale, param);
		tailptr = &(*tailptr)->next;
		string.printf("%s Vert Position", slider_get_screen_desc(device));
		*tailptr = slider_alloc(machine, string, -500, defyoffset, 500, 2, slider_yoffset, param);
		tailptr = &(*tailptr)->next;
	}

	for (device = machine->devicelist.first(LASERDISC); device != NULL; device = device->typenext())
	{
		const laserdisc_config *config = (const laserdisc_config *)device->baseconfig().inline_config;
		if (config->overupdate != NULL)
		{
			int defxscale = floor(config->overscalex * 1000.0f + 0.5f);
			int defyscale = floor(config->overscaley * 1000.0f + 0.5f);
			int defxoffset = floor(config->overposx * 1000.0f + 0.5f);
			int defyoffset = floor(config->overposy * 1000.0f + 0.5f);
			void *param = (void *)device;

			/* add scale and offset controls per-overlay */
			string.printf("%s Horiz Stretch", slider_get_laserdisc_desc(device));
			*tailptr = slider_alloc(machine, string, 500, (defxscale == 0) ? 1000 : defxscale, 1500, 2, slider_overxscale, param);
			tailptr = &(*tailptr)->next;
			string.printf("%s Horiz Position", slider_get_laserdisc_desc(device));
			*tailptr = slider_alloc(machine, string, -500, defxoffset, 500, 2, slider_overxoffset, param);
			tailptr = &(*tailptr)->next;
			string.printf("%s Vert Stretch", slider_get_laserdisc_desc(device));
			*tailptr = slider_alloc(machine, string, 500, (defyscale == 0) ? 1000 : defyscale, 1500, 2, slider_overyscale, param);
			tailptr = &(*tailptr)->next;
			string.printf("%s Vert Position", slider_get_laserdisc_desc(device));
			*tailptr = slider_alloc(machine, string, -500, defyoffset, 500, 2, slider_overyoffset, param);
			tailptr = &(*tailptr)->next;
		}
	}

	for (device = video_screen_first(machine); device != NULL; device = video_screen_next(device))
	{
		const screen_config *scrconfig = (const screen_config *)device->baseconfig().inline_config;
		if (scrconfig->type == SCREEN_TYPE_VECTOR)
		{
			/* add flicker control */
			*tailptr = slider_alloc(machine, "Vector Flicker", 0, 0, 1000, 10, slider_flicker, NULL);
			tailptr = &(*tailptr)->next;
			*tailptr = slider_alloc(machine, "Beam Width", 10, 100, 1000, 10, slider_beam, NULL);
			tailptr = &(*tailptr)->next;
			break;
		}
	}

#ifdef MAME_DEBUG
	/* add crosshair adjusters */
	for (port = machine->portlist.first(); port != NULL; port = port->next)
		for (field = port->fieldlist; field != NULL; field = field->next)
			if (field->crossaxis != CROSSHAIR_AXIS_NONE && field->player == 0)
			{
				void *param = (void *)field;
				string.printf("Crosshair Scale %s", (field->crossaxis == CROSSHAIR_AXIS_X) ? "X" : "Y");
				*tailptr = slider_alloc(machine, string, -3000, 1000, 3000, 100, slider_crossscale, param);
				tailptr = &(*tailptr)->next;
				string.printf("Crosshair Offset %s", (field->crossaxis == CROSSHAIR_AXIS_X) ? "X" : "Y");
				*tailptr = slider_alloc(machine, string, -3000, 0, 3000, 100, slider_crossoffset, param);
				tailptr = &(*tailptr)->next;
			}
#endif

	return listhead;
}


/*-------------------------------------------------
    slider_volume - global volume slider callback
-------------------------------------------------*/

static INT32 slider_volume(running_machine *machine, void *arg, astring *string, INT32 newval)
{
	if (newval != SLIDER_NOCHANGE)
		sound_set_attenuation(machine, newval);
	if (string != NULL)
		string->printf("%3ddB", sound_get_attenuation(machine));
	return sound_get_attenuation(machine);
}


/*-------------------------------------------------
    slider_mixervol - single channel volume
    slider callback
-------------------------------------------------*/

static INT32 slider_mixervol(running_machine *machine, void *arg, astring *string, INT32 newval)
{
	int which = (FPTR)arg;
	if (newval != SLIDER_NOCHANGE)
		sound_set_user_gain(machine, which, (float)newval * 0.001f);
	if (string != NULL)
		string->printf("%4.2f", sound_get_user_gain(machine, which));
	return floor(sound_get_user_gain(machine, which) * 1000.0f + 0.5f);
}


/*-------------------------------------------------
    slider_adjuster - analog adjuster slider
    callback
-------------------------------------------------*/

static INT32 slider_adjuster(running_machine *machine, void *arg, astring *string, INT32 newval)
{
	const input_field_config *field = (const input_field_config *)arg;
	input_field_user_settings settings;

	input_field_get_user_settings(field, &settings);
	if (newval != SLIDER_NOCHANGE)
	{
		settings.value = newval;
		input_field_set_user_settings(field, &settings);
	}
	if (string != NULL)
		string->printf("%d%%", settings.value);
	return settings.value;
}


/*-------------------------------------------------
    slider_overclock - CPU overclocker slider
    callback
-------------------------------------------------*/

static INT32 slider_overclock(running_machine *machine, void *arg, astring *string, INT32 newval)
{
	running_device *cpu = (running_device *)arg;
	if (newval != SLIDER_NOCHANGE)
		cpu_set_clockscale(cpu, (float)newval * 0.001f);
	if (string != NULL)
		string->printf("%3.0f%%", floor(cpu_get_clockscale(cpu) * 100.0f + 0.5f));
	return floor(cpu_get_clockscale(cpu) * 1000.0f + 0.5f);
}


/*-------------------------------------------------
    slider_refresh - refresh rate slider callback
-------------------------------------------------*/

static INT32 slider_refresh(running_machine *machine, void *arg, astring *string, INT32 newval)
{
	running_device *screen = (running_device *)arg;
	const screen_config *scrconfig = (const screen_config *)screen->baseconfig().inline_config;
	double defrefresh = ATTOSECONDS_TO_HZ(scrconfig->refresh);
	double refresh;

	if (newval != SLIDER_NOCHANGE)
	{
		int width = video_screen_get_width(screen);
		int height = video_screen_get_height(screen);
		const rectangle *visarea = video_screen_get_visible_area(screen);

		video_screen_configure(screen, width, height, visarea, HZ_TO_ATTOSECONDS(defrefresh + (double)newval * 0.001));
	}
	if (string != NULL)
		string->printf("%.3ffps", ATTOSECONDS_TO_HZ(video_screen_get_frame_period(machine->primary_screen).attoseconds));
	refresh = ATTOSECONDS_TO_HZ(video_screen_get_frame_period(machine->primary_screen).attoseconds);
	return floor((refresh - defrefresh) * 1000.0f + 0.5f);
}


/*-------------------------------------------------
    slider_brightness - screen brightness slider
    callback
-------------------------------------------------*/

static INT32 slider_brightness(running_machine *machine, void *arg, astring *string, INT32 newval)
{
	running_device *screen = (running_device *)arg;
	render_container *container = render_container_get_screen(screen);
	render_container_user_settings settings;

	render_container_get_user_settings(container, &settings);
	if (newval != SLIDER_NOCHANGE)
	{
		settings.brightness = (float)newval * 0.001f;
		render_container_set_user_settings(container, &settings);
	}
	if (string != NULL)
		string->printf("%.3f", settings.brightness);
	return floor(settings.brightness * 1000.0f + 0.5f);
}


/*-------------------------------------------------
    slider_contrast - screen contrast slider
    callback
-------------------------------------------------*/

static INT32 slider_contrast(running_machine *machine, void *arg, astring *string, INT32 newval)
{
	running_device *screen = (running_device *)arg;
	render_container *container = render_container_get_screen(screen);
	render_container_user_settings settings;

	render_container_get_user_settings(container, &settings);
	if (newval != SLIDER_NOCHANGE)
	{
		settings.contrast = (float)newval * 0.001f;
		render_container_set_user_settings(container, &settings);
	}
	if (string != NULL)
		string->printf("%.3f", settings.contrast);
	return floor(settings.contrast * 1000.0f + 0.5f);
}


/*-------------------------------------------------
    slider_gamma - screen gamma slider callback
-------------------------------------------------*/

static INT32 slider_gamma(running_machine *machine, void *arg, astring *string, INT32 newval)
{
	running_device *screen = (running_device *)arg;
	render_container *container = render_container_get_screen(screen);
	render_container_user_settings settings;

	render_container_get_user_settings(container, &settings);
	if (newval != SLIDER_NOCHANGE)
	{
		settings.gamma = (float)newval * 0.001f;
		render_container_set_user_settings(container, &settings);
	}
	if (string != NULL)
		string->printf("%.3f", settings.gamma);
	return floor(settings.gamma * 1000.0f + 0.5f);
}


/*-------------------------------------------------
    slider_xscale - screen horizontal scale slider
    callback
-------------------------------------------------*/

static INT32 slider_xscale(running_machine *machine, void *arg, astring *string, INT32 newval)
{
	running_device *screen = (running_device *)arg;
	render_container *container = render_container_get_screen(screen);
	render_container_user_settings settings;

	render_container_get_user_settings(container, &settings);
	if (newval != SLIDER_NOCHANGE)
	{
		settings.xscale = (float)newval * 0.001f;
		render_container_set_user_settings(container, &settings);
	}
	if (string != NULL)
		string->printf("%.3f", settings.xscale);
	return floor(settings.xscale * 1000.0f + 0.5f);
}


/*-------------------------------------------------
    slider_yscale - screen vertical scale slider
    callback
-------------------------------------------------*/

static INT32 slider_yscale(running_machine *machine, void *arg, astring *string, INT32 newval)
{
	running_device *screen = (running_device *)arg;
	render_container *container = render_container_get_screen(screen);
	render_container_user_settings settings;

	render_container_get_user_settings(container, &settings);
	if (newval != SLIDER_NOCHANGE)
	{
		settings.yscale = (float)newval * 0.001f;
		render_container_set_user_settings(container, &settings);
	}
	if (string != NULL)
		string->printf("%.3f", settings.yscale);
	return floor(settings.yscale * 1000.0f + 0.5f);
}


/*-------------------------------------------------
    slider_xoffset - screen horizontal position
    slider callback
-------------------------------------------------*/

static INT32 slider_xoffset(running_machine *machine, void *arg, astring *string, INT32 newval)
{
	running_device *screen = (running_device *)arg;
	render_container *container = render_container_get_screen(screen);
	render_container_user_settings settings;

	render_container_get_user_settings(container, &settings);
	if (newval != SLIDER_NOCHANGE)
	{
		settings.xoffset = (float)newval * 0.001f;
		render_container_set_user_settings(container, &settings);
	}
	if (string != NULL)
		string->printf("%.3f", settings.xoffset);
	return floor(settings.xoffset * 1000.0f + 0.5f);
}


/*-------------------------------------------------
    slider_yoffset - screen vertical position
    slider callback
-------------------------------------------------*/

static INT32 slider_yoffset(running_machine *machine, void *arg, astring *string, INT32 newval)
{
	running_device *screen = (running_device *)arg;
	render_container *container = render_container_get_screen(screen);
	render_container_user_settings settings;

	render_container_get_user_settings(container, &settings);
	if (newval != SLIDER_NOCHANGE)
	{
		settings.yoffset = (float)newval * 0.001f;
		render_container_set_user_settings(container, &settings);
	}
	if (string != NULL)
		string->printf("%.3f", settings.yoffset);
	return floor(settings.yoffset * 1000.0f + 0.5f);
}


/*-------------------------------------------------
    slider_overxscale - screen horizontal scale slider
    callback
-------------------------------------------------*/

static INT32 slider_overxscale(running_machine *machine, void *arg, astring *string, INT32 newval)
{
	running_device *laserdisc = (running_device *)arg;
	laserdisc_config settings;

	laserdisc_get_config(laserdisc, &settings);
	if (newval != SLIDER_NOCHANGE)
	{
		settings.overscalex = (float)newval * 0.001f;
		laserdisc_set_config(laserdisc, &settings);
	}
	if (string != NULL)
		string->printf("%.3f", settings.overscalex);
	return floor(settings.overscalex * 1000.0f + 0.5f);
}


/*-------------------------------------------------
    slider_overyscale - screen vertical scale slider
    callback
-------------------------------------------------*/

static INT32 slider_overyscale(running_machine *machine, void *arg, astring *string, INT32 newval)
{
	running_device *laserdisc = (running_device *)arg;
	laserdisc_config settings;

	laserdisc_get_config(laserdisc, &settings);
	if (newval != SLIDER_NOCHANGE)
	{
		settings.overscaley = (float)newval * 0.001f;
		laserdisc_set_config(laserdisc, &settings);
	}
	if (string != NULL)
		string->printf("%.3f", settings.overscaley);
	return floor(settings.overscaley * 1000.0f + 0.5f);
}


/*-------------------------------------------------
    slider_overxoffset - screen horizontal position
    slider callback
-------------------------------------------------*/

static INT32 slider_overxoffset(running_machine *machine, void *arg, astring *string, INT32 newval)
{
	running_device *laserdisc = (running_device *)arg;
	laserdisc_config settings;

	laserdisc_get_config(laserdisc, &settings);
	if (newval != SLIDER_NOCHANGE)
	{
		settings.overposx = (float)newval * 0.001f;
		laserdisc_set_config(laserdisc, &settings);
	}
	if (string != NULL)
		string->printf("%.3f", settings.overposx);
	return floor(settings.overposx * 1000.0f + 0.5f);
}


/*-------------------------------------------------
    slider_overyoffset - screen vertical position
    slider callback
-------------------------------------------------*/

static INT32 slider_overyoffset(running_machine *machine, void *arg, astring *string, INT32 newval)
{
	running_device *laserdisc = (running_device *)arg;
	laserdisc_config settings;

	laserdisc_get_config(laserdisc, &settings);
	if (newval != SLIDER_NOCHANGE)
	{
		settings.overposy = (float)newval * 0.001f;
		laserdisc_set_config(laserdisc, &settings);
	}
	if (string != NULL)
		string->printf("%.3f", settings.overposy);
	return floor(settings.overposy * 1000.0f + 0.5f);
}


/*-------------------------------------------------
    slider_flicker - vector flicker slider
    callback
-------------------------------------------------*/

static INT32 slider_flicker(running_machine *machine, void *arg, astring *string, INT32 newval)
{
	if (newval != SLIDER_NOCHANGE)
		vector_set_flicker((float)newval * 0.1f);
	if (string != NULL)
		string->printf("%1.2f", vector_get_flicker());
	return floor(vector_get_flicker() * 10.0f + 0.5f);
}


/*-------------------------------------------------
    slider_beam - vector beam width slider
    callback
-------------------------------------------------*/

static INT32 slider_beam(running_machine *machine, void *arg, astring *string, INT32 newval)
{
	if (newval != SLIDER_NOCHANGE)
		vector_set_beam((float)newval * 0.01f);
	if (string != NULL)
		string->printf("%1.2f", vector_get_beam());
	return floor(vector_get_beam() * 100.0f + 0.5f);
}


/*-------------------------------------------------
    slider_get_screen_desc - returns the
    description for a given screen
-------------------------------------------------*/

static char *slider_get_screen_desc(running_device *screen)
{
	int screen_count = video_screen_count(screen->machine->config);
	static char descbuf[256];

	if (screen_count > 1)
		sprintf(descbuf, "Screen '%s'", screen->tag());
	else
		strcpy(descbuf, "Screen");

	return descbuf;
}


/*-------------------------------------------------
    slider_get_laserdisc_desc - returns the
    description for a given laseridsc
-------------------------------------------------*/

static char *slider_get_laserdisc_desc(running_device *laserdisc)
{
	int ldcount = laserdisc->machine->devicelist.count(LASERDISC);
	static char descbuf[256];

	if (ldcount > 1)
		sprintf(descbuf, "Laserdisc '%s'", laserdisc->tag());
	else
		strcpy(descbuf, "Laserdisc");

	return descbuf;
}


/*-------------------------------------------------
    slider_crossscale - crosshair scale slider
    callback
-------------------------------------------------*/

#ifdef MAME_DEBUG
static INT32 slider_crossscale(running_machine *machine, void *arg, astring *string, INT32 newval)
{
	input_field_config *field = (input_field_config *)arg;

	if (newval != SLIDER_NOCHANGE)
		field->crossscale = (float)newval * 0.001f;
	if (string != NULL)
		string->printf("%s %s %1.3f", "Crosshair Scale", (field->crossaxis == CROSSHAIR_AXIS_X) ? "X" : "Y", (float)newval * 0.001f);
	return floor(field->crossscale * 1000.0f + 0.5f);
}
#endif


/*-------------------------------------------------
    slider_crossoffset - crosshair scale slider
    callback
-------------------------------------------------*/

#ifdef MAME_DEBUG
static INT32 slider_crossoffset(running_machine *machine, void *arg, astring *string, INT32 newval)
{
	input_field_config *field = (input_field_config *)arg;

	if (newval != SLIDER_NOCHANGE)
		field->crossoffset = (float)newval * 0.001f;
	if (string != NULL)
		string->printf("%s %s %1.3f", "Crosshair Offset", (field->crossaxis == CROSSHAIR_AXIS_X) ? "X" : "Y", (float)newval * 0.001f);
	return field->crossoffset;
}
#endif


/*-------------------------------------------------
    ui_get_use_natural_keyboard - returns
    whether the natural keyboard is active
-------------------------------------------------*/

int ui_get_use_natural_keyboard(running_machine *machine)
{
	return ui_use_natural_keyboard;
}



/*-------------------------------------------------
    ui_set_use_natural_keyboard - specifies
    whether the natural keyboard is active
-------------------------------------------------*/

void ui_set_use_natural_keyboard(running_machine *machine, int use_natural_keyboard)
{
	ui_use_natural_keyboard = use_natural_keyboard;
}
<|MERGE_RESOLUTION|>--- conflicted
+++ resolved
@@ -24,11 +24,6 @@
 
 #ifdef MESS
 #include "uimess.h"
-<<<<<<< HEAD
-#include "inputx.h"
-#include "messopts.h"
-=======
->>>>>>> 198b5751
 #endif /* MESS */
 
 #include <ctype.h>
