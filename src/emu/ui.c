--- conflicted
+++ resolved
@@ -24,12 +24,7 @@
 #include "mess.h"
 #include "uimess.h"
 #include "inputx.h"
-<<<<<<< HEAD
-#include "messopts.h"
-#endif
-=======
 #endif /* MESS */
->>>>>>> 55d7091b
 
 #include <ctype.h>
 
