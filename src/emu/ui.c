--- conflicted
+++ resolved
@@ -316,20 +316,9 @@
 	int show_warnings = TRUE;
 	int state;
 
-<<<<<<< HEAD
-#ifdef MESS
-	show_warnings = !options_get_bool(mame_options(), OPTION_SKIP_WARNINGS);
-	if (!show_warnings)
-		show_disclaimer = FALSE;
-#endif /* MESS */
-
-	/* disable everything if we are using -str */
-	if (!first_time || (str > 0 && str < 60*5) || machine->gamedrv == &driver_empty)
-=======
 	/* disable everything if we are using -str for 300 or fewer seconds, or if we're the empty driver,
        or if we are debugging */
 	if (!first_time || (str > 0 && str < 60*5) || machine->gamedrv == &driver_empty || (machine->debug_flags & DEBUG_FLAG_ENABLED) != 0)
->>>>>>> 68cbc93d
 		show_gameinfo = show_warnings = show_disclaimer = FALSE;
 
 	/* initialize the on-screen display system */
