/*********************************************************************

    ui.c

    Functions used to handle MAME's user interface.

    Copyright Nicola Salmoria and the MAME Team.
    Visit http://mamedev.org for licensing and usage restrictions.

*********************************************************************/

#include "driver.h"
#include "osdepend.h"
#include "video/vector.h"
#include "profiler.h"
#include "cheat.h"
#include "render.h"
#include "rendfont.h"
#include "ui.h"
#include "uiinput.h"
#include "uimenu.h"
#include "uigfx.h"

#ifdef MESS
#include "mess.h"
#include "uimess.h"
#include "inputx.h"
#include "messopts.h"
#endif /* MESS */

#include <ctype.h>



/***************************************************************************
    CONSTANTS
***************************************************************************/

enum
{
	INPUT_TYPE_DIGITAL = 0,
	INPUT_TYPE_ANALOG = 1,
	INPUT_TYPE_ANALOG_DEC = 2,
	INPUT_TYPE_ANALOG_INC = 3
};

enum
{
	ANALOG_ITEM_KEYSPEED = 0,
	ANALOG_ITEM_CENTERSPEED,
	ANALOG_ITEM_REVERSE,
	ANALOG_ITEM_SENSITIVITY,
	ANALOG_ITEM_COUNT
};

enum
{
	LOADSAVE_NONE,
	LOADSAVE_LOAD,
	LOADSAVE_SAVE
};



/***************************************************************************
    GLOBAL VARIABLES
***************************************************************************/

/* font for rendering */
static render_font *ui_font;

/* current UI handler */
static UINT32 (*ui_handler_callback)(running_machine *, UINT32);
static UINT32 ui_handler_param;

/* flag to track single stepping */
static int single_step;

/* FPS counter display */
static int showfps;
static osd_ticks_t showfps_end;

/* profiler display */
static int show_profiler;

/* popup text display */
static osd_ticks_t popup_text_end;

/* messagebox buffer */
static astring *messagebox_text;
static rgb_t messagebox_backcolor;

/* slider info */
static slider_state *slider_list;
static slider_state *slider_current;



/***************************************************************************
    FUNCTION PROTOTYPES
***************************************************************************/

static void ui_exit(running_machine *machine);

/* text generators */
static astring *disclaimer_string(running_machine *machine, astring *buffer);
static astring *warnings_string(running_machine *machine, astring *buffer);

/* UI handlers */
static UINT32 handler_messagebox(running_machine *machine, UINT32 state);
static UINT32 handler_messagebox_ok(running_machine *machine, UINT32 state);
static UINT32 handler_messagebox_anykey(running_machine *machine, UINT32 state);
static UINT32 handler_ingame(running_machine *machine, UINT32 state);
static UINT32 handler_load_save(running_machine *machine, UINT32 state);

/* slider controls */
<<<<<<< HEAD
static void slider_init(running_machine *machine);
static void slider_display(const char *text, int minval, int maxval, int defval, int curval);
static void slider_draw_bar(float leftx, float topy, float width, float height, float percentage, float default_percentage);
static INT32 slider_volume(running_machine *machine, INT32 newval, char *buffer, void *arg);
static INT32 slider_mixervol(running_machine *machine, INT32 newval, char *buffer, void *arg);
static INT32 slider_adjuster(running_machine *machine, INT32 newval, char *buffer, void *arg);
static INT32 slider_overclock(running_machine *machine, INT32 newval, char *buffer, void *arg);
static INT32 slider_refresh(running_machine *machine, INT32 newval, char *buffer, void *arg);
static INT32 slider_brightness(running_machine *machine, INT32 newval, char *buffer, void *arg);
static INT32 slider_contrast(running_machine *machine, INT32 newval, char *buffer, void *arg);
static INT32 slider_gamma(running_machine *machine, INT32 newval, char *buffer, void *arg);
static INT32 slider_xscale(running_machine *machine, INT32 newval, char *buffer, void *arg);
static INT32 slider_yscale(running_machine *machine, INT32 newval, char *buffer, void *arg);
static INT32 slider_xoffset(running_machine *machine, INT32 newval, char *buffer, void *arg);
static INT32 slider_yoffset(running_machine *machine, INT32 newval, char *buffer, void *arg);
static INT32 slider_flicker(running_machine *machine, INT32 newval, char *buffer, void *arg);
static INT32 slider_beam(running_machine *machine, INT32 newval, char *buffer, void *arg);
=======
static slider_state *slider_alloc(const char *title, INT32 minval, INT32 defval, INT32 maxval, INT32 incval, slider_update update, void *arg);
static slider_state *slider_init(running_machine *machine);
static INT32 slider_volume(running_machine *machine, void *arg, astring *string, INT32 newval);
static INT32 slider_mixervol(running_machine *machine, void *arg, astring *string, INT32 newval);
static INT32 slider_adjuster(running_machine *machine, void *arg, astring *string, INT32 newval);
static INT32 slider_overclock(running_machine *machine, void *arg, astring *string, INT32 newval);
static INT32 slider_refresh(running_machine *machine, void *arg, astring *string, INT32 newval);
static INT32 slider_brightness(running_machine *machine, void *arg, astring *string, INT32 newval);
static INT32 slider_contrast(running_machine *machine, void *arg, astring *string, INT32 newval);
static INT32 slider_gamma(running_machine *machine, void *arg, astring *string, INT32 newval);
static INT32 slider_xscale(running_machine *machine, void *arg, astring *string, INT32 newval);
static INT32 slider_yscale(running_machine *machine, void *arg, astring *string, INT32 newval);
static INT32 slider_xoffset(running_machine *machine, void *arg, astring *string, INT32 newval);
static INT32 slider_yoffset(running_machine *machine, void *arg, astring *string, INT32 newval);
static INT32 slider_overxscale(running_machine *machine, void *arg, astring *string, INT32 newval);
static INT32 slider_overyscale(running_machine *machine, void *arg, astring *string, INT32 newval);
static INT32 slider_overxoffset(running_machine *machine, void *arg, astring *string, INT32 newval);
static INT32 slider_overyoffset(running_machine *machine, void *arg, astring *string, INT32 newval);
static INT32 slider_flicker(running_machine *machine, void *arg, astring *string, INT32 newval);
static INT32 slider_beam(running_machine *machine, void *arg, astring *string, INT32 newval);
>>>>>>> 21132d70
static char *slider_get_screen_desc(const device_config *screen);
#ifdef MAME_DEBUG
static INT32 slider_crossscale(running_machine *machine, void *arg, astring *string, INT32 newval);
static INT32 slider_crossoffset(running_machine *machine, void *arg, astring *string, INT32 newval);
#endif


/***************************************************************************
    INLINE FUNCTIONS
***************************************************************************/

/*-------------------------------------------------
    ui_set_handler - set a callback/parameter
    pair for the current UI handler
-------------------------------------------------*/

INLINE UINT32 ui_set_handler(UINT32 (*callback)(running_machine *, UINT32), UINT32 param)
{
	ui_handler_callback = callback;
	ui_handler_param = param;
	return param;
}


/*-------------------------------------------------
    is_breakable_char - is a given unicode
    character a possible line break?
-------------------------------------------------*/

INLINE int is_breakable_char(unicode_char ch)
{
	/* regular spaces and hyphens are breakable */
	if (ch == ' ' || ch == '-')
		return TRUE;

	/* In the following character sets, any character is breakable:
        Hiragana (3040-309F)
        Katakana (30A0-30FF)
        Bopomofo (3100-312F)
        Hangul Compatibility Jamo (3130-318F)
        Kanbun (3190-319F)
        Bopomofo Extended (31A0-31BF)
        CJK Strokes (31C0-31EF)
        Katakana Phonetic Extensions (31F0-31FF)
        Enclosed CJK Letters and Months (3200-32FF)
        CJK Compatibility (3300-33FF)
        CJK Unified Ideographs Extension A (3400-4DBF)
        Yijing Hexagram Symbols (4DC0-4DFF)
        CJK Unified Ideographs (4E00-9FFF) */
	if (ch >= 0x3040 && ch <= 0x9fff)
		return TRUE;

	/* Hangul Syllables (AC00-D7AF) are breakable */
	if (ch >= 0xac00 && ch <= 0xd7af)
		return TRUE;

	/* CJK Compatibility Ideographs (F900-FAFF) are breakable */
	if (ch >= 0xf900 && ch <= 0xfaff)
		return TRUE;

	return FALSE;
}



/***************************************************************************
    CORE IMPLEMENTATION
***************************************************************************/

/*-------------------------------------------------
    ui_init - set up the user interface
-------------------------------------------------*/

int ui_init(running_machine *machine)
{
	/* make sure we clean up after ourselves */
	add_exit_callback(machine, ui_exit);

	/* allocate the font and messagebox string */
	ui_font = render_font_alloc("ui.bdf");
	messagebox_text = astring_alloc();

	/* initialize the other UI bits */
	ui_menu_init(machine);
	ui_gfx_init(machine);

	/* reset globals */
	single_step = FALSE;
	ui_set_handler(handler_messagebox, 0);
	return 0;
}


/*-------------------------------------------------
    ui_exit - clean up ourselves on exit
-------------------------------------------------*/

static void ui_exit(running_machine *machine)
{
	/* free the font */
	if (ui_font != NULL)
		render_font_free(ui_font);
	ui_font = NULL;

	/* free the messagebox string */
	if (messagebox_text != NULL)
		astring_free(messagebox_text);
	messagebox_text = NULL;
}


/*-------------------------------------------------
    ui_display_startup_screens - display the
    various startup screens
-------------------------------------------------*/

int ui_display_startup_screens(running_machine *machine, int first_time, int show_disclaimer)
{
#ifdef MESS
	const int maxstate = 4;
#else
	const int maxstate = 3;
#endif
	int str = options_get_int(mame_options(), OPTION_SECONDS_TO_RUN);
	int show_gameinfo = !options_get_bool(mame_options(), OPTION_SKIP_GAMEINFO);
	int show_warnings = TRUE;
	int state;

#ifdef MESS
	show_warnings = !options_get_bool(mame_options(), OPTION_SKIP_WARNINGS);
	if (!show_warnings)
		show_disclaimer = FALSE;
#endif /* MESS */

	/* disable everything if we are using -str for 300 or fewer seconds, or if we're the empty driver,
       or if we are debugging */
	if (!first_time || (str > 0 && str < 60*5) || machine->gamedrv == &driver_empty || (machine->debug_flags & DEBUG_FLAG_ENABLED) != 0)
		show_gameinfo = show_warnings = show_disclaimer = FALSE;

	/* initialize the on-screen display system */
	slider_list = slider_current = slider_init(machine);

	/* loop over states */
	ui_set_handler(handler_ingame, 0);
	for (state = 0; state < maxstate && !mame_is_scheduled_event_pending(machine) && !ui_menu_is_force_game_select(); state++)
	{
		/* default to standard colors */
		messagebox_backcolor = UI_FILLCOLOR;

		/* pick the next state */
		switch (state)
		{
			case 0:
				if (show_disclaimer && astring_len(disclaimer_string(machine, messagebox_text)) > 0)
					ui_set_handler(handler_messagebox_ok, 0);
				break;

			case 1:
				if (show_warnings && astring_len(warnings_string(machine, messagebox_text)) > 0)
				{
					ui_set_handler(handler_messagebox_ok, 0);
					if (machine->gamedrv->flags & (GAME_NOT_WORKING | GAME_UNEMULATED_PROTECTION))
						messagebox_backcolor = UI_REDCOLOR;
				}
				break;

			case 2:
				if (show_gameinfo && astring_len(game_info_astring(machine, messagebox_text)) > 0)
					ui_set_handler(handler_messagebox_anykey, 0);
				break;
#ifdef MESS
			case 3:
				break;
#endif
		}

		/* clear the input memory */
		input_code_poll_switches(TRUE);
		while (input_code_poll_switches(FALSE) != INPUT_CODE_INVALID) ;

		/* loop while we have a handler */
		while (ui_handler_callback != handler_ingame && !mame_is_scheduled_event_pending(machine) && !ui_menu_is_force_game_select())
			video_frame_update(machine, FALSE);

		/* clear the handler and force an update */
		ui_set_handler(handler_ingame, 0);
		video_frame_update(machine, FALSE);
	}

	/* if we're the empty driver, force the menus on */
	if (ui_menu_is_force_game_select())
		ui_set_handler(ui_menu_ui_handler, 0);

	return 0;
}


/*-------------------------------------------------
    ui_set_startup_text - set the text to display
    at startup
-------------------------------------------------*/

void ui_set_startup_text(running_machine *machine, const char *text, int force)
{
	static osd_ticks_t lastupdatetime = 0;
	osd_ticks_t curtime = osd_ticks();

	/* copy in the new text */
	astring_cpyc(messagebox_text, text);
	messagebox_backcolor = UI_FILLCOLOR;

	/* don't update more than 4 times/second */
	if (force || (curtime - lastupdatetime) > osd_ticks_per_second() / 4)
	{
		lastupdatetime = curtime;
		video_frame_update(machine, FALSE);
	}
}


/*-------------------------------------------------
    ui_update_and_render - update the UI and
    render it; called by video.c
-------------------------------------------------*/

void ui_update_and_render(running_machine *machine)
{
	/* always start clean */
	render_container_empty(render_container_get_ui());

	/* if we're paused, dim the whole screen */
	if (mame_get_phase(machine) >= MAME_PHASE_RESET && (single_step || mame_is_paused(machine)))
	{
		int alpha = (1.0f - options_get_float(mame_options(), OPTION_PAUSE_BRIGHTNESS)) * 255.0f;
		if (ui_menu_is_force_game_select())
			alpha = 255;
		if (alpha > 255)
			alpha = 255;
		if (alpha >= 0)
			render_ui_add_rect(0.0f, 0.0f, 1.0f, 1.0f, MAKE_ARGB(alpha,0x00,0x00,0x00), PRIMFLAG_BLENDMODE(BLENDMODE_ALPHA));
	}

	/* render any cheat stuff at the bottom */
	cheat_render_text(machine);

	/* call the current UI handler */
	assert(ui_handler_callback != NULL);
	ui_handler_param = (*ui_handler_callback)(machine, ui_handler_param);

	/* display any popup messages */
	if (osd_ticks() < popup_text_end)
		ui_draw_text_box(astring_c(messagebox_text), JUSTIFY_CENTER, 0.5f, 0.9f, messagebox_backcolor);
	else
		popup_text_end = 0;

	/* cancel takes us back to the ingame handler */
	if (ui_handler_param == UI_HANDLER_CANCEL)
		ui_set_handler(handler_ingame, 0);
}


/*-------------------------------------------------
    ui_get_font - return the UI font
-------------------------------------------------*/

render_font *ui_get_font(void)
{
	return ui_font;
}


/*-------------------------------------------------
    ui_get_line_height - return the current height
    of a line
-------------------------------------------------*/

float ui_get_line_height(void)
{
	INT32 raw_font_pixel_height = render_font_get_pixel_height(ui_font);
	INT32 target_pixel_width, target_pixel_height;
	float one_to_one_line_height;
	float target_aspect;
	float scale_factor;

	/* get info about the UI target */
	render_target_get_bounds(render_get_ui_target(), &target_pixel_width, &target_pixel_height, &target_aspect);

	/* compute the font pixel height at the nominal size */
	one_to_one_line_height = (float)raw_font_pixel_height / (float)target_pixel_height;

	/* determine the scale factor */
	scale_factor = UI_TARGET_FONT_HEIGHT / one_to_one_line_height;

	/* if our font is small-ish, do integral scaling */
	if (raw_font_pixel_height < 24)
	{
		/* do we want to scale smaller? only do so if we exceed the threshhold */
		if (scale_factor <= 1.0f)
		{
			if (one_to_one_line_height < UI_MAX_FONT_HEIGHT || raw_font_pixel_height < 12)
				scale_factor = 1.0f;
		}

		/* otherwise, just ensure an integral scale factor */
		else
			scale_factor = floor(scale_factor);
	}

	/* otherwise, just make sure we hit an even number of pixels */
	else
	{
		INT32 height = scale_factor * one_to_one_line_height * (float)target_pixel_height;
		scale_factor = (float)height / (one_to_one_line_height * (float)target_pixel_height);
	}

	return scale_factor * one_to_one_line_height;
}


/*-------------------------------------------------
    ui_get_char_width - return the width of a
    single character
-------------------------------------------------*/

float ui_get_char_width(unicode_char ch)
{
	return render_font_get_char_width(ui_font, ui_get_line_height(), render_get_ui_aspect(), ch);
}


/*-------------------------------------------------
    ui_get_string_width - return the width of a
    character string
-------------------------------------------------*/

float ui_get_string_width(const char *s)
{
	return render_font_get_utf8string_width(ui_font, ui_get_line_height(), render_get_ui_aspect(), s);
}


/*-------------------------------------------------
    ui_draw_outlined_box - add primitives to draw
    an outlined box with the given background
    color
-------------------------------------------------*/

void ui_draw_outlined_box(float x0, float y0, float x1, float y1, rgb_t backcolor)
{
	float hw = UI_LINE_WIDTH * 0.5f;
	render_ui_add_rect(x0, y0, x1, y1, backcolor, PRIMFLAG_BLENDMODE(BLENDMODE_ALPHA));
	render_ui_add_line(x0 + hw, y0 + hw, x1 - hw, y0 + hw, UI_LINE_WIDTH, ARGB_WHITE, PRIMFLAG_BLENDMODE(BLENDMODE_ALPHA));
	render_ui_add_line(x1 - hw, y0 + hw, x1 - hw, y1 - hw, UI_LINE_WIDTH, ARGB_WHITE, PRIMFLAG_BLENDMODE(BLENDMODE_ALPHA));
	render_ui_add_line(x1 - hw, y1 - hw, x0 + hw, y1 - hw, UI_LINE_WIDTH, ARGB_WHITE, PRIMFLAG_BLENDMODE(BLENDMODE_ALPHA));
	render_ui_add_line(x0 + hw, y1 - hw, x0 + hw, y0 + hw, UI_LINE_WIDTH, ARGB_WHITE, PRIMFLAG_BLENDMODE(BLENDMODE_ALPHA));
}


/*-------------------------------------------------
    ui_draw_text - simple text renderer
-------------------------------------------------*/

void ui_draw_text(const char *buf, float x, float y)
{
	ui_draw_text_full(buf, x, y, 1.0f - x, JUSTIFY_LEFT, WRAP_WORD, DRAW_OPAQUE, ARGB_WHITE, ARGB_BLACK, NULL, NULL);
}


/*-------------------------------------------------
    ui_draw_text_full - full featured text
    renderer with word wrapping, justification,
    and full size computation
-------------------------------------------------*/

void ui_draw_text_full(const char *origs, float x, float y, float origwrapwidth, int justify, int wrap, int draw, rgb_t fgcolor, rgb_t bgcolor, float *totalwidth, float *totalheight)
{
	float lineheight = ui_get_line_height();
	const char *ends = origs + strlen(origs);
	float wrapwidth = origwrapwidth;
	const char *s = origs;
	const char *linestart;
	float cury = y;
	float maxwidth = 0;

	/* if we don't want wrapping, guarantee a huge wrapwidth */
	if (wrap == WRAP_NEVER)
		wrapwidth = 1000000.0f;
	if (wrapwidth <= 0)
		return;

	/* loop over lines */
	while (*s != 0)
	{
		const char *lastbreak = NULL;
		int line_justify = justify;
		unicode_char schar;
		int scharcount;
		float lastbreak_width = 0;
		float curwidth = 0;
		float curx = x;

		/* get the current character */
		scharcount = uchar_from_utf8(&schar, s, ends - s);
		if (scharcount == -1)
			break;

		/* if the line starts with a tab character, center it regardless */
		if (schar == '\t')
		{
			s += scharcount;
			line_justify = JUSTIFY_CENTER;
		}

		/* remember the starting position of the line */
		linestart = s;

		/* loop while we have characters and are less than the wrapwidth */
		while (*s != 0 && curwidth <= wrapwidth)
		{
			float chwidth;

			/* get the current chcaracter */
			scharcount = uchar_from_utf8(&schar, s, ends - s);
			if (scharcount == -1)
				break;

			/* if we hit a newline, stop immediately */
			if (schar == '\n')
				break;

			/* get the width of this character */
			chwidth = ui_get_char_width(schar);

			/* if we hit a space, remember the location and width *without* the space */
			if (schar == ' ')
			{
				lastbreak = s;
				lastbreak_width = curwidth;
			}

			/* add the width of this character and advance */
			curwidth += chwidth;
			s += scharcount;

			/* if we hit any non-space breakable character, remember the location and width
               *with* the breakable character */
			if (schar != ' ' && is_breakable_char(schar) && curwidth <= wrapwidth)
			{
				lastbreak = s;
				lastbreak_width = curwidth;
			}
		}

		/* if we accumulated too much for the current width, we need to back off */
		if (curwidth > wrapwidth)
		{
			/* if we're word wrapping, back up to the last break if we can */
			if (wrap == WRAP_WORD)
			{
				/* if we hit a break, back up to there with the appropriate width */
				if (lastbreak != NULL)
				{
					s = lastbreak;
					curwidth = lastbreak_width;
				}

				/* if we didn't hit a break, back up one character */
				else if (s > linestart)
				{
					/* get the previous character */
					s = (const char *)utf8_previous_char(s);
					scharcount = uchar_from_utf8(&schar, s, ends - s);
					if (scharcount == -1)
						break;

					curwidth -= ui_get_char_width(schar);
				}
			}

			/* if we're truncating, make sure we have enough space for the ... */
			else if (wrap == WRAP_TRUNCATE)
			{
				/* add in the width of the ... */
				curwidth += 3.0f * ui_get_char_width('.');

				/* while we are above the wrap width, back up one character */
				while (curwidth > wrapwidth && s > linestart)
				{
					/* get the previous character */
					s = (const char *)utf8_previous_char(s);
					scharcount = uchar_from_utf8(&schar, s, ends - s);
					if (scharcount == -1)
						break;

					curwidth -= ui_get_char_width(schar);
				}
			}
		}

		/* align according to the justfication */
		if (line_justify == JUSTIFY_CENTER)
			curx += (origwrapwidth - curwidth) * 0.5f;
		else if (line_justify == JUSTIFY_RIGHT)
			curx += origwrapwidth - curwidth;

		/* track the maximum width of any given line */
		if (curwidth > maxwidth)
			maxwidth = curwidth;

		/* if opaque, add a black box */
		if (draw == DRAW_OPAQUE)
			render_ui_add_rect(curx, cury, curx + curwidth, cury + lineheight, bgcolor, PRIMFLAG_BLENDMODE(BLENDMODE_ALPHA));

		/* loop from the line start and add the characters */
		while (linestart < s)
		{
			/* get the current character */
			unicode_char linechar;
			int linecharcount = uchar_from_utf8(&linechar, linestart, ends - linestart);
			if (linecharcount == -1)
				break;

			if (draw != DRAW_NONE)
			{
				render_ui_add_char(curx, cury, lineheight, render_get_ui_aspect(), fgcolor, ui_font, linechar);
				curx += ui_get_char_width(linechar);
			}
			linestart += linecharcount;
		}

		/* append ellipses if needed */
		if (wrap == WRAP_TRUNCATE && *s != 0 && draw != DRAW_NONE)
		{
			render_ui_add_char(curx, cury, lineheight, render_get_ui_aspect(), fgcolor, ui_font, '.');
			curx += ui_get_char_width('.');
			render_ui_add_char(curx, cury, lineheight, render_get_ui_aspect(), fgcolor, ui_font, '.');
			curx += ui_get_char_width('.');
			render_ui_add_char(curx, cury, lineheight, render_get_ui_aspect(), fgcolor, ui_font, '.');
			curx += ui_get_char_width('.');
		}

		/* if we're not word-wrapping, we're done */
		if (wrap != WRAP_WORD)
			break;

		/* advance by a row */
		cury += lineheight;

		/* skip past any spaces at the beginning of the next line */
		scharcount = uchar_from_utf8(&schar, s, ends - s);
		if (scharcount == -1)
			break;

		if (schar == '\n')
			s += scharcount;
		else
			while (*s && isspace(schar))
			{
				s += scharcount;
				scharcount = uchar_from_utf8(&schar, s, ends - s);
				if (scharcount == -1)
					break;
			}
	}

	/* report the width and height of the resulting space */
	if (totalwidth)
		*totalwidth = maxwidth;
	if (totalheight)
		*totalheight = cury - y;
}


/*-------------------------------------------------
    ui_draw_text_box - draw a multiline text
    message with a box around it
-------------------------------------------------*/

void ui_draw_text_box(const char *text, int justify, float xpos, float ypos, rgb_t backcolor)
{
	float target_width, target_height;
	float target_x, target_y;

	/* compute the multi-line target width/height */
	ui_draw_text_full(text, 0, 0, 1.0f - 2.0f * UI_BOX_LR_BORDER,
				justify, WRAP_WORD, DRAW_NONE, ARGB_WHITE, ARGB_BLACK, &target_width, &target_height);
	if (target_height > 1.0f - 2.0f * UI_BOX_TB_BORDER)
		target_height = floor((1.0f - 2.0f * UI_BOX_TB_BORDER) / ui_get_line_height()) * ui_get_line_height();

	/* determine the target location */
	target_x = xpos - 0.5f * target_width;
	target_y = ypos - 0.5f * target_height;

	/* make sure we stay on-screen */
	if (target_x < UI_BOX_LR_BORDER)
		target_x = UI_BOX_LR_BORDER;
	if (target_x + target_width + UI_BOX_LR_BORDER > 1.0f)
		target_x = 1.0f - UI_BOX_LR_BORDER - target_width;
	if (target_y < UI_BOX_TB_BORDER)
		target_y = UI_BOX_TB_BORDER;
	if (target_y + target_height + UI_BOX_TB_BORDER > 1.0f)
		target_y = 1.0f - UI_BOX_TB_BORDER - target_height;

	/* add a box around that */
	ui_draw_outlined_box(target_x - UI_BOX_LR_BORDER,
					 target_y - UI_BOX_TB_BORDER,
					 target_x + target_width + UI_BOX_LR_BORDER,
					 target_y + target_height + UI_BOX_TB_BORDER, backcolor);
	ui_draw_text_full(text, target_x, target_y, target_width,
				justify, WRAP_WORD, DRAW_NORMAL, ARGB_WHITE, ARGB_BLACK, NULL, NULL);
}


/*-------------------------------------------------
    ui_popup_time - popup a message for a specific
    amount of time
-------------------------------------------------*/

void CLIB_DECL ui_popup_time(int seconds, const char *text, ...)
{
	va_list arg;

	/* extract the text */
	va_start(arg,text);
	astring_vprintf(messagebox_text, text, arg);
	messagebox_backcolor = UI_FILLCOLOR;
	va_end(arg);

	/* set a timer */
	popup_text_end = osd_ticks() + osd_ticks_per_second() * seconds;
}


/*-------------------------------------------------
    ui_show_fps_temp - show the FPS counter for
    a specific period of time
-------------------------------------------------*/

void ui_show_fps_temp(double seconds)
{
	if (!showfps)
		showfps_end = osd_ticks() + seconds * osd_ticks_per_second();
}


/*-------------------------------------------------
    ui_set_show_fps - show/hide the FPS counter
-------------------------------------------------*/

void ui_set_show_fps(int show)
{
	showfps = show;
	if (!show)
	{
		showfps = 0;
		showfps_end = 0;
	}
}


/*-------------------------------------------------
    ui_get_show_fps - return the current FPS
    counter visibility state
-------------------------------------------------*/

int ui_get_show_fps(void)
{
	return showfps || (showfps_end != 0);
}


/*-------------------------------------------------
    ui_set_show_profiler - show/hide the profiler
-------------------------------------------------*/

void ui_set_show_profiler(int show)
{
	if (show)
	{
		show_profiler = TRUE;
		profiler_start();
	}
	else
	{
		show_profiler = FALSE;
		profiler_stop();
	}
}


/*-------------------------------------------------
    ui_get_show_profiler - return the current
    profiler visibility state
-------------------------------------------------*/

int ui_get_show_profiler(void)
{
	return show_profiler;
}


/*-------------------------------------------------
    ui_show_menu - show the menus
-------------------------------------------------*/

void ui_show_menu(void)
{
	ui_set_handler(ui_menu_ui_handler, 0);
}


/*-------------------------------------------------
    ui_is_menu_active - return TRUE if the menu
    UI handler is active
-------------------------------------------------*/

int ui_is_menu_active(void)
{
	return (ui_handler_callback == ui_menu_ui_handler);
}



/***************************************************************************
    TEXT GENERATORS
***************************************************************************/

/*-------------------------------------------------
    disclaimer_string - print the disclaimer
    text to the given buffer
-------------------------------------------------*/

static astring *disclaimer_string(running_machine *machine, astring *string)
{
	astring_cpyc(string, "Usage of emulators in conjunction with ROMs you don't own is forbidden by copyright law.\n\n");
	astring_catprintf(string, "IF YOU ARE NOT LEGALLY ENTITLED TO PLAY \"%s\" ON THIS EMULATOR, PRESS ESC.\n\n", machine->gamedrv->description);
	astring_catc(string, "Otherwise, type OK or move the joystick left then right to continue");
	return string;
}


/*-------------------------------------------------
    warnings_string - print the warning flags
    text to the given buffer
-------------------------------------------------*/

static astring *warnings_string(running_machine *machine, astring *string)
{
#define WARNING_FLAGS (	GAME_NOT_WORKING | \
						GAME_UNEMULATED_PROTECTION | \
						GAME_WRONG_COLORS | \
						GAME_IMPERFECT_COLORS | \
						GAME_NO_SOUND |  \
						GAME_IMPERFECT_SOUND |  \
						GAME_IMPERFECT_GRAPHICS | \
						GAME_NO_COCKTAIL)
	int i;

	astring_reset(string);

	/* if no warnings, nothing to return */
	if (rom_load_warnings() == 0 && !(machine->gamedrv->flags & WARNING_FLAGS))
		return string;

	/* add a warning if any ROMs were loaded with warnings */
	if (rom_load_warnings() > 0)
	{
		astring_catc(string, "One or more ROMs/CHDs for this game are incorrect. The " GAMENOUN " may not run correctly.\n");
		if (machine->gamedrv->flags & WARNING_FLAGS)
			astring_catc(string, "\n");
	}

	/* if we have at least one warning flag, print the general header */
	if (machine->gamedrv->flags & WARNING_FLAGS)
	{
		astring_catc(string, "There are known problems with this " GAMENOUN "\n\n");

		/* add one line per warning flag */
#ifdef MESS
		if (machine->gamedrv->flags & GAME_COMPUTER)
			astring_catc(string, "The emulated system is a computer:\n\nThe keyboard emulation may not be 100% accurate.\n");
#endif
		if (machine->gamedrv->flags & GAME_IMPERFECT_COLORS)
			astring_catc(string, "The colors aren't 100% accurate.\n");
		if (machine->gamedrv->flags & GAME_WRONG_COLORS)
			astring_catc(string, "The colors are completely wrong.\n");
		if (machine->gamedrv->flags & GAME_IMPERFECT_GRAPHICS)
			astring_catc(string, "The video emulation isn't 100% accurate.\n");
		if (machine->gamedrv->flags & GAME_IMPERFECT_SOUND)
			astring_catc(string, "The sound emulation isn't 100% accurate.\n");
		if (machine->gamedrv->flags & GAME_NO_SOUND)
			astring_catc(string, "The game lacks sound.\n");
		if (machine->gamedrv->flags & GAME_NO_COCKTAIL)
			astring_catc(string, "Screen flipping in cocktail mode is not supported.\n");

		/* if there's a NOT WORKING or UNEMULATED PROTECTION warning, make it stronger */
		if (machine->gamedrv->flags & (GAME_NOT_WORKING | GAME_UNEMULATED_PROTECTION))
		{
			const game_driver *maindrv;
			const game_driver *clone_of;
			int foundworking;

			/* add the strings for these warnings */
			if (machine->gamedrv->flags & GAME_NOT_WORKING)
				astring_catc(string, "THIS " CAPGAMENOUN " DOESN'T WORK. You won't be able to make it work correctly.  Don't bother.\n");
			if (machine->gamedrv->flags & GAME_UNEMULATED_PROTECTION)
				astring_catc(string, "The game has protection which isn't fully emulated.\n");

			/* find the parent of this driver */
			clone_of = driver_get_clone(machine->gamedrv);
			if (clone_of != NULL && !(clone_of->flags & GAME_IS_BIOS_ROOT))
 				maindrv = clone_of;
			else
				maindrv = machine->gamedrv;

			/* scan the driver list for any working clones and add them */
			foundworking = 0;
			for (i = 0; drivers[i] != NULL; i++)
				if (drivers[i] == maindrv || driver_get_clone(drivers[i]) == maindrv)
					if ((drivers[i]->flags & (GAME_NOT_WORKING | GAME_UNEMULATED_PROTECTION)) == 0)
					{
						/* this one works, add a header and display the name of the clone */
						if (foundworking == 0)
							astring_catc(string, "\n\nThere are working clones of this game. They are:\n\n");
						astring_catc(string, drivers[i]->name);
						astring_catc(string, "\n");
						foundworking = 1;
					}
		}
	}

	/* add the 'press OK' string */
	astring_catc(string, "\n\nType OK or move the joystick left then right to continue");
	return string;
}


/*-------------------------------------------------
    game_info_astring - populate an allocated
    string with the game info text
-------------------------------------------------*/

astring *game_info_astring(running_machine *machine, astring *string)
{
	int scrcount = video_screen_count(machine->config);
	int cpunum, sndnum;
	int count;

	/* print description, manufacturer, and CPU: */
	astring_printf(string, "%s\n%s %s\n\nCPU:\n", machine->gamedrv->description, machine->gamedrv->year, machine->gamedrv->manufacturer);

	/* loop over all CPUs */
	for (cpunum = 0; cpunum < MAX_CPU && machine->config->cpu[cpunum].type != CPU_DUMMY; cpunum += count)
	{
		cpu_type type = machine->config->cpu[cpunum].type;
		int clock = machine->config->cpu[cpunum].clock;

		/* count how many identical CPUs we have */
		for (count = 1; cpunum + count < MAX_CPU; count++)
			if (machine->config->cpu[cpunum + count].type != type ||
		        machine->config->cpu[cpunum + count].clock != clock)
		    	break;

		/* if more than one, prepend a #x in front of the CPU name */
		if (count > 1)
			astring_catprintf(string, "%d" UTF8_MULTIPLY, count);
		astring_catc(string, cputype_name(type));

		/* display clock in kHz or MHz */
		if (clock >= 1000000)
			astring_catprintf(string, " %d.%06d" UTF8_NBSP "MHz\n", clock / 1000000, clock % 1000000);
		else
			astring_catprintf(string, " %d.%03d" UTF8_NBSP "kHz\n", clock / 1000, clock % 1000);
	}

	/* loop over all sound chips */
	for (sndnum = 0; sndnum < MAX_SOUND && machine->config->sound[sndnum].type != SOUND_DUMMY; sndnum += count)
	{
		sound_type type = machine->config->sound[sndnum].type;
		int clock = sndnum_clock(sndnum);

		/* append the Sound: string */
		if (sndnum == 0)
			astring_catc(string, "\nSound:\n");

		/* count how many identical sound chips we have */
		for (count = 1; sndnum + count < MAX_SOUND; count++)
			if (machine->config->sound[sndnum + count].type != type ||
		        sndnum_clock(sndnum + count) != clock)
		    	break;

		/* if more than one, prepend a #x in front of the CPU name */
		if (count > 1)
			astring_catprintf(string, "%d" UTF8_MULTIPLY, count);
		astring_catc(string, sndnum_name(sndnum));

		/* display clock in kHz or MHz */
		if (clock >= 1000000)
			astring_catprintf(string, " %d.%06d" UTF8_NBSP "MHz\n", clock / 1000000, clock % 1000000);
		else if (clock != 0)
			astring_catprintf(string, " %d.%03d" UTF8_NBSP "kHz\n", clock / 1000, clock % 1000);
		else
			astring_catc(string, "\n");
	}

	/* display screen information */
	astring_catc(string, "\nVideo:\n");
	if (scrcount == 0)
		astring_catc(string, "None\n");
	else
	{
		const device_config *screen;

		for (screen = video_screen_first(machine->config); screen != NULL; screen = video_screen_next(screen))
		{
			const screen_config *scrconfig = screen->inline_config;

			if (scrcount > 1)
				astring_catc(string, slider_get_screen_desc(screen));

			if (scrconfig->type == SCREEN_TYPE_VECTOR)
				astring_catc(string, "Vector\n");
			else
			{
				const rectangle *visarea = video_screen_get_visible_area(screen);

				astring_catprintf(string, "%d " UTF8_MULTIPLY " %d (%s) %f" UTF8_NBSP "Hz\n",
						visarea->max_x - visarea->min_x + 1,
						visarea->max_y - visarea->min_y + 1,
						(machine->gamedrv->flags & ORIENTATION_SWAP_XY) ? "V" : "H",
						ATTOSECONDS_TO_HZ(video_screen_get_frame_period(screen).attoseconds));
			}
		}
	}

	return string;
}



/***************************************************************************
    UI HANDLERS
***************************************************************************/

/*-------------------------------------------------
    handler_messagebox - displays the current
    messagebox_text string but handles no input
-------------------------------------------------*/

static UINT32 handler_messagebox(running_machine *machine, UINT32 state)
{
	ui_draw_text_box(astring_c(messagebox_text), JUSTIFY_LEFT, 0.5f, 0.5f, messagebox_backcolor);
	return 0;
}


/*-------------------------------------------------
    handler_messagebox_ok - displays the current
    messagebox_text string and waits for an OK
-------------------------------------------------*/

static UINT32 handler_messagebox_ok(running_machine *machine, UINT32 state)
{
	/* draw a standard message window */
	ui_draw_text_box(astring_c(messagebox_text), JUSTIFY_LEFT, 0.5f, 0.5f, messagebox_backcolor);

	/* an 'O' or left joystick kicks us to the next state */
	if (state == 0 && (input_code_pressed_once(KEYCODE_O) || ui_input_pressed(machine, IPT_UI_LEFT)))
		state++;

	/* a 'K' or right joystick exits the state */
	else if (state == 1 && (input_code_pressed_once(KEYCODE_K) || ui_input_pressed(machine, IPT_UI_RIGHT)))
		state = UI_HANDLER_CANCEL;

	/* if the user cancels, exit out completely */
	else if (ui_input_pressed(machine, IPT_UI_CANCEL))
	{
		mame_schedule_exit(machine);
		state = UI_HANDLER_CANCEL;
	}

	return state;
}


/*-------------------------------------------------
    handler_messagebox_anykey - displays the
    current messagebox_text string and waits for
    any keypress
-------------------------------------------------*/

static UINT32 handler_messagebox_anykey(running_machine *machine, UINT32 state)
{
	/* draw a standard message window */
	ui_draw_text_box(astring_c(messagebox_text), JUSTIFY_LEFT, 0.5f, 0.5f, messagebox_backcolor);

	/* if the user cancels, exit out completely */
	if (ui_input_pressed(machine, IPT_UI_CANCEL))
	{
		mame_schedule_exit(machine);
		state = UI_HANDLER_CANCEL;
	}

	/* if any key is pressed, just exit */
	else if (input_code_poll_switches(FALSE) != INPUT_CODE_INVALID)
		state = UI_HANDLER_CANCEL;

	return state;
}


/*-------------------------------------------------
    handler_ingame - in-game handler takes care
    of the standard keypresses
-------------------------------------------------*/

static UINT32 handler_ingame(running_machine *machine, UINT32 state)
{
	int is_paused = mame_is_paused(machine);

	/* first draw the FPS counter */
	if (showfps || osd_ticks() < showfps_end)
	{
		ui_draw_text_full(video_get_speed_text(machine), 0.0f, 0.0f, 1.0f,
					JUSTIFY_RIGHT, WRAP_WORD, DRAW_OPAQUE, ARGB_WHITE, ARGB_BLACK, NULL, NULL);
	}
	else
		showfps_end = 0;

	/* draw the profiler if visible */
	if (show_profiler)
		ui_draw_text_full(profiler_get_text(machine), 0.0f, 0.0f, 1.0f, JUSTIFY_LEFT, WRAP_WORD, DRAW_OPAQUE, ARGB_WHITE, ARGB_BLACK, NULL, NULL);

	/* if we're single-stepping, pause now */
	if (single_step)
	{
		mame_pause(machine, TRUE);
		single_step = FALSE;
	}

#ifdef MESS
	if (ui_mess_handler_ingame(machine))
		return 0;
#endif /* MESS */

	/* if the user pressed ESC, stop the emulation */
	if (ui_input_pressed(machine, IPT_UI_CANCEL))
		mame_schedule_exit(machine);

	/* turn on menus if requested */
	if (ui_input_pressed(machine, IPT_UI_CONFIGURE))
		return ui_set_handler(ui_menu_ui_handler, 0);

	/* if the on-screen display isn't up and the user has toggled it, turn it on */
//  if ((machine->debug_flags & DEBUG_FLAG_ENABLED) == 0 && ui_input_pressed(machine, IPT_UI_ON_SCREEN_DISPLAY))
//      return ui_set_handler(ui_slider_ui_handler, 0);

	/* handle a reset request */
	if (ui_input_pressed(machine, IPT_UI_RESET_MACHINE))
		mame_schedule_hard_reset(machine);
	if (ui_input_pressed(machine, IPT_UI_SOFT_RESET))
		mame_schedule_soft_reset(machine);

	/* handle a request to display graphics/palette */
	if (ui_input_pressed(machine, IPT_UI_SHOW_GFX))
	{
		if (!is_paused)
			mame_pause(machine, TRUE);
		return ui_set_handler(ui_gfx_ui_handler, is_paused);
	}

	/* handle a save state request */
	if (ui_input_pressed(machine, IPT_UI_SAVE_STATE))
	{
		mame_pause(machine, TRUE);
		return ui_set_handler(handler_load_save, LOADSAVE_SAVE);
	}

	/* handle a load state request */
	if (ui_input_pressed(machine, IPT_UI_LOAD_STATE))
	{
		mame_pause(machine, TRUE);
		return ui_set_handler(handler_load_save, LOADSAVE_LOAD);
	}

	/* handle a save snapshot request */
	if (ui_input_pressed(machine, IPT_UI_SNAPSHOT))
		video_save_active_screen_snapshots(machine);

	/* toggle pause */
	if (ui_input_pressed(machine, IPT_UI_PAUSE))
	{
		/* with a shift key, it is single step */
		if (is_paused && (input_code_pressed(KEYCODE_LSHIFT) || input_code_pressed(KEYCODE_RSHIFT)))
		{
			single_step = TRUE;
			mame_pause(machine, FALSE);
		}
		else
			mame_pause(machine, !mame_is_paused(machine));
	}

	/* toggle movie recording */
	if (ui_input_pressed(machine, IPT_UI_RECORD_MOVIE))
	{
		if (!video_mng_is_movie_active(machine))
		{
			video_mng_begin_recording(machine, NULL);
			popmessage("REC START");
		}
		else
		{
			video_mng_end_recording(machine);
			popmessage("REC STOP");
		}
	}

	/* toggle profiler display */
	if (ui_input_pressed(machine, IPT_UI_SHOW_PROFILER))
		ui_set_show_profiler(!ui_get_show_profiler());

	/* toggle FPS display */
	if (ui_input_pressed(machine, IPT_UI_SHOW_FPS))
		ui_set_show_fps(!ui_get_show_fps());

	/* toggle crosshair display */
	if (ui_input_pressed(machine, IPT_UI_TOGGLE_CROSSHAIR))
		crosshair_toggle(machine);

	/* increment frameskip? */
	if (ui_input_pressed(machine, IPT_UI_FRAMESKIP_INC))
	{
		/* get the current value and increment it */
		int newframeskip = video_get_frameskip() + 1;
		if (newframeskip > MAX_FRAMESKIP)
			newframeskip = -1;
		video_set_frameskip(newframeskip);

		/* display the FPS counter for 2 seconds */
		ui_show_fps_temp(2.0);
	}

	/* decrement frameskip? */
	if (ui_input_pressed(machine, IPT_UI_FRAMESKIP_DEC))
	{
		/* get the current value and decrement it */
		int newframeskip = video_get_frameskip() - 1;
		if (newframeskip < -1)
			newframeskip = MAX_FRAMESKIP;
		video_set_frameskip(newframeskip);

		/* display the FPS counter for 2 seconds */
		ui_show_fps_temp(2.0);
	}

	/* toggle throttle? */
	if (ui_input_pressed(machine, IPT_UI_THROTTLE))
		video_set_throttle(!video_get_throttle());

	/* check for fast forward */
	if (input_type_pressed(machine, IPT_UI_FAST_FORWARD, 0))
	{
		video_set_fastforward(TRUE);
		ui_show_fps_temp(0.5);
	}
	else
		video_set_fastforward(FALSE);

	return 0;
}


/*-------------------------------------------------
    handler_load_save - leads the user through
    specifying a game to save or load
-------------------------------------------------*/

static UINT32 handler_load_save(running_machine *machine, UINT32 state)
{
	char filename[20];
	input_code code;
	char file = 0;

	/* if we're not in the middle of anything, skip */
	if (state == LOADSAVE_NONE)
		return 0;

	/* okay, we're waiting for a key to select a slot; display a message */
	if (state == LOADSAVE_SAVE)
		ui_draw_message_window("Select position to save to");
	else
		ui_draw_message_window("Select position to load from");

	/* check for cancel key */
	if (ui_input_pressed(machine, IPT_UI_CANCEL))
	{
		/* display a popup indicating things were cancelled */
		if (state == LOADSAVE_SAVE)
			popmessage("Save cancelled");
		else
			popmessage("Load cancelled");

		/* reset the state */
		mame_pause(machine, FALSE);
		return UI_HANDLER_CANCEL;
	}

	/* check for A-Z or 0-9 */
	for (code = KEYCODE_A; code <= (input_code)KEYCODE_Z; code++)
		if (input_code_pressed_once(code))
			file = code - KEYCODE_A + 'a';
	if (file == 0)
		for (code = KEYCODE_0; code <= (input_code)KEYCODE_9; code++)
			if (input_code_pressed_once(code))
				file = code - KEYCODE_0 + '0';
	if (file == 0)
		for (code = KEYCODE_0_PAD; code <= (input_code)KEYCODE_9_PAD; code++)
			if (input_code_pressed_once(code))
				file = code - KEYCODE_0_PAD + '0';
	if (file == 0)
		return state;

	/* display a popup indicating that the save will proceed */
	sprintf(filename, "%c", file);
	if (state == LOADSAVE_SAVE)
	{
		popmessage("Save to position %c", file);
		mame_schedule_save(machine, filename);
	}
	else
	{
		popmessage("Load from position %c", file);
		mame_schedule_load(machine, filename);
	}

	/* remove the pause and reset the state */
	mame_pause(machine, FALSE);
	return UI_HANDLER_CANCEL;
}



/***************************************************************************
    SLIDER CONTROLS
***************************************************************************/

/*-------------------------------------------------
    ui_get_slider_list - get the list of sliders
-------------------------------------------------*/

const slider_state *ui_get_slider_list(void)
{
	return slider_list;
}


/*-------------------------------------------------
    slider_alloc - allocate a new slider entry
-------------------------------------------------*/

static slider_state *slider_alloc(const char *title, INT32 minval, INT32 defval, INT32 maxval, INT32 incval, slider_update update, void *arg)
{
	int size = sizeof(slider_state) + strlen(title);
	slider_state *state = auto_malloc(size);
	memset(state, 0, size);

	state->minval = minval;
	state->defval = defval;
	state->maxval = maxval;
	state->incval = incval;
	state->update = update;
	state->arg = arg;
	strcpy(state->description, title);

	return state;
}


/*-------------------------------------------------
    slider_init - initialize the list of slider
    controls
-------------------------------------------------*/

static slider_state *slider_init(running_machine *machine)
{
	int numscreens = video_screen_count(machine->config);
	const input_port_config *port;
	const input_field_config *field;
	const device_config *device;
	slider_state *listhead = NULL;
	slider_state **tailptr = &listhead;
	astring *string = astring_alloc();
	int numitems, item;

	/* add overall volume */
	*tailptr = slider_alloc("Master Volume", -32, 0, 0, 1, slider_volume, NULL);
	tailptr = &(*tailptr)->next;

	/* add per-channel volume */
	numitems = sound_get_user_gain_count(machine);
	for (item = 0; item < numitems; item++)
	{
		INT32 maxval = 2000;
		INT32 defval = sound_get_default_gain(machine, item) * 1000.0f + 0.5f;

		if (defval > 1000)
			maxval = 2 * defval;

		astring_printf(string, "%s Volume", sound_get_user_gain_name(machine, item));
		*tailptr = slider_alloc(astring_c(string), 0, defval, maxval, 20, slider_mixervol, (void *)(FPTR)item);
		tailptr = &(*tailptr)->next;
	}

	/* add analog adjusters */
	for (port = machine->portconfig; port != NULL; port = port->next)
		for (field = port->fieldlist; field != NULL; field = field->next)
			if (field->type == IPT_ADJUSTER)
			{
				void *param = (void *)field;
				*tailptr = slider_alloc(field->name, 0, field->defvalue, 100, 1, slider_adjuster, param);
				tailptr = &(*tailptr)->next;
			}

	/* add CPU overclocking (cheat only) */
	if (options_get_bool(mame_options(), OPTION_CHEAT))
	{
		numitems = cpu_gettotalcpu();
		for (item = 0; item < numitems; item++)
		{
			astring_printf(string, "Overclock CPU %s", machine->config->cpu[item].tag);
			*tailptr = slider_alloc(astring_c(string), 10, 1000, 2000, 1, slider_overclock, (void *)(FPTR)item);
			tailptr = &(*tailptr)->next;
		}
	}

<<<<<<< HEAD
	for (item = 0; item < numscreens; item++)
=======
	/* add screen parameters */
	for (device = video_screen_first(machine->config); device != NULL; device = video_screen_next(device))
>>>>>>> 21132d70
	{
		const device_config *screen = device_list_find_by_index(machine->config->devicelist, VIDEO_SCREEN, item);
		const screen_config *scrconfig = screen->inline_config;
		int defxscale = floor(scrconfig->xscale * 1000.0f + 0.5f);
		int defyscale = floor(scrconfig->yscale * 1000.0f + 0.5f);
		int defxoffset = floor(scrconfig->xoffset * 1000.0f + 0.5f);
		int defyoffset = floor(scrconfig->yoffset * 1000.0f + 0.5f);
		void *param = (void *)screen;

		/* add refresh rate tweaker */
		if (options_get_bool(mame_options(), OPTION_CHEAT))
		{
			astring_printf(string, "%s Refresh Rate", slider_get_screen_desc(device));
			*tailptr = slider_alloc(astring_c(string), -10000, 0, 10000, 1000, slider_refresh, param);
			tailptr = &(*tailptr)->next;
		}

		/* add standard brightness/contrast/gamma controls per-screen */
		astring_printf(string, "%s Brightness", slider_get_screen_desc(device));
		*tailptr = slider_alloc(astring_c(string), 100, 1000, 2000, 10, slider_brightness, param);
		tailptr = &(*tailptr)->next;
		astring_printf(string, "%s Contrast", slider_get_screen_desc(device));
		*tailptr = slider_alloc(astring_c(string), 100, 1000, 2000, 50, slider_contrast, param);
		tailptr = &(*tailptr)->next;
		astring_printf(string, "%s Gamma", slider_get_screen_desc(device));
		*tailptr = slider_alloc(astring_c(string), 100, 1000, 3000, 50, slider_gamma, param);
		tailptr = &(*tailptr)->next;

		/* add scale and offset controls per-screen */
		astring_printf(string, "%s Horiz Stretch", slider_get_screen_desc(device));
		*tailptr = slider_alloc(astring_c(string), 500, (defxscale == 0) ? 1000 : defxscale, 1500, 2, slider_xscale, param);
		tailptr = &(*tailptr)->next;
		astring_printf(string, "%s Horiz Position", slider_get_screen_desc(device));
		*tailptr = slider_alloc(astring_c(string), -500, defxoffset, 500, 2, slider_xoffset, param);
		tailptr = &(*tailptr)->next;
		astring_printf(string, "%s Vert Stretch", slider_get_screen_desc(device));
		*tailptr = slider_alloc(astring_c(string), 500, (defyscale == 0) ? 1000 : defyscale, 1500, 2, slider_yscale, param);
		tailptr = &(*tailptr)->next;
		astring_printf(string, "%s Vert Position", slider_get_screen_desc(device));
		*tailptr = slider_alloc(astring_c(string), -500, defyoffset, 500, 2, slider_yoffset, param);
		tailptr = &(*tailptr)->next;
	}

<<<<<<< HEAD
=======
	for (device = device_list_first(machine->config->devicelist, LASERDISC); device != NULL; device = device_list_next(device, LASERDISC))
	{
		const laserdisc_config *config = device->inline_config;
		if (config->overupdate != NULL)
		{
			int defxscale = floor(config->overscalex * 1000.0f + 0.5f);
			int defyscale = floor(config->overscaley * 1000.0f + 0.5f);
			int defxoffset = floor(config->overposx * 1000.0f + 0.5f);
			int defyoffset = floor(config->overposy * 1000.0f + 0.5f);
			void *param = (void *)device;

			/* add scale and offset controls per-overlay */
			astring_printf(string, "%s Horiz Stretch", slider_get_laserdisc_desc(device));
			*tailptr = slider_alloc(astring_c(string), 500, (defxscale == 0) ? 1000 : defxscale, 1500, 2, slider_overxscale, param);
			tailptr = &(*tailptr)->next;
			astring_printf(string, "%s Horiz Position", slider_get_laserdisc_desc(device));
			*tailptr = slider_alloc(astring_c(string), -500, defxoffset, 500, 2, slider_overxoffset, param);
			tailptr = &(*tailptr)->next;
			astring_printf(string, "%s Vert Stretch", slider_get_laserdisc_desc(device));
			*tailptr = slider_alloc(astring_c(string), 500, (defyscale == 0) ? 1000 : defyscale, 1500, 2, slider_overyscale, param);
			tailptr = &(*tailptr)->next;
			astring_printf(string, "%s Vert Position", slider_get_laserdisc_desc(device));
			*tailptr = slider_alloc(astring_c(string), -500, defyoffset, 500, 2, slider_overyoffset, param);
			tailptr = &(*tailptr)->next;
		}
	}

>>>>>>> 21132d70
	for (device = video_screen_first(machine->config); device != NULL; device = video_screen_next(device))
	{
		const screen_config *scrconfig = device->inline_config;
		if (scrconfig->type == SCREEN_TYPE_VECTOR)
		{
			/* add flicker control */
			*tailptr = slider_alloc("Vector Flicker", 0, 0, 1000, 10, slider_flicker, NULL);
			tailptr = &(*tailptr)->next;
			*tailptr = slider_alloc("Beam Width", 10, 100, 1000, 10, slider_beam, NULL);
			tailptr = &(*tailptr)->next;
			break;
		}
	}

#ifdef MAME_DEBUG
	/* add crosshair adjusters */
	for (port = machine->portconfig; port != NULL; port = port->next)
		for (field = port->fieldlist; field != NULL; field = field->next)
			if (field->crossaxis != CROSSHAIR_AXIS_NONE && field->player == 0)
			{
				void *param = (void *)field;
				astring_printf(string, "Crosshair Scale %s", (field->crossaxis == CROSSHAIR_AXIS_X) ? "X" : "Y");
				*tailptr = slider_alloc(astring_c(string), -3000, 1000, 3000, 100, slider_crossscale, param);
				tailptr = &(*tailptr)->next;
				astring_printf(string, "Crosshair Offset %s", (field->crossaxis == CROSSHAIR_AXIS_X) ? "X" : "Y");
				*tailptr = slider_alloc(astring_c(string), -3000, 0, 3000, 100, slider_crossoffset, param);
				tailptr = &(*tailptr)->next;
			}
#endif

	astring_free(string);
	return listhead;
}


/*-------------------------------------------------
    slider_volume - global volume slider callback
-------------------------------------------------*/

static INT32 slider_volume(running_machine *machine, void *arg, astring *string, INT32 newval)
{
	if (newval != SLIDER_NOCHANGE)
		sound_set_attenuation(newval);
	if (string != NULL)
		astring_printf(string, "%3ddB", sound_get_attenuation());
	return sound_get_attenuation();
}


/*-------------------------------------------------
    slider_mixervol - single channel volume
    slider callback
-------------------------------------------------*/

static INT32 slider_mixervol(running_machine *machine, void *arg, astring *string, INT32 newval)
{
	int which = (FPTR)arg;
	if (newval != SLIDER_NOCHANGE)
		sound_set_user_gain(machine, which, (float)newval * 0.001f);
	if (string != NULL)
		astring_printf(string, "%4.2f", sound_get_user_gain(machine, which));
	return floor(sound_get_user_gain(machine, which) * 1000.0f + 0.5f);
}


/*-------------------------------------------------
    slider_adjuster - analog adjuster slider
    callback
-------------------------------------------------*/

static INT32 slider_adjuster(running_machine *machine, void *arg, astring *string, INT32 newval)
{
	const input_field_config *field = arg;
	input_field_user_settings settings;

	input_field_get_user_settings(field, &settings);
	if (newval != SLIDER_NOCHANGE)
	{
		settings.value = newval;
		input_field_set_user_settings(field, &settings);
	}
	if (string != NULL)
		astring_printf(string, "%d%%", settings.value);
	return settings.value;
}


/*-------------------------------------------------
    slider_overclock - CPU overclocker slider
    callback
-------------------------------------------------*/

static INT32 slider_overclock(running_machine *machine, void *arg, astring *string, INT32 newval)
{
	int which = (FPTR)arg;
	if (newval != SLIDER_NOCHANGE)
		cpunum_set_clockscale(machine, which, (float)newval * 0.001f);
	if (string != NULL)
		astring_printf(string, "%3.0f%%", floor(cpunum_get_clockscale(which) * 100.0f + 0.5f));
	return floor(cpunum_get_clockscale(which) * 1000.0f + 0.5f);
}


/*-------------------------------------------------
    slider_refresh - refresh rate slider callback
-------------------------------------------------*/

static INT32 slider_refresh(running_machine *machine, void *arg, astring *string, INT32 newval)
{
	const device_config *screen = arg;
	const screen_config *scrconfig = screen->inline_config;
	double defrefresh = ATTOSECONDS_TO_HZ(scrconfig->refresh);
	double refresh;

	if (newval != SLIDER_NOCHANGE)
	{
		int width = video_screen_get_width(screen);
		int height = video_screen_get_height(screen);
		const rectangle *visarea = video_screen_get_visible_area(screen);

		video_screen_configure(screen, width, height, visarea, HZ_TO_ATTOSECONDS(defrefresh + (double)newval * 0.001));
	}
	if (string != NULL)
		astring_printf(string, "%.3ffps", ATTOSECONDS_TO_HZ(video_screen_get_frame_period(machine->primary_screen).attoseconds));
	refresh = ATTOSECONDS_TO_HZ(video_screen_get_frame_period(machine->primary_screen).attoseconds);
	return floor((refresh - defrefresh) * 1000.0f + 0.5f);
}


/*-------------------------------------------------
    slider_brightness - screen brightness slider
    callback
-------------------------------------------------*/

static INT32 slider_brightness(running_machine *machine, void *arg, astring *string, INT32 newval)
{
	const device_config *screen = arg;
	render_container *container = render_container_get_screen(screen);
	render_container_user_settings settings;

	render_container_get_user_settings(container, &settings);
	if (newval != SLIDER_NOCHANGE)
	{
		settings.brightness = (float)newval * 0.001f;
		render_container_set_user_settings(container, &settings);
	}
	if (string != NULL)
		astring_printf(string, "%.3f", settings.brightness);
	return floor(settings.brightness * 1000.0f + 0.5f);
}


/*-------------------------------------------------
    slider_contrast - screen contrast slider
    callback
-------------------------------------------------*/

static INT32 slider_contrast(running_machine *machine, void *arg, astring *string, INT32 newval)
{
	const device_config *screen = arg;
	render_container *container = render_container_get_screen(screen);
	render_container_user_settings settings;

	render_container_get_user_settings(container, &settings);
	if (newval != SLIDER_NOCHANGE)
	{
		settings.contrast = (float)newval * 0.001f;
		render_container_set_user_settings(container, &settings);
	}
	if (string != NULL)
		astring_printf(string, "%.3f", settings.contrast);
	return floor(settings.contrast * 1000.0f + 0.5f);
}


/*-------------------------------------------------
    slider_gamma - screen gamma slider callback
-------------------------------------------------*/

static INT32 slider_gamma(running_machine *machine, void *arg, astring *string, INT32 newval)
{
	const device_config *screen = arg;
	render_container *container = render_container_get_screen(screen);
	render_container_user_settings settings;

	render_container_get_user_settings(container, &settings);
	if (newval != SLIDER_NOCHANGE)
	{
		settings.gamma = (float)newval * 0.001f;
		render_container_set_user_settings(container, &settings);
	}
	if (string != NULL)
		astring_printf(string, "%.3f", settings.gamma);
	return floor(settings.gamma * 1000.0f + 0.5f);
}


/*-------------------------------------------------
    slider_xscale - screen horizontal scale slider
    callback
-------------------------------------------------*/

static INT32 slider_xscale(running_machine *machine, void *arg, astring *string, INT32 newval)
{
	const device_config *screen = arg;
	render_container *container = render_container_get_screen(screen);
	render_container_user_settings settings;

	render_container_get_user_settings(container, &settings);
	if (newval != SLIDER_NOCHANGE)
	{
		settings.xscale = (float)newval * 0.001f;
		render_container_set_user_settings(container, &settings);
	}
	if (string != NULL)
		astring_printf(string, "%.3f", settings.xscale);
	return floor(settings.xscale * 1000.0f + 0.5f);
}


/*-------------------------------------------------
    slider_yscale - screen vertical scale slider
    callback
-------------------------------------------------*/

static INT32 slider_yscale(running_machine *machine, void *arg, astring *string, INT32 newval)
{
	const device_config *screen = arg;
	render_container *container = render_container_get_screen(screen);
	render_container_user_settings settings;

	render_container_get_user_settings(container, &settings);
	if (newval != SLIDER_NOCHANGE)
	{
		settings.yscale = (float)newval * 0.001f;
		render_container_set_user_settings(container, &settings);
	}
	if (string != NULL)
		astring_printf(string, "%.3f", settings.yscale);
	return floor(settings.yscale * 1000.0f + 0.5f);
}


/*-------------------------------------------------
    slider_xoffset - screen horizontal position
    slider callback
-------------------------------------------------*/

static INT32 slider_xoffset(running_machine *machine, void *arg, astring *string, INT32 newval)
{
	const device_config *screen = arg;
	render_container *container = render_container_get_screen(screen);
	render_container_user_settings settings;

	render_container_get_user_settings(container, &settings);
	if (newval != SLIDER_NOCHANGE)
	{
		settings.xoffset = (float)newval * 0.001f;
		render_container_set_user_settings(container, &settings);
	}
	if (string != NULL)
		astring_printf(string, "%.3f", settings.xoffset);
	return floor(settings.xoffset * 1000.0f + 0.5f);
}


/*-------------------------------------------------
    slider_yoffset - screen vertical position
    slider callback
-------------------------------------------------*/

static INT32 slider_yoffset(running_machine *machine, void *arg, astring *string, INT32 newval)
{
	const device_config *screen = arg;
	render_container *container = render_container_get_screen(screen);
	render_container_user_settings settings;

	render_container_get_user_settings(container, &settings);
	if (newval != SLIDER_NOCHANGE)
	{
		settings.yoffset = (float)newval * 0.001f;
		render_container_set_user_settings(container, &settings);
	}
	if (string != NULL)
		astring_printf(string, "%.3f", settings.yoffset);
	return floor(settings.yoffset * 1000.0f + 0.5f);
}


/*-------------------------------------------------
<<<<<<< HEAD
=======
    slider_overxscale - screen horizontal scale slider
    callback
-------------------------------------------------*/

static INT32 slider_overxscale(running_machine *machine, void *arg, astring *string, INT32 newval)
{
	const device_config *laserdisc = arg;
	laserdisc_config settings;

	laserdisc_get_config(laserdisc, &settings);
	if (newval != SLIDER_NOCHANGE)
	{
		settings.overscalex = (float)newval * 0.001f;
		laserdisc_set_config(laserdisc, &settings);
	}
	if (string != NULL)
		astring_printf(string, "%.3f", settings.overscalex);
	return floor(settings.overscalex * 1000.0f + 0.5f);
}


/*-------------------------------------------------
    slider_overyscale - screen vertical scale slider
    callback
-------------------------------------------------*/

static INT32 slider_overyscale(running_machine *machine, void *arg, astring *string, INT32 newval)
{
	const device_config *laserdisc = arg;
	laserdisc_config settings;

	laserdisc_get_config(laserdisc, &settings);
	if (newval != SLIDER_NOCHANGE)
	{
		settings.overscaley = (float)newval * 0.001f;
		laserdisc_set_config(laserdisc, &settings);
	}
	if (string != NULL)
		astring_printf(string, "%.3f", settings.overscaley);
	return floor(settings.overscaley * 1000.0f + 0.5f);
}


/*-------------------------------------------------
    slider_overxoffset - screen horizontal position
    slider callback
-------------------------------------------------*/

static INT32 slider_overxoffset(running_machine *machine, void *arg, astring *string, INT32 newval)
{
	const device_config *laserdisc = arg;
	laserdisc_config settings;

	laserdisc_get_config(laserdisc, &settings);
	if (newval != SLIDER_NOCHANGE)
	{
		settings.overposx = (float)newval * 0.001f;
		laserdisc_set_config(laserdisc, &settings);
	}
	if (string != NULL)
		astring_printf(string, "%.3f", settings.overposx);
	return floor(settings.overposx * 1000.0f + 0.5f);
}


/*-------------------------------------------------
    slider_overyoffset - screen vertical position
    slider callback
-------------------------------------------------*/

static INT32 slider_overyoffset(running_machine *machine, void *arg, astring *string, INT32 newval)
{
	const device_config *laserdisc = arg;
	laserdisc_config settings;

	laserdisc_get_config(laserdisc, &settings);
	if (newval != SLIDER_NOCHANGE)
	{
		settings.overposy = (float)newval * 0.001f;
		laserdisc_set_config(laserdisc, &settings);
	}
	if (string != NULL)
		astring_printf(string, "%.3f", settings.overposy);
	return floor(settings.overposy * 1000.0f + 0.5f);
}


/*-------------------------------------------------
>>>>>>> 21132d70
    slider_flicker - vector flicker slider
    callback
-------------------------------------------------*/

static INT32 slider_flicker(running_machine *machine, void *arg, astring *string, INT32 newval)
{
	if (newval != SLIDER_NOCHANGE)
		vector_set_flicker((float)newval * 0.1f);
	if (string != NULL)
		astring_printf(string, "%1.2f", vector_get_flicker());
	return floor(vector_get_flicker() * 10.0f + 0.5f);
}


/*-------------------------------------------------
    slider_beam - vector beam width slider
    callback
-------------------------------------------------*/

static INT32 slider_beam(running_machine *machine, void *arg, astring *string, INT32 newval)
{
	if (newval != SLIDER_NOCHANGE)
		vector_set_beam((float)newval * 0.01f);
	if (string != NULL)
		astring_printf(string, "%1.2f", vector_get_beam());
	return floor(vector_get_beam() * 100.0f + 0.5f);
}


/*-------------------------------------------------
    slider_get_screen_desc - returns the
    description for a given screen index
-------------------------------------------------*/

static char *slider_get_screen_desc(const device_config *screen)
{
	int screen_count = video_screen_count(screen->machine->config);
	static char descbuf[256];

	if (screen_count > 1)
		sprintf(descbuf, "Screen '%s'", screen->tag);
	else
		strcpy(descbuf, "Screen");

	return descbuf;
}


/*-------------------------------------------------
    slider_crossscale - crosshair scale slider
    callback
-------------------------------------------------*/

#ifdef MAME_DEBUG
static INT32 slider_crossscale(running_machine *machine, void *arg, astring *string, INT32 newval)
{
	input_field_config *field = arg;

	if (newval != SLIDER_NOCHANGE)
		field->crossscale = (float)newval * 0.001f;
	if (string != NULL)
		astring_printf(string, "%s %s %1.3f", "Crosshair Scale", (field->crossaxis == CROSSHAIR_AXIS_X) ? "X" : "Y", (float)newval * 0.001f);
	return floor(field->crossscale * 1000.0f + 0.5f);
}
#endif


/*-------------------------------------------------
    slider_crossoffset - crosshair scale slider
    callback
-------------------------------------------------*/

#ifdef MAME_DEBUG
static INT32 slider_crossoffset(running_machine *machine, void *arg, astring *string, INT32 newval)
{
	input_field_config *field = arg;

	if (newval != SLIDER_NOCHANGE)
		field->crossoffset = (float)newval * 0.001f;
	if (string != NULL)
		astring_printf(string, "%s %s %1.3f", "Crosshair Offset", (field->crossaxis == CROSSHAIR_AXIS_X) ? "X" : "Y", (float)newval * 0.001f);
	return field->crossoffset;
}
#endif<|MERGE_RESOLUTION|>--- conflicted
+++ resolved
@@ -114,25 +114,6 @@
 static UINT32 handler_load_save(running_machine *machine, UINT32 state);
 
 /* slider controls */
-<<<<<<< HEAD
-static void slider_init(running_machine *machine);
-static void slider_display(const char *text, int minval, int maxval, int defval, int curval);
-static void slider_draw_bar(float leftx, float topy, float width, float height, float percentage, float default_percentage);
-static INT32 slider_volume(running_machine *machine, INT32 newval, char *buffer, void *arg);
-static INT32 slider_mixervol(running_machine *machine, INT32 newval, char *buffer, void *arg);
-static INT32 slider_adjuster(running_machine *machine, INT32 newval, char *buffer, void *arg);
-static INT32 slider_overclock(running_machine *machine, INT32 newval, char *buffer, void *arg);
-static INT32 slider_refresh(running_machine *machine, INT32 newval, char *buffer, void *arg);
-static INT32 slider_brightness(running_machine *machine, INT32 newval, char *buffer, void *arg);
-static INT32 slider_contrast(running_machine *machine, INT32 newval, char *buffer, void *arg);
-static INT32 slider_gamma(running_machine *machine, INT32 newval, char *buffer, void *arg);
-static INT32 slider_xscale(running_machine *machine, INT32 newval, char *buffer, void *arg);
-static INT32 slider_yscale(running_machine *machine, INT32 newval, char *buffer, void *arg);
-static INT32 slider_xoffset(running_machine *machine, INT32 newval, char *buffer, void *arg);
-static INT32 slider_yoffset(running_machine *machine, INT32 newval, char *buffer, void *arg);
-static INT32 slider_flicker(running_machine *machine, INT32 newval, char *buffer, void *arg);
-static INT32 slider_beam(running_machine *machine, INT32 newval, char *buffer, void *arg);
-=======
 static slider_state *slider_alloc(const char *title, INT32 minval, INT32 defval, INT32 maxval, INT32 incval, slider_update update, void *arg);
 static slider_state *slider_init(running_machine *machine);
 static INT32 slider_volume(running_machine *machine, void *arg, astring *string, INT32 newval);
@@ -153,7 +134,6 @@
 static INT32 slider_overyoffset(running_machine *machine, void *arg, astring *string, INT32 newval);
 static INT32 slider_flicker(running_machine *machine, void *arg, astring *string, INT32 newval);
 static INT32 slider_beam(running_machine *machine, void *arg, astring *string, INT32 newval);
->>>>>>> 21132d70
 static char *slider_get_screen_desc(const device_config *screen);
 #ifdef MAME_DEBUG
 static INT32 slider_crossscale(running_machine *machine, void *arg, astring *string, INT32 newval);
@@ -1489,12 +1469,8 @@
 		}
 	}
 
-<<<<<<< HEAD
-	for (item = 0; item < numscreens; item++)
-=======
 	/* add screen parameters */
 	for (device = video_screen_first(machine->config); device != NULL; device = video_screen_next(device))
->>>>>>> 21132d70
 	{
 		const device_config *screen = device_list_find_by_index(machine->config->devicelist, VIDEO_SCREEN, item);
 		const screen_config *scrconfig = screen->inline_config;
@@ -1538,8 +1514,6 @@
 		tailptr = &(*tailptr)->next;
 	}
 
-<<<<<<< HEAD
-=======
 	for (device = device_list_first(machine->config->devicelist, LASERDISC); device != NULL; device = device_list_next(device, LASERDISC))
 	{
 		const laserdisc_config *config = device->inline_config;
@@ -1567,7 +1541,6 @@
 		}
 	}
 
->>>>>>> 21132d70
 	for (device = video_screen_first(machine->config); device != NULL; device = video_screen_next(device))
 	{
 		const screen_config *scrconfig = device->inline_config;
@@ -1858,8 +1831,6 @@
 
 
 /*-------------------------------------------------
-<<<<<<< HEAD
-=======
     slider_overxscale - screen horizontal scale slider
     callback
 -------------------------------------------------*/
@@ -1948,7 +1919,6 @@
 
 
 /*-------------------------------------------------
->>>>>>> 21132d70
     slider_flicker - vector flicker slider
     callback
 -------------------------------------------------*/
