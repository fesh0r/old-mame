--- conflicted
+++ resolved
@@ -151,14 +151,7 @@
 
 ui_menu_confirm_save_as::ui_menu_confirm_save_as(running_machine &machine, render_container *container, int *_yes) : ui_menu(machine, container)
 {
-<<<<<<< HEAD
-	menu->item_append("File Already Exists - Overide?", NULL, MENU_FLAG_DISABLE, NULL);
-	menu->item_append(MENU_SEPARATOR_ITEM, NULL, MENU_FLAG_DISABLE, NULL);
-	menu->item_append("No", NULL, 0, ITEMREF_NO);
-	menu->item_append("Yes", NULL, 0, ITEMREF_YES);
-=======
 	yes = _yes;
->>>>>>> 1f0707df
 }
 
 ui_menu_confirm_save_as::~ui_menu_confirm_save_as()
@@ -179,20 +172,8 @@
 
 void ui_menu_confirm_save_as::handle()
 {
-<<<<<<< HEAD
-	const ui_menu_event *event;
-	confirm_save_as_menu_state *menustate = (confirm_save_as_menu_state *) state;
-
-	/* if the menu isn't built, populate now */
-	if (!menu->populated())
-		menu_confirm_save_as_populate(machine, menu, state);
-
-	/* process the menu */
-	event = menu->process(0);
-=======
 	/* process the menu */
 	const ui_menu_event *event = process(0);
->>>>>>> 1f0707df
 
 	/* process the event */
 	if ((event != NULL) && (event->iptkey == IPT_UI_SELECT))
@@ -201,11 +182,7 @@
 			*yes = TRUE;
 
 		/* no matter what, pop out */
-<<<<<<< HEAD
-		ui_menu::stack_pop(machine);
-=======
 		ui_menu::stack_pop(machine());
->>>>>>> 1f0707df
 	}
 }
 
@@ -284,28 +261,12 @@
 	{
 		new_image_name = filename_buffer;
 	}
-<<<<<<< HEAD
-	menu->item_append("New Image Name:", new_image_name, 0, ITEMREF_NEW_IMAGE_NAME);
-=======
 	item_append("New Image Name:", new_image_name, 0, ITEMREF_NEW_IMAGE_NAME);
->>>>>>> 1f0707df
 
 	/* do we support multiple formats? */
 	format = device->device_get_creatable_formats();
 	if (ENABLE_FORMATS && (format != NULL))
 	{
-<<<<<<< HEAD
-		menu->item_append("Image Format:", menustate->current_format->m_description, 0, ITEMREF_FORMAT);
-		menustate->current_format = format;
-	}
-
-	/* finish up the menu */
-	menu->item_append(MENU_SEPARATOR_ITEM, NULL, 0, NULL);
-	menu->item_append("Create", NULL, 0, ITEMREF_CREATE);
-
-	/* set up custom render proc */
-	menu->set_custom_render(file_create_render_extra, ui_get_line_height(machine) + 3.0f * UI_BOX_TB_BORDER, 0);
-=======
 		item_append("Image Format:", current_format->m_description, 0, ITEMREF_FORMAT);
 		current_format = format;
 	}
@@ -315,7 +276,6 @@
 	item_append("Create", NULL, 0, ITEMREF_CREATE);
 
 	customtop = ui_get_line_height(machine()) + 3.0f * UI_BOX_TB_BORDER;
->>>>>>> 1f0707df
 }
 
 
@@ -354,14 +314,7 @@
 
 		case ENTTYPE_FILE:
 			/* a file exists here - ask for permission from the user */
-<<<<<<< HEAD
-			child_menu = ui_menu_alloc(image->device().machine(), &image->device().machine().render().ui_container(), menu_confirm_save_as, NULL);
-			child_menustate = (confirm_save_as_menu_state*)child_menu->alloc_state(sizeof(*child_menustate), NULL);
-			child_menustate->yes = yes;
-			ui_menu::stack_push(child_menu);
-=======
 			ui_menu::stack_push(auto_alloc_clear(machine(), ui_menu_confirm_save_as(machine(), container, yes)));
->>>>>>> 1f0707df
 			do_create = FALSE;
 			break;
 
@@ -403,17 +356,6 @@
 {
 	const ui_menu_event *event;
 	ui_menu_event fake_event;
-<<<<<<< HEAD
-	file_create_menu_state *menustate = (file_create_menu_state *) state;
-
-	/* identify the selection */
-	selection = menu->get_selection();
-
-	/* rebuild the menu */
-	menu->reset(UI_MENU_RESET_REMEMBER_POSITION);
-	menu_file_create_populate(machine, menu, state, selection);
-=======
->>>>>>> 1f0707df
 
 	if (confirm_save_as_yes)
 	{
@@ -426,11 +368,7 @@
 	else
 	{
 		/* process the menu */
-<<<<<<< HEAD
-		event = menu->process(0);
-=======
 		event = process(0);
->>>>>>> 1f0707df
 	}
 
 	/* process the event */
@@ -449,23 +387,14 @@
 						&confirm_save_as_yes))
 					{
 						/* success - pop out twice to device view */
-<<<<<<< HEAD
-						ui_menu::stack_pop(machine);
-						ui_menu::stack_pop(machine);
-=======
 						ui_menu::stack_pop(machine());
 						ui_menu::stack_pop(machine());
->>>>>>> 1f0707df
 					}
 				}
 				break;
 
 			case IPT_SPECIAL:
-<<<<<<< HEAD
-				if (menu->get_selection() == ITEMREF_NEW_IMAGE_NAME)
-=======
 				if (get_selection() == ITEMREF_NEW_IMAGE_NAME)
->>>>>>> 1f0707df
 				{
 					input_character(
 						filename_buffer,
@@ -551,19 +480,11 @@
 	file_selector_entry **entryptr;
 
 	/* allocate a new entry */
-<<<<<<< HEAD
-	entry = (file_selector_entry *) menu->m_pool_alloc(sizeof(*entry));
-	memset(entry, 0, sizeof(*entry));
-	entry->type = entry_type;
-	entry->basename = (entry_basename != NULL) ? menu->pool_strdup(entry_basename) : entry_basename;
-	entry->fullpath = (entry_fullpath != NULL) ? menu->pool_strdup(entry_fullpath) : entry_fullpath;
-=======
 	entry = (file_selector_entry *) m_pool_alloc(sizeof(*entry));
 	memset(entry, 0, sizeof(*entry));
 	entry->type = entry_type;
 	entry->basename = (entry_basename != NULL) ? pool_strdup(entry_basename) : entry_basename;
 	entry->fullpath = (entry_fullpath != NULL) ? pool_strdup(entry_fullpath) : entry_fullpath;
->>>>>>> 1f0707df
 
 	/* find the end of the list */
 	entryptr = &entrylist;
@@ -661,11 +582,7 @@
 			subtext = "[FILE]";
 			break;
 	}
-<<<<<<< HEAD
-	menu->item_append(text, subtext, 0, (void *) entry);
-=======
 	item_append(text, subtext, 0, (void *) entry);
->>>>>>> 1f0707df
 }
 
 
@@ -748,17 +665,10 @@
 
 	/* set the selection (if we have one) */
 	if (selected_entry != NULL)
-<<<<<<< HEAD
-		menu->set_selection((void *) selected_entry);
-
-	/* set up custom render proc */
-	menu->set_custom_render(file_selector_render_extra, ui_get_line_height(machine) + 3.0f * UI_BOX_TB_BORDER, 0);
-=======
 		set_selection((void *) selected_entry);
 
 	/* set up custom render proc */
 	customtop = ui_get_line_height(machine()) + 3.0f * UI_BOX_TB_BORDER;
->>>>>>> 1f0707df
 
 done:
 	if (directory != NULL)
@@ -788,29 +698,8 @@
 	const file_selector_entry *selected_entry = NULL;
 	int bestmatch = 0;
 
-<<<<<<< HEAD
-	/* get menu state */
-	menustate = (file_selector_menu_state *) state;
-
-	/* if the menu isn't built, populate now */
-	if (!menu->populated())
-	{
-		err = menu_file_selector_populate(machine, menu, menustate);
-
-		/* pop out if there was an error */
-		if (err != FILERR_NONE)
-		{
-			ui_menu::stack_pop(machine);
-			return;
-		}
-	}
-
-	/* process the menu */
-	event = menu->process(0);
-=======
 	/* process the menu */
 	const ui_menu_event *event = process(0);
->>>>>>> 1f0707df
 	if (event != NULL && event->itemref != NULL)
 	{
 		/* handle selections */
@@ -821,32 +710,16 @@
 			{
 				case SELECTOR_ENTRY_TYPE_EMPTY:
 					/* empty slot - unload */
-<<<<<<< HEAD
-					menustate->manager_menustate->selected_device->unload();
-					ui_menu::stack_pop(machine);
-=======
 					manager->selected_device->unload();
 					ui_menu::stack_pop(machine());
->>>>>>> 1f0707df
 					break;
 
 				case SELECTOR_ENTRY_TYPE_CREATE:
 					/* create */
-<<<<<<< HEAD
-					child_menu = ui_menu_alloc(machine, &machine.render().ui_container(), menu_file_create, NULL);
-					child_menustate = (file_create_menu_state*)child_menu->alloc_state(sizeof(*child_menustate), NULL);
-					child_menustate->manager_menustate = menustate->manager_menustate;
-					ui_menu::stack_push(child_menu);
-					break;
-				case SELECTOR_ENTRY_TYPE_SOFTWARE_LIST:
-					child_menu = ui_menu_alloc(machine, &machine.render().ui_container(), ui_image_menu_software, menustate->manager_menustate->selected_device);
-					ui_menu::stack_push(child_menu);
-=======
 					ui_menu::stack_push(auto_alloc_clear(machine(), ui_menu_file_create(machine(), container, manager)));
 					break;
 				case SELECTOR_ENTRY_TYPE_SOFTWARE_LIST:
 					ui_menu::stack_push(auto_alloc_clear(machine(), ui_menu_software(machine(), container, manager->selected_device)));
->>>>>>> 1f0707df
 					break;
 				case SELECTOR_ENTRY_TYPE_DRIVE:
 				case SELECTOR_ENTRY_TYPE_DIRECTORY:
@@ -858,24 +731,14 @@
 						ui_popup_time(1, "Error accessing %s", entry->fullpath);
 						break;
 					}
-<<<<<<< HEAD
-					astring_cpyc(menustate->manager_menustate->current_directory, entry->fullpath);
-					menu->reset((ui_menu_reset_options)0);
-=======
 					astring_cpyc(manager->current_directory, entry->fullpath);
 					reset((ui_menu_reset_options)0);
->>>>>>> 1f0707df
 					break;
 
 				case SELECTOR_ENTRY_TYPE_FILE:
 					/* file */
-<<<<<<< HEAD
-					menustate->manager_menustate->selected_device->load(entry->fullpath);
-					ui_menu::stack_pop(machine);
-=======
 					manager->selected_device->load(entry->fullpath);
 					ui_menu::stack_pop(machine());
->>>>>>> 1f0707df
 					break;
 			}
 
@@ -910,11 +773,7 @@
 
 			if (update_selected)
 			{
-<<<<<<< HEAD
-				const file_selector_entry *cur_selected = (const file_selector_entry *)menu->get_selection();
-=======
 				const file_selector_entry *cur_selected = (const file_selector_entry *)get_selection();
->>>>>>> 1f0707df
 
 				// check for entries which matches our filename_buffer:
 				// from current entry to the end
@@ -957,11 +816,7 @@
 				}
 
 				if (selected_entry != NULL && selected_entry != cur_selected)
-<<<<<<< HEAD
-					menu->set_selection((void *) selected_entry);
-=======
 					set_selection((void *) selected_entry);
->>>>>>> 1f0707df
 			}
 		}
 		else if (event->iptkey == IPT_UI_CANCEL)
@@ -1072,18 +927,10 @@
 			tmp_name.cpy("---");
 
 		/* record the menu item */
-<<<<<<< HEAD
-		menu->item_append(buffer, tmp_name.cstr(), 0, (void *) image);
-	}
-
-	/* set up custom render proc */
-	menu->set_custom_render(file_manager_render_extra, 0, ui_get_line_height(machine) + 3.0f * UI_BOX_TB_BORDER);
-=======
 		item_append(buffer, tmp_name.cstr(), 0, (void *) image);
 	}
 
 	custombottom = ui_get_line_height(machine()) + 3.0f * UI_BOX_TB_BORDER;
->>>>>>> 1f0707df
 }
 
 
@@ -1106,39 +953,11 @@
 
 void ui_menu_file_manager::handle()
 {
-<<<<<<< HEAD
-	const ui_menu_event *event;
-	file_manager_menu_state *menustate;
-	ui_menu *child_menu;
-	file_selector_menu_state *child_menustate;
-
-	/* if no state, allocate now */
-	if (state == NULL)
-	{
-		state = menu->alloc_state(sizeof(*menustate), file_manager_destroy_state);
-		menustate = (file_manager_menu_state *) state;
-
-		menustate->current_directory = astring_alloc();
-		menustate->current_file = astring_alloc();
-	}
-	menustate = (file_manager_menu_state *) state;
-
-	/* if the menu isn't built, populate now */
-	if (!menu->populated())
-		menu_file_manager_populate(machine, menu, state);
-
-	/* update the selected device */
-	menustate->selected_device = (device_image_interface *) menu->get_selection();
-
-	/* process the menu */
-	event = menu->process(0);
-=======
 	/* update the selected device */
 	selected_device = (device_image_interface *) get_selection();
 
 	/* process the menu */
 	const ui_menu_event *event = process(0);
->>>>>>> 1f0707df
 	if (event != NULL && event->iptkey == IPT_UI_SELECT)
 	{
 		selected_device = (device_image_interface *) event->itemref;
@@ -1152,20 +971,10 @@
 			astring_cpyc(current_file, selected_device->exists() ? selected_device->basename() : "");
 
 			/* reset the existing menu */
-<<<<<<< HEAD
-			menu->reset(UI_MENU_RESET_REMEMBER_POSITION);
-
-			/* push the menu */
-			child_menu = ui_menu_alloc(machine, &machine.render().ui_container(), menu_file_selector, NULL);
-			child_menustate = (file_selector_menu_state *)child_menu->alloc_state(sizeof(*child_menustate), NULL);
-			child_menustate->manager_menustate = menustate;
-			ui_menu::stack_push(child_menu);
-=======
 			reset(UI_MENU_RESET_REMEMBER_POSITION);
 
 			/* push the menu */
 			ui_menu::stack_push(auto_alloc_clear(machine(), ui_menu_file_selector(machine(), container, this)));
->>>>>>> 1f0707df
 		}
 	}
 }
@@ -1177,17 +986,7 @@
 
 ui_menu_image_info::ui_menu_image_info(running_machine &machine, render_container *container) : ui_menu(machine, container)
 {
-<<<<<<< HEAD
-	/* if the menu isn't built, populate now */
-	if (!menu->populated())
-	{
-		astring *tempstring = image_info_astring(machine, astring_alloc());
-		menu->item_append(astring_c(tempstring), NULL, MENU_FLAG_MULTILINE, NULL);
-		astring_free(tempstring);
-	}
-=======
-}
->>>>>>> 1f0707df
+}
 
 void ui_menu_image_info::populate()
 {
@@ -1203,11 +1002,7 @@
 void ui_menu_image_info::handle()
 {
 	/* process the menu */
-<<<<<<< HEAD
-	menu->process(0);
-=======
 	process(0);
->>>>>>> 1f0707df
 }
 
 /***************************************************************************
@@ -1349,20 +1144,12 @@
 		}
 
 		/* name of tape */
-<<<<<<< HEAD
-		menu->item_append(menustate->device->device().name(), menustate->device->filename(), flags, TAPECMD_SELECT);
-=======
 		item_append(device->device().name(), device->filename(), flags, TAPECMD_SELECT);
->>>>>>> 1f0707df
 
 		/* state */
 		tapecontrol_gettime(&timepos, cassette, NULL, NULL);
 		state = cassette->get_state();
-<<<<<<< HEAD
-		menu->item_append(
-=======
 		item_append(
->>>>>>> 1f0707df
 			(state & CASSETTE_MASK_UISTATE) == CASSETTE_STOPPED
 				?	"stopped"
 				:	((state & CASSETTE_MASK_UISTATE) == CASSETTE_PLAY
@@ -1374,21 +1161,6 @@
 			TAPECMD_SLIDER);
 
 		/* pause or stop */
-<<<<<<< HEAD
-		menu->item_append("Pause/Stop", NULL, 0, TAPECMD_STOP);
-
-		/* play */
-		menu->item_append("Play", NULL, 0, TAPECMD_PLAY);
-
-		/* record */
-		menu->item_append("Record", NULL, 0, TAPECMD_RECORD);
-
-		/* rewind */
-		menu->item_append("Rewind", NULL, 0, TAPECMD_REWIND);
-
-		/* fast forward */
-		menu->item_append("Fast Forward", NULL, 0, TAPECMD_FAST_FORWARD);
-=======
 		item_append("Pause/Stop", NULL, 0, TAPECMD_STOP);
 
 		/* play */
@@ -1402,16 +1174,11 @@
 
 		/* fast forward */
 		item_append("Fast Forward", NULL, 0, TAPECMD_FAST_FORWARD);
->>>>>>> 1f0707df
 	}
 	else
 	{
 		/* no tape loaded */
-<<<<<<< HEAD
-		menu->item_append("No Tape Image loaded", NULL, flags, NULL);
-=======
 		item_append("No Tape Image loaded", NULL, flags, NULL);
->>>>>>> 1f0707df
 	}
 }
 
@@ -1457,28 +1224,16 @@
 		  tune_flags |= MENU_FLAG_LEFT_ARROW;
 
 		/* name of bitbanger file */
-<<<<<<< HEAD
-		menu->item_append(menustate->device->device().name(), menustate->device->filename(), flags, BITBANGERCMD_SELECT);
-		menu->item_append("Device Mode:", bitbanger->mode_string(), mode_flags, BITBANGERCMD_MODE);
-		menu->item_append("Baud:", bitbanger->baud_string(), baud_flags, BITBANGERCMD_BAUD);
-		menu->item_append("Baud Tune:", bitbanger->tune_string(), tune_flags, BITBANGERCMD_TUNE);
-		menu->item_append("Protocol:", "8-1-N", 0, NULL);
-=======
 		item_append(device->device().name(), device->filename(), flags, BITBANGERCMD_SELECT);
 		item_append("Device Mode:", bitbanger->mode_string(), mode_flags, BITBANGERCMD_MODE);
 		item_append("Baud:", bitbanger->baud_string(), baud_flags, BITBANGERCMD_BAUD);
 		item_append("Baud Tune:", bitbanger->tune_string(), tune_flags, BITBANGERCMD_TUNE);
 		item_append("Protocol:", "8-1-N", 0, NULL);
->>>>>>> 1f0707df
 	}
 	else
 	{
 		/* no tape loaded */
-<<<<<<< HEAD
-		menu->item_append("No Bitbanger Image loaded", NULL, flags, NULL);
-=======
 		item_append("No Bitbanger Image loaded", NULL, flags, NULL);
->>>>>>> 1f0707df
 	}
 }
 
@@ -1489,17 +1244,6 @@
 
 void ui_menu_mess_tape_control::handle()
 {
-<<<<<<< HEAD
-	tape_control_menu_state *menustate;
-	const ui_menu_event *event;
-
-	/* if no state, allocate some */
-	if (state == NULL)
-		state = menu->alloc_state(sizeof(*menustate), NULL);
-	menustate = (tape_control_menu_state *) state;
-
-=======
->>>>>>> 1f0707df
 	/* do we have to load the device? */
 	if (device == NULL)
 	{
@@ -1511,31 +1255,17 @@
 				cindex--;
 			}
 		}
-<<<<<<< HEAD
-		menustate->device = device;
-		menu->reset((ui_menu_reset_options)0);
-	}
-
-	/* rebuild the menu - we have to do this so that the counter updates */
-	menu->reset(UI_MENU_RESET_REMEMBER_POSITION);
-	menu_tape_control_populate(machine, menu, (tape_control_menu_state*)state);
-=======
 		reset((ui_menu_reset_options)0);
 	}
 
 	/* rebuild the menu - we have to do this so that the counter updates */
 	reset(UI_MENU_RESET_REMEMBER_POSITION);
 	populate();
->>>>>>> 1f0707df
 
 	cassette_image_device* cassette = dynamic_cast<cassette_image_device*>(&device->device());
 
 	/* process the menu */
-<<<<<<< HEAD
-	event = menu->process(UI_MENU_PROCESS_LR_REPEAT);
-=======
 	const ui_menu_event *event = process(UI_MENU_PROCESS_LR_REPEAT);
->>>>>>> 1f0707df
 	if (event != NULL)
 	{
 		switch(event->iptkey)
@@ -1603,17 +1333,6 @@
 
 void ui_menu_mess_bitbanger_control::handle()
 {
-<<<<<<< HEAD
-	bitbanger_control_menu_state *menustate;
-	const ui_menu_event *event;
-
-	/* if no state, allocate some */
-	if (state == NULL)
-		state = menu->alloc_state(sizeof(*menustate), NULL);
-	menustate = (bitbanger_control_menu_state *) state;
-
-=======
->>>>>>> 1f0707df
 	/* do we have to load the device? */
 	if (device == NULL)
 	{
@@ -1625,31 +1344,18 @@
 				cindex--;
 			}
 		}
-<<<<<<< HEAD
-		menustate->device = device;
-		menu->reset((ui_menu_reset_options)0);
-=======
 		reset((ui_menu_reset_options)0);
->>>>>>> 1f0707df
 	}
 
 	/* get the bitbanger */
 	bitbanger_device *bitbanger = downcast<bitbanger_device *>(device);
 
 	/* rebuild the menu */
-<<<<<<< HEAD
-	menu->reset(UI_MENU_RESET_REMEMBER_POSITION);
-	menu_bitbanger_control_populate(machine, menu, (bitbanger_control_menu_state*)state);
-
-	/* process the menu */
-	event = menu->process(UI_MENU_PROCESS_LR_REPEAT);
-=======
 	reset(UI_MENU_RESET_REMEMBER_POSITION);
 	populate();
 
 	/* process the menu */
 	const ui_menu_event *event = process(UI_MENU_PROCESS_LR_REPEAT);
->>>>>>> 1f0707df
 	if (event != NULL)
 	{
 		switch(event->iptkey)
