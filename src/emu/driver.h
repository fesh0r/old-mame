--- conflicted
+++ resolved
@@ -126,11 +126,7 @@
 	static const game_driver &driver(int index) { assert(index >= 0 && index < s_driver_count); return *s_drivers_sorted[index]; }
 	static int clone(int index) { return find(driver(index).parent); }
 	static int non_bios_clone(int index) { int result = find(driver(index).parent); return (result != -1 && (driver(result).flags & GAME_IS_BIOS_ROOT) == 0) ? result : -1; }
-<<<<<<< HEAD
-	static int compatible_with(int index) { int result = find(driver(index).compatible_with); return (result != -1) ? result : -1; }
-=======
 	static int compatible_with(int index) { return find(driver(index).compatible_with); }
->>>>>>> 33bd5967
 
 	// any item by driver
 	static int clone(const game_driver &driver) { int index = find(driver); assert(index != -1); return clone(index); }
