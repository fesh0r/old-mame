/***************************************************************************

    info.c

    Dumps the MAME internal data as an XML file.

    Copyright (c) 1996-2006, Nicola Salmoria and the MAME Team.
    Visit http://mamedev.org for licensing and usage restrictions.

***************************************************************************/

#include <ctype.h>

#include "driver.h"
#include "sound/samples.h"
#include "info.h"
#include "hash.h"

/* The size of our hardcoded BIOS ROM array */
#define MAX_BIOS 32

/* MESS/MAME configuration */
#ifdef MESS
#define XML_ROOT "mess"
#define XML_TOP "machine"
#else
#define XML_ROOT "mame"
#define XML_TOP "game"
#endif

#ifdef MESS
void print_game_device(FILE* out, const game_driver* game);
void print_game_ramoptions(FILE* out, const game_driver* game);
#endif /* MESS */

extern game_driver driver_0;

/* Print a free format string */
static const char *normalize_string(const char* s)
{
	static char buffer[1024];
	char *d = &buffer[0];

	if (s)
	{
		while (*s)
		{
			switch (*s)
			{
				case '\"' : d += sprintf(d, "&quot;"); break;
				case '&'  : d += sprintf(d, "&amp;"); break;
				case '<'  : d += sprintf(d, "&lt;"); break;
				case '>'  : d += sprintf(d, "&gt;"); break;
				default:
					if (*s>=' ' && *s<='~')
						*d++ = *s;
					else
						d += sprintf(d, "&#%d;", (unsigned)(unsigned char)*s);
			}
			++s;
		}
	}
	*d++ = 0;
	return buffer;
}

static void print_free_string(FILE *out, const char* s)
{
	if (s)
	{
		while (*s)
		{
			switch (*s)
			{
				case '\"' : fprintf(out, "&quot;"); break;
				case '&'  : fprintf(out, "&amp;"); break;
				case '<'  : fprintf(out, "&lt;"); break;
				case '>'  : fprintf(out, "&gt;"); break;
				default:
					if (*s>=' ' && *s<='~')
						fprintf(out, "%c", *s);
					else
						fprintf(out, "&#%d;", (unsigned)(unsigned char)*s);
			}
			++s;
		}
	}
}

static void print_game_switch(FILE* out, const game_driver* game)
{
	const input_port_entry* input;

	begin_resource_tracking();

	input = input_port_allocate(game->construct_ipt, NULL);

	while (input->type != IPT_END)
	{
		if (input->type==IPT_DIPSWITCH_NAME)
		{
			int def = input->default_value;

			fprintf(out, "\t\t<dipswitch");

			fprintf(out, " name=\"%s\"", normalize_string(input->name));
			++input;

			fprintf(out, ">\n");

			while (input->type==IPT_DIPSWITCH_SETTING)
			{
				fprintf(out, "\t\t\t<dipvalue");
				fprintf(out, " name=\"%s\"", normalize_string(input->name));
				if (def == input->default_value)
					fprintf(out, " default=\"yes\"");

				fprintf(out, "/>\n");

				++input;
			}

			fprintf(out, "\t\t</dipswitch>\n");
		}
		else
			++input;
	}

	end_resource_tracking();
}

static void print_game_input(FILE* out, const game_driver* game)
{
	const input_port_entry* input;
	int nplayer = 0;
	const char* control = 0;
	int nbutton = 0;
	int ncoin = 0;
	const char* service = 0;
	const char* tilt = 0;

	begin_resource_tracking();

	input = input_port_allocate(game->construct_ipt, NULL);

	while (input->type != IPT_END)
	{
		if (nplayer < input->player+1)
			nplayer = input->player+1;

		switch (input->type)
		{
			case IPT_JOYSTICK_LEFT:
			case IPT_JOYSTICK_RIGHT:

				/* if control not defined, start it off as horizontal 2-way */
				if (!control)
					control = "joy2way";
				else if (strcmp(control,"joy2way") == 0)
					;
				/* if already defined as vertical, make it 4 or 8 way */
				else if (strcmp(control,"vjoy2way") == 0)
				{
					if (input->four_way)
						control = "joy4way";
					else
						control = "joy8way";
				}
				break;

			case IPT_JOYSTICK_UP:
			case IPT_JOYSTICK_DOWN:

				/* if control not defined, start it off as vertical 2-way */
				if (!control)
					control= "vjoy2way";
				else if (strcmp(control,"vjoy2way") == 0)
					;
				/* if already defined as horiz, make it 4 or 8way */
				else if (strcmp(control,"joy2way")==0)
				{
					if (input->four_way)
						control = "joy4way";
					else
						control = "joy8way";
				}
				break;

			case IPT_JOYSTICKRIGHT_UP:
			case IPT_JOYSTICKRIGHT_DOWN:
			case IPT_JOYSTICKLEFT_UP:
			case IPT_JOYSTICKLEFT_DOWN:

				/* if control not defined, start it off as vertical 2way */
				if (!control)
					control= "vdoublejoy2way";
				else if (strcmp(control,"vdoublejoy2way") == 0)
					;
				/* if already defined as horiz, make it 4 or 8 way */
				else if (strcmp(control,"doublejoy2way") == 0)
				{
					if (input->four_way)
						control = "doublejoy4way";
					else
						control = "doublejoy8way";
				}
				break;

			case IPT_JOYSTICKRIGHT_LEFT:
			case IPT_JOYSTICKRIGHT_RIGHT:
			case IPT_JOYSTICKLEFT_LEFT:
			case IPT_JOYSTICKLEFT_RIGHT:

				/* if control not defined, start it off as horiz 2-way */
				if (!control)
					control="doublejoy2way";
				else if (strcmp(control,"doublejoy2way") == 0)
					;
				/* if already defined as vertical, make it 4 or 8 way */
				else if (strcmp(control,"vdoublejoy2way") == 0)
				{
					if (input->four_way)
						control = "doublejoy4way";
					else
						control = "doublejoy8way";
				}
				break;

			case IPT_BUTTON1:
				if (nbutton<1) nbutton = 1;
				break;
			case IPT_BUTTON2:
				if (nbutton<2) nbutton = 2;
				break;
			case IPT_BUTTON3:
				if (nbutton<3) nbutton = 3;
				break;
			case IPT_BUTTON4:
				if (nbutton<4) nbutton = 4;
				break;
			case IPT_BUTTON5:
				if (nbutton<5) nbutton = 5;
				break;
			case IPT_BUTTON6:
				if (nbutton<6) nbutton = 6;
				break;
			case IPT_BUTTON7:
				if (nbutton<7) nbutton = 7;
				break;
			case IPT_BUTTON8:
				if (nbutton<8) nbutton = 8;
				break;
			case IPT_BUTTON9:
				if (nbutton<9) nbutton = 9;
				break;
			case IPT_BUTTON10:
				if (nbutton<10) nbutton = 10;
				break;
			case IPT_PADDLE:
				control = "paddle";
				break;
			case IPT_DIAL:
				control = "dial";
				break;
			case IPT_TRACKBALL_X:
			case IPT_TRACKBALL_Y:
				control = "trackball";
				break;
			case IPT_AD_STICK_X:
			case IPT_AD_STICK_Y:
				control = "stick";
				break;
			case IPT_LIGHTGUN_X:
			case IPT_LIGHTGUN_Y:
				control = "lightgun";
				break;
			case IPT_COIN1:
				if (ncoin < 1) ncoin = 1;
				break;
			case IPT_COIN2:
				if (ncoin < 2) ncoin = 2;
				break;
			case IPT_COIN3:
				if (ncoin < 3) ncoin = 3;
				break;
			case IPT_COIN4:
				if (ncoin < 4) ncoin = 4;
				break;
			case IPT_COIN5:
				if (ncoin < 5) ncoin = 5;
				break;
			case IPT_COIN6:
				if (ncoin < 6) ncoin = 6;
				break;
			case IPT_COIN7:
				if (ncoin < 7) ncoin = 7;
				break;
			case IPT_COIN8:
				if (ncoin < 8) ncoin = 8;
				break;
			case IPT_SERVICE :
				service = "yes";
				break;
			case IPT_TILT :
				tilt = "yes";
				break;
		}
		++input;
	}

	fprintf(out, "\t\t<input");
	fprintf(out, " players=\"%d\"", nplayer );
	if (control)
		fprintf(out, " control=\"%s\"", normalize_string(control) );
	if (nbutton)
		fprintf(out, " buttons=\"%d\"", nbutton );
	if (ncoin)
		fprintf(out, " coins=\"%d\"", ncoin );
	if (service)
		fprintf(out, " service=\"%s\"", normalize_string(service) );
	if (tilt)
		fprintf(out, " tilt=\"%s\"", normalize_string(tilt) );
	fprintf(out, "/>\n");

	end_resource_tracking();
}

static void print_game_bios(FILE* out, const game_driver* game)
{
	const bios_entry *thisbios;

	if(!game->bios)
		return;

	thisbios = game->bios;

	/* Match against bios short names */
	while(!BIOSENTRY_ISEND(thisbios))
	{
		fprintf(out, "\t\t<biosset");

		if (thisbios->_name)
			fprintf(out, " name=\"%s\"", normalize_string(thisbios->_name));
		if (thisbios->_description)
			fprintf(out, " description=\"%s\"", normalize_string(thisbios->_description));
		if (thisbios->value == 0)
			fprintf(out, " default=\"yes\"");

		fprintf(out, "/>\n");

		thisbios++;
	}
}

static void print_game_rom(FILE* out, const game_driver* game)
{
	const rom_entry *region, *rom, *chunk;
	const rom_entry *pregion, *prom, *fprom=NULL;

	if (!game->rom)
		return;

	for (region = rom_first_region(game); region; region = rom_next_region(region))
		for (rom = rom_first_file(region); rom; rom = rom_next_file(rom))
		{
			int offset, length, in_parent, is_disk, is_bios, found_bios, i;
			char name[100], bios_name[100];

			strcpy(name,ROM_GETNAME(rom));
			offset = ROM_GETOFFSET(rom);
			is_disk = ROMREGION_ISDISKDATA(region);
			is_bios = ROM_GETBIOSFLAGS(rom);

			in_parent = 0;
			length = 0;
			for (chunk = rom_first_chunk(rom); chunk; chunk = rom_next_chunk(chunk))
				length += ROM_GETLENGTH(chunk);

			if (!ROM_NOGOODDUMP(rom) && game->clone_of)
			{
				fprom=NULL;
				for (pregion = rom_first_region(game->clone_of); pregion; pregion = rom_next_region(pregion))
					for (prom = rom_first_file(pregion); prom; prom = rom_next_file(prom))
						if (hash_data_is_equal(ROM_GETHASHDATA(rom), ROM_GETHASHDATA(prom), 0))
						{
							if (!fprom || !strcmp(ROM_GETNAME(prom), name))
								fprom=prom;
							in_parent = 1;
						}
			}

			found_bios = 0;
			if(!is_disk && is_bios && game->bios)
			{
				const bios_entry *thisbios = game->bios;

				/* Match against bios short names */
				while(!found_bios && !BIOSENTRY_ISEND(thisbios) )
				{
					if((is_bios-1) == thisbios->value) /* Note '-1' */
					{
						strcpy(bios_name,thisbios->_name);
						found_bios = 1;
					}

					thisbios++;
				}
			}


			if (!is_disk)
				fprintf(out, "\t\t<rom");
			else
				fprintf(out, "\t\t<disk");

			if (*name)
				fprintf(out, " name=\"%s\"", normalize_string(name));
			if (in_parent)
				fprintf(out, " merge=\"%s\"", normalize_string(ROM_GETNAME(fprom)));
			if (!is_disk && found_bios)
				fprintf(out, " bios=\"%s\"", normalize_string(bios_name));
			if (!is_disk)
				fprintf(out, " size=\"%d\"", length);

			/* dump checksum information only if there is a known dump */
			if (!hash_data_has_info(ROM_GETHASHDATA(rom), HASH_INFO_NO_DUMP))
			{
				for (i=0;i<HASH_NUM_FUNCTIONS;i++)
				{
					int func = 1<<i;
					const char* func_name = hash_function_name(func);
					char checksum[1000];

					if (hash_data_extract_printable_checksum(ROM_GETHASHDATA(rom), func, checksum))
					{
						fprintf(out, " %s=\"%s\"", func_name, checksum);
					}
				}
			}

			switch (ROMREGION_GETTYPE(region))
			{
				case REGION_CPU1: fprintf(out, " region=\"cpu1\""); break;
				case REGION_CPU2: fprintf(out, " region=\"cpu2\""); break;
				case REGION_CPU3: fprintf(out, " region=\"cpu3\""); break;
				case REGION_CPU4: fprintf(out, " region=\"cpu4\""); break;
				case REGION_CPU5: fprintf(out, " region=\"cpu5\""); break;
				case REGION_CPU6: fprintf(out, " region=\"cpu6\""); break;
				case REGION_CPU7: fprintf(out, " region=\"cpu7\""); break;
				case REGION_CPU8: fprintf(out, " region=\"cpu8\""); break;
				case REGION_GFX1: fprintf(out, " region=\"gfx1\""); break;
				case REGION_GFX2: fprintf(out, " region=\"gfx2\""); break;
				case REGION_GFX3: fprintf(out, " region=\"gfx3\""); break;
				case REGION_GFX4: fprintf(out, " region=\"gfx4\""); break;
				case REGION_GFX5: fprintf(out, " region=\"gfx5\""); break;
				case REGION_GFX6: fprintf(out, " region=\"gfx6\""); break;
				case REGION_GFX7: fprintf(out, " region=\"gfx7\""); break;
				case REGION_GFX8: fprintf(out, " region=\"gfx8\""); break;
				case REGION_PROMS: fprintf(out, " region=\"proms\""); break;
				case REGION_SOUND1: fprintf(out, " region=\"sound1\""); break;
				case REGION_SOUND2: fprintf(out, " region=\"sound2\""); break;
				case REGION_SOUND3: fprintf(out, " region=\"sound3\""); break;
				case REGION_SOUND4: fprintf(out, " region=\"sound4\""); break;
				case REGION_SOUND5: fprintf(out, " region=\"sound5\""); break;
				case REGION_SOUND6: fprintf(out, " region=\"sound6\""); break;
				case REGION_SOUND7: fprintf(out, " region=\"sound7\""); break;
				case REGION_SOUND8: fprintf(out, " region=\"sound8\""); break;
				case REGION_USER1: fprintf(out, " region=\"user1\""); break;
				case REGION_USER2: fprintf(out, " region=\"user2\""); break;
				case REGION_USER3: fprintf(out, " region=\"user3\""); break;
				case REGION_USER4: fprintf(out, " region=\"user4\""); break;
				case REGION_USER5: fprintf(out, " region=\"user5\""); break;
				case REGION_USER6: fprintf(out, " region=\"user6\""); break;
				case REGION_USER7: fprintf(out, " region=\"user7\""); break;
				case REGION_USER8: fprintf(out, " region=\"user8\""); break;
				case REGION_DISKS: fprintf(out, " region=\"disks\""); break;
				default: fprintf(out, " region=\"0x%x\"", ROMREGION_GETTYPE(region));
		}

		if (hash_data_has_info(ROM_GETHASHDATA(rom), HASH_INFO_NO_DUMP))
			fprintf(out, " status=\"nodump\"");
		if (hash_data_has_info(ROM_GETHASHDATA(rom), HASH_INFO_BAD_DUMP))
			fprintf(out, " status=\"baddump\"");

		if (!is_disk)
		{
			if (ROMREGION_GETFLAGS(region) & ROMREGION_DISPOSE)
				fprintf(out, " dispose=\"yes\"");

			fprintf(out, " offset=\"%x\"", offset);
			fprintf(out, "/>\n");
		}
		else
		{
			fprintf(out, " index=\"%x\"", DISK_GETINDEX(rom));
			fprintf(out, "/>\n");
		}
	}
}

static void print_game_sampleof(FILE* out, const game_driver* game)
{
#if (HAS_SAMPLES)
	machine_config drv;
	int i;

	expand_machine_driver(game->drv, &drv);

	for( i = 0; drv.sound[i].sound_type && i < MAX_SOUND; i++ )
	{
		const char **samplenames = NULL;
		if( drv.sound[i].sound_type == SOUND_SAMPLES )
			samplenames = ((struct Samplesinterface *)drv.sound[i].config)->samplenames;
		if (samplenames != 0 && samplenames[0] != 0) {
			int k = 0;
			if (samplenames[k][0]=='*')
			{
				/* output sampleof only if different from game name */
				if (strcmp(samplenames[k] + 1, game->name)!=0)
					fprintf(out, " sampleof=\"%s\"", normalize_string(samplenames[k] + 1));
				++k;
			}
		}
	}
#endif
}

static void print_game_sample(FILE* out, const game_driver* game)
{
#if (HAS_SAMPLES)
	machine_config drv;
	int i;

	expand_machine_driver(game->drv, &drv);

	for( i = 0; drv.sound[i].sound_type && i < MAX_SOUND; i++ )
	{
		const char **samplenames = NULL;
		if( drv.sound[i].sound_type == SOUND_SAMPLES )
			samplenames = ((struct Samplesinterface *)drv.sound[i].config)->samplenames;
		if (samplenames != 0 && samplenames[0] != 0) {
			int k = 0;
			if (samplenames[k][0]=='*')
			{
				++k;
			}
			while (samplenames[k] != 0) {
				/* check if is not empty */
				if (*samplenames[k]) {
					/* check if sample is duplicate */
					int l = 0;
					while (l<k && strcmp(samplenames[k],samplenames[l])!=0)
						++l;
					if (l==k)
						fprintf(out, "\t\t<sample name=\"%s\"/>\n", normalize_string(samplenames[k]));
				}
				++k;
			}
		}
	}
#endif
}

static void print_game_micro(FILE* out, const game_driver* game)
{
	machine_config driver;
	const cpu_config* cpu;
	const sound_config* sound;
	int j;

	expand_machine_driver(game->drv, &driver);
	cpu = driver.cpu;
	sound = driver.sound;

	for(j=0;j<MAX_CPU;++j)
	{
		if (cpu[j].cpu_type!=0)
		{
			fprintf(out, "\t\t<chip");
			fprintf(out, " type=\"cpu\"");

			fprintf(out, " name=\"%s\"", normalize_string(cputype_name(cpu[j].cpu_type)));

			fprintf(out, " clock=\"%d\"", cpu[j].cpu_clock);
			fprintf(out, "/>\n");
		}
	}

	for(j=0;j<MAX_SOUND;++j) if (sound[j].sound_type)
	{
		if (sound[j].sound_type)
		{
			fprintf(out, "\t\t<chip");
			fprintf(out, " type=\"audio\"");
			fprintf(out, " name=\"%s\"", normalize_string(sndtype_name(sound[j].sound_type)));
			if (sound[j].clock)
				fprintf(out, " clock=\"%d\"", sound[j].clock);
			fprintf(out, "/>\n");
		}
	}
}

static void print_game_video(FILE* out, const game_driver* game)
{
	machine_config driver;

	int dx;
	int dy;
	int ax;
	int ay;
	int showxy;
	int orientation;

	expand_machine_driver(game->drv, &driver);

	fprintf(out, "\t\t<video");
	if (driver.video_attributes & VIDEO_TYPE_VECTOR)
	{
		fprintf(out, " screen=\"vector\"");
		showxy = 0;
	}
	else
	{
		fprintf(out, " screen=\"raster\"");
		showxy = 1;
	}

	if (game->flags & ORIENTATION_SWAP_XY)
	{
		ax = driver.aspect_y;
		ay = driver.aspect_x;
		if (ax == 0 && ay == 0) {
			ax = 3;
			ay = 4;
		}
		dx = driver.default_visible_area.max_y - driver.default_visible_area.min_y + 1;
		dy = driver.default_visible_area.max_x - driver.default_visible_area.min_x + 1;
		orientation = 1;
	}
	else
	{
		ax = driver.aspect_x;
		ay = driver.aspect_y;
		if (ax == 0 && ay == 0) {
			ax = 4;
			ay = 3;
		}
		dx = driver.default_visible_area.max_x - driver.default_visible_area.min_x + 1;
		dy = driver.default_visible_area.max_y - driver.default_visible_area.min_y + 1;
		orientation = 0;
	}

	fprintf(out, " orientation=\"%s\"", orientation ? "vertical" : "horizontal" );
	if (showxy)
	{
		fprintf(out, " width=\"%d\"", dx);
		fprintf(out, " height=\"%d\"", dy);
	}

	fprintf(out, " aspectx=\"%d\"", ax);
	fprintf(out, " aspecty=\"%d\"", ay);

	fprintf(out, " refresh=\"%f\"", driver.frames_per_second);
	fprintf(out, "/>\n");
}

static void print_game_sound(FILE* out, const game_driver* game)
{
	machine_config driver;
	const cpu_config* cpu;
	const sound_config* sound;

	/* check if the game have sound emulation */
	int has_sound = 0;
	int i;

	expand_machine_driver(game->drv, &driver);
	cpu = driver.cpu;
	sound = driver.sound;

	i = 0;
	while (i < MAX_SOUND && !has_sound)
	{
		if (sound[i].sound_type)
			has_sound = 1;
		++i;
	}

	fprintf(out, "\t\t<sound");

	/* sound channel */
	if (has_sound)
	{
		int speakers;
		for (speakers = 0; speakers < MAX_SPEAKER; speakers++)
			if (driver.speaker[speakers].tag == NULL)
				break;
		fprintf(out, " channels=\"%d\"", speakers);
	}
	else
		fprintf(out, " channels=\"0\"");

	fprintf(out, "/>\n");
}

static void print_game_driver(FILE* out, const game_driver* game)
{
	machine_config driver;

	expand_machine_driver(game->drv, &driver);

	fprintf(out, "\t\t<driver");

	/* The status entry is an hint for frontend authors */
	/* to select working and not working games without */
	/* the need to know all the other status entries. */
	/* Games marked as status=good are perfectly emulated, games */
	/* marked as status=imperfect are emulated with only */
	/* some minor issues, games marked as status=preliminary */
	/* don't work or have major emulation problems. */

	if (game->flags & (GAME_NOT_WORKING | GAME_UNEMULATED_PROTECTION | GAME_NO_SOUND | GAME_WRONG_COLORS))
		fprintf(out, " status=\"preliminary\"");
	else if (game->flags & (GAME_IMPERFECT_COLORS | GAME_IMPERFECT_SOUND | GAME_IMPERFECT_GRAPHICS))
		fprintf(out, " status=\"imperfect\"");
	else
		fprintf(out, " status=\"good\"");

	if (game->flags & GAME_NOT_WORKING)
		fprintf(out, " emulation=\"preliminary\"");
	else
		fprintf(out, " emulation=\"good\"");

	if (game->flags & GAME_WRONG_COLORS)
		fprintf(out, " color=\"preliminary\"");
	else if (game->flags & GAME_IMPERFECT_COLORS)
		fprintf(out, " color=\"imperfect\"");
	else
		fprintf(out, " color=\"good\"");

	if (game->flags & GAME_NO_SOUND)
		fprintf(out, " sound=\"preliminary\"");
	else if (game->flags & GAME_IMPERFECT_SOUND)
		fprintf(out, " sound=\"imperfect\"");
	else
		fprintf(out, " sound=\"good\"");

	if (game->flags & GAME_IMPERFECT_GRAPHICS)
		fprintf(out, " graphic=\"imperfect\"");
	else
		fprintf(out, " graphic=\"good\"");

	if (game->flags & GAME_NO_COCKTAIL)
		fprintf(out, " cocktail=\"preliminary\"");

	if (game->flags & GAME_UNEMULATED_PROTECTION)
		fprintf(out, " protection=\"preliminary\"");

	if (game->flags & GAME_SUPPORTS_SAVE)
		fprintf(out, " savestate=\"supported\"");
	else
		fprintf(out, " savestate=\"unsupported\"");

	fprintf(out, " palettesize=\"%d\"", driver.total_colors);

	fprintf(out, "/>\n");
}

/* Print the MAME info record for a game */
static void print_game_info(FILE* out, const game_driver* game)
{
	const char *start;

	fprintf(out, "\t<" XML_TOP);

	fprintf(out, " name=\"%s\"", normalize_string(game->name) );

	start = strrchr(game->source_file, '/');
	if (!start)
		start = strrchr(game->source_file, '\\');
	if (!start)
		start = game->source_file - 1;
	fprintf(out, " sourcefile=\"%s\"", normalize_string(start + 1));

	if (game->clone_of && !(game->clone_of->flags & NOT_A_DRIVER))
		fprintf(out, " cloneof=\"%s\"", normalize_string(game->clone_of->name));

	if (game->clone_of && game->clone_of != &driver_0)
		fprintf(out, " romof=\"%s\"", normalize_string(game->clone_of->name));

	print_game_sampleof(out, game);

	fprintf(out, ">\n");

	if (game->description)
		fprintf(out, "\t\t<description>%s</description>\n", normalize_string(game->description));

	/* print the year only if is a number */
	if (game->year && strspn(game->year,"0123456789")==strlen(game->year))
		fprintf(out, "\t\t<year>%s</year>\n", normalize_string(game->year) );

	if (game->manufacturer)
		fprintf(out, "\t\t<manufacturer>%s</manufacturer>\n", normalize_string(game->manufacturer));

	print_game_bios(out, game);
	print_game_rom(out, game);
	print_game_sample(out, game);
	print_game_micro(out, game);
	print_game_video(out, game);
	print_game_sound(out, game);
	print_game_input(out, game);
	print_game_switch(out, game);
	print_game_driver(out, game);
#ifdef MESS
	print_game_device(out, game);
	print_game_ramoptions(out, game);
#endif

	fprintf(out, "\t</" XML_TOP ">\n");
}

#if !defined(MESS)
/* Print the resource info */
static void print_resource_info(FILE* out, const game_driver* game)
{
	const char *start;

	/* The runnable entry is an hint for frontend authors */
	/* to easily know which game can be started. */
	/* Games marked as runnable=yes can be started putting */
	/* the game name as argument in the program command line, */
	/* games marked as runnable=no cannot be started. */
	fprintf(out, "\t<" XML_TOP " runnable=\"no\"");

	fprintf(out, " name=\"%s\"", normalize_string(game->name) );

	start = strrchr(game->source_file, '/');
	if (!start)
		start = strrchr(game->source_file, '\\');
	if (!start)
		start = game->source_file - 1;
	fprintf(out, " sourcefile=\"%s\"", normalize_string(start + 1));

	fprintf(out, ">\n");

	if (game->description)
		fprintf(out, "\t\t<description>%s</description>\n", normalize_string(game->description));

	/* print the year only if it's a number */
	if (game->year && strspn(game->year,"0123456789")==strlen(game->year))
		fprintf(out, "\t\t<year>%s</year>\n", normalize_string(game->year) );

	if (game->manufacturer)
		fprintf(out, "\t\t<manufacturer>%s</manufacturer>\n", normalize_string(game->manufacturer));

	print_game_bios(out, game);
	print_game_rom(out, game);
	print_game_sample(out, game);

	fprintf(out, "\t</" XML_TOP ">\n");
}

/* Print resource info for all games */
static void print_resources_data(FILE* out, const game_driver* games[])
{
	int i, j;
	int total_bios=0;
	game_driver *resources[MAX_BIOS];

	/* Build a driver list containing all the NOT_A_DRIVER entries */
	/* This won't catch clones of games with bioses, but the parent should be in games[] anyway */
	for (i=0;drivers[i];++i)
	{
		if (drivers[i]->clone_of &&
		   (drivers[i]->clone_of->flags & NOT_A_DRIVER) &&
		   (drivers[i]->clone_of != &driver_0))
		{
			for (j=0;j<total_bios;++j)
			{
				if (resources[j] == drivers[i]->clone_of)
					break;
			}

			if (j == total_bios)
				resources[total_bios++] = (game_driver *)drivers[i]->clone_of;

			if (total_bios == MAX_BIOS)
			{
				fprintf(stderr, "Too many BIOS files found. Increase size of MAX_BIOS.");
				break;
			}
		}
	}

	/* print resources */
	for(i=0;i<total_bios;++i)
		print_resource_info(out, resources[i]);
}
#endif

static void print_mame_data(FILE* out, const game_driver* games[])
{
	int j;

	/* print games */
	for(j=0;games[j];++j)
		print_game_info(out, games[j]);

#if !defined(MESS)
	/* print resources */
	print_resources_data(out, games);
#endif
}

/* Print the MAME database in XML format */
void print_mame_xml(FILE* out, const game_driver* games[])
{
	fprintf(out,
		"<?xml version=\"1.0\"?>\n"
		"<!DOCTYPE " XML_ROOT " [\n"
		"<!ELEMENT " XML_ROOT " (" XML_TOP "+)>\n"
		"\t<!ATTLIST " XML_ROOT " build CDATA #IMPLIED>\n"
#ifdef MESS
		"\t<!ELEMENT " XML_TOP " (description, year?, manufacturer, history?, biosset*, rom*, disk*, sample*, chip*, video?, sound?, input?, dipswitch*, driver?, device*, ramoption*)>\n"
#else
		"\t<!ELEMENT " XML_TOP " (description, year?, manufacturer, history?, biosset*, rom*, disk*, sample*, chip*, video?, sound?, input?, dipswitch*, driver?)>\n"
#endif
		"\t\t<!ATTLIST " XML_TOP " name CDATA #REQUIRED>\n"
		"\t\t<!ATTLIST " XML_TOP " sourcefile CDATA #IMPLIED>\n"
		"\t\t<!ATTLIST " XML_TOP " runnable (yes|no) \"yes\">\n"
		"\t\t<!ATTLIST " XML_TOP " cloneof CDATA #IMPLIED>\n"
		"\t\t<!ATTLIST " XML_TOP " romof CDATA #IMPLIED>\n"
		"\t\t<!ATTLIST " XML_TOP " sampleof CDATA #IMPLIED>\n"
		"\t\t<!ELEMENT description (#PCDATA)>\n"
		"\t\t<!ELEMENT year (#PCDATA)>\n"
		"\t\t<!ELEMENT manufacturer (#PCDATA)>\n"
		"\t\t<!ELEMENT history (#PCDATA)>\n"
		"\t\t<!ELEMENT biosset EMPTY>\n"
		"\t\t\t<!ATTLIST biosset name CDATA #REQUIRED>\n"
		"\t\t\t<!ATTLIST biosset description CDATA #REQUIRED>\n"
		"\t\t\t<!ATTLIST biosset default (yes|no) \"no\">\n"
		"\t\t<!ELEMENT rom EMPTY>\n"
		"\t\t\t<!ATTLIST rom name CDATA #REQUIRED>\n"
		"\t\t\t<!ATTLIST rom bios CDATA #IMPLIED>\n"
		"\t\t\t<!ATTLIST rom size CDATA #REQUIRED>\n"
		"\t\t\t<!ATTLIST rom crc CDATA #IMPLIED>\n"
		"\t\t\t<!ATTLIST rom md5 CDATA #IMPLIED>\n"
		"\t\t\t<!ATTLIST rom sha1 CDATA #IMPLIED>\n"
		"\t\t\t<!ATTLIST rom merge CDATA #IMPLIED>\n"
		"\t\t\t<!ATTLIST rom region CDATA #IMPLIED>\n"
		"\t\t\t<!ATTLIST rom offset CDATA #IMPLIED>\n"
		"\t\t\t<!ATTLIST rom status (baddump|nodump|good) \"good\">\n"
		"\t\t\t<!ATTLIST rom dispose (yes|no) \"no\">\n"
		"\t\t<!ELEMENT disk EMPTY>\n"
		"\t\t\t<!ATTLIST disk name CDATA #REQUIRED>\n"
		"\t\t\t<!ATTLIST disk md5 CDATA #IMPLIED>\n"
		"\t\t\t<!ATTLIST disk sha1 CDATA #IMPLIED>\n"
		"\t\t\t<!ATTLIST disk merge CDATA #IMPLIED>\n"
		"\t\t\t<!ATTLIST disk region CDATA #IMPLIED>\n"
		"\t\t\t<!ATTLIST disk index CDATA #IMPLIED>\n"
		"\t\t\t<!ATTLIST disk status (baddump|nodump|good) \"good\">\n"
		"\t\t<!ELEMENT sample EMPTY>\n"
		"\t\t\t<!ATTLIST sample name CDATA #REQUIRED>\n"
		"\t\t<!ELEMENT chip EMPTY>\n"
		"\t\t\t<!ATTLIST chip name CDATA #REQUIRED>\n"
		"\t\t\t<!ATTLIST chip type (cpu|audio) #REQUIRED>\n"
		"\t\t\t<!ATTLIST chip clock CDATA #IMPLIED>\n"
		"\t\t<!ELEMENT video EMPTY>\n"
		"\t\t\t<!ATTLIST video screen (raster|vector) #REQUIRED>\n"
		"\t\t\t<!ATTLIST video orientation (vertical|horizontal) #REQUIRED>\n"
		"\t\t\t<!ATTLIST video width CDATA #IMPLIED>\n"
		"\t\t\t<!ATTLIST video height CDATA #IMPLIED>\n"
		"\t\t\t<!ATTLIST video aspectx CDATA #IMPLIED>\n"
		"\t\t\t<!ATTLIST video aspecty CDATA #IMPLIED>\n"
		"\t\t\t<!ATTLIST video refresh CDATA #REQUIRED>\n"
		"\t\t<!ELEMENT sound EMPTY>\n"
		"\t\t\t<!ATTLIST sound channels CDATA #REQUIRED>\n"
		"\t\t<!ELEMENT input EMPTY>\n"
		"\t\t\t<!ATTLIST input service (yes|no) \"no\">\n"
		"\t\t\t<!ATTLIST input tilt (yes|no) \"no\">\n"
		"\t\t\t<!ATTLIST input players CDATA #REQUIRED>\n"
		"\t\t\t<!ATTLIST input control CDATA #IMPLIED>\n"
		"\t\t\t<!ATTLIST input buttons CDATA #IMPLIED>\n"
		"\t\t\t<!ATTLIST input coins CDATA #IMPLIED>\n"
		"\t\t<!ELEMENT dipswitch (dipvalue*)>\n"
		"\t\t\t<!ATTLIST dipswitch name CDATA #REQUIRED>\n"
		"\t\t\t<!ELEMENT dipvalue EMPTY>\n"
		"\t\t\t\t<!ATTLIST dipvalue name CDATA #REQUIRED>\n"
		"\t\t\t\t<!ATTLIST dipvalue default (yes|no) \"no\">\n"
		"\t\t<!ELEMENT driver EMPTY>\n"
		"\t\t\t<!ATTLIST driver status (good|imperfect|preliminary) #REQUIRED>\n"
		"\t\t\t<!ATTLIST driver emulation (good|imperfect|preliminary) #REQUIRED>\n"
		"\t\t\t<!ATTLIST driver color (good|imperfect|preliminary) #REQUIRED>\n"
		"\t\t\t<!ATTLIST driver sound (good|imperfect|preliminary) #REQUIRED>\n"
		"\t\t\t<!ATTLIST driver graphic (good|imperfect|preliminary) #REQUIRED>\n"
		"\t\t\t<!ATTLIST driver cocktail (good|imperfect|preliminary) #IMPLIED>\n"
		"\t\t\t<!ATTLIST driver protection (good|imperfect|preliminary) #IMPLIED>\n"
		"\t\t\t<!ATTLIST driver savestate (supported|unsupported) #REQUIRED>\n"
 		"\t\t\t<!ATTLIST driver palettesize CDATA #REQUIRED>\n"
#ifdef MESS
<<<<<<< HEAD
		"\t\t<!ELEMENT device (extension*)>\n"
		"\t\t\t<!ATTLIST device name CDATA #REQUIRED>\n"
		"\t\t\t<!ATTLIST device mandatory CDATA #IMPLIED>\n"
=======
		"\t\t<!ELEMENT device (instance*, extension*)>\n"
		"\t\t\t<!ATTLIST device type CDATA #REQUIRED>\n"
		"\t\t\t<!ATTLIST device tag CDATA #IMPLIED>\n"
		"\t\t\t<!ATTLIST device mandatory CDATA #IMPLIED>\n"
		"\t\t\t<!ELEMENT instance EMPTY>\n"
		"\t\t\t\t<!ATTLIST instance name CDATA #REQUIRED>\n"
		"\t\t\t\t<!ATTLIST instance briefname CDATA #REQUIRED>\n"
>>>>>>> 639010a9
		"\t\t\t<!ELEMENT extension EMPTY>\n"
		"\t\t\t\t<!ATTLIST extension name CDATA #REQUIRED>\n"
		"\t\t<!ELEMENT ramoption (#PCDATA)>\n"
#endif
		"]>\n\n"
		"<" XML_ROOT " build=\"%s\">\n",
		normalize_string(build_version)
	);

	print_mame_data(out, games);

	fprintf(out, "</" XML_ROOT ">\n");
}<|MERGE_RESOLUTION|>--- conflicted
+++ resolved
@@ -998,11 +998,6 @@
 		"\t\t\t<!ATTLIST driver savestate (supported|unsupported) #REQUIRED>\n"
  		"\t\t\t<!ATTLIST driver palettesize CDATA #REQUIRED>\n"
 #ifdef MESS
-<<<<<<< HEAD
-		"\t\t<!ELEMENT device (extension*)>\n"
-		"\t\t\t<!ATTLIST device name CDATA #REQUIRED>\n"
-		"\t\t\t<!ATTLIST device mandatory CDATA #IMPLIED>\n"
-=======
 		"\t\t<!ELEMENT device (instance*, extension*)>\n"
 		"\t\t\t<!ATTLIST device type CDATA #REQUIRED>\n"
 		"\t\t\t<!ATTLIST device tag CDATA #IMPLIED>\n"
@@ -1010,7 +1005,6 @@
 		"\t\t\t<!ELEMENT instance EMPTY>\n"
 		"\t\t\t\t<!ATTLIST instance name CDATA #REQUIRED>\n"
 		"\t\t\t\t<!ATTLIST instance briefname CDATA #REQUIRED>\n"
->>>>>>> 639010a9
 		"\t\t\t<!ELEMENT extension EMPTY>\n"
 		"\t\t\t\t<!ATTLIST extension name CDATA #REQUIRED>\n"
 		"\t\t<!ELEMENT ramoption (#PCDATA)>\n"
