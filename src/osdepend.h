--- conflicted
+++ resolved
@@ -298,20 +298,11 @@
 	OSD_FILETYPE_STATE,
 	OSD_FILETYPE_MEMCARD,
 	OSD_FILETYPE_SCREENSHOT,
-<<<<<<< HEAD
-	OSD_FILETYPE_HISTORY,  /* LBO 040400 */
-	OSD_FILETYPE_CHEAT,  /* LBO 040400 */
-	OSD_FILETYPE_LANGUAGE, /* LBO 042400 */
-#ifdef MESS
-	OSD_FILETYPE_IMAGE,
-#endif
-=======
 	OSD_FILETYPE_HISTORY,
 	OSD_FILETYPE_CHEAT,
 	OSD_FILETYPE_LANGUAGE,
 	OSD_FILETYPE_CTRLR,
 	OSD_FILETYPE_INI,
->>>>>>> 04b78ab2
 	OSD_FILETYPE_end /* dummy last entry */
 };
 
