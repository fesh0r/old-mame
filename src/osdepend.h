#ifndef OSDEPEND_H
#define OSDEPEND_H

#include "osd_cpu.h"
#include "inptport.h"

#ifdef __cplusplus
extern "C" {
#endif

/* The Win32 port requires this constant for variable arg routines. */
#ifndef CLIB_DECL
#define CLIB_DECL
#endif

#ifdef __LP64__
#define FPTR unsigned long   /* 64bit: sizeof(void *) is sizeof(long)  */
#else
#define FPTR unsigned int
#endif


int osd_init(void);
void osd_exit(void);


/******************************************************************************

	Display

******************************************************************************/

/* mame_bitmap used to be declared here, but has moved to common.c */
/* sadly, the include order requires that at least this forward declaration is here */
struct mame_bitmap;
struct mame_display;
struct performance_info;
struct rectangle;
struct rom_load_data;


/* these are the parameters passed into osd_create_display */
struct osd_create_params
{
	int width, height;			/* width and height */
	int aspect_x, aspect_y;		/* aspect ratio X:Y */
	int depth;					/* depth, either 16(palette), 15(RGB) or 32(RGB) */
	int colors;					/* colors in the palette (including UI) */
	float fps;					/* frame rate */
	int video_attributes;		/* video flags from driver */
	int orientation;			/* orientation requested by the user */
};



/*
  Create a display screen, or window, of the given dimensions (or larger). It is
  acceptable to create a smaller display if necessary, in that case the user must
  have a way to move the visibility window around.

  The params contains all the information the
  Attributes are the ones defined in driver.h, they can be used to perform
  optimizations, e.g. dirty rectangle handling if the game supports it, or faster
  blitting routines with fixed palette if the game doesn't change the palette at
  run time. The VIDEO_PIXEL_ASPECT_RATIO flags should be honored to produce a
  display of correct proportions.
  Orientation is the screen orientation (as defined in driver.h) which will be done
  by the core. This can be used to select thinner screen modes for vertical games
  (ORIENTATION_SWAP_XY set), or even to ask the user to rotate the monitor if it's
  a pivot model. Note that the OS dependant code must NOT perform any rotation,
  this is done entirely in the core.
  Depth can be 8 or 16 for palettized modes, meaning that the core will store in the
  bitmaps logical pens which will have to be remapped through a palette at blit time,
  and 15 or 32 for direct mapped modes, meaning that the bitmaps will contain RGB
  triplets (555 or 888). For direct mapped modes, the VIDEO_RGB_DIRECT flag is set
  in the attributes field.

  Returns 0 on success.
*/
int osd_create_display(const struct osd_create_params *params, UINT32 *rgb_components);
void osd_close_display(void);


/*
  osd_skip_this_frame() must return 0 if the current frame will be displayed.
  This can be used by drivers to skip cpu intensive processing for skipped
  frames, so the function must return a consistent result throughout the
  current frame. The function MUST NOT check timers and dynamically determine
  whether to display the frame: such calculations must be done in
  osd_update_video_and_audio(), and they must affect the FOLLOWING frames, not
  the current one. At the end of osd_update_video_and_audio(), the code must
  already know exactly whether the next frame will be skipped or not.
*/
int osd_skip_this_frame(void);


/*
  Update video and audio. game_bitmap contains the game display, while
  debug_bitmap an image of the debugger window (if the debugger is active; NULL
  otherwise). They can be shown one at a time, or in two separate windows,
  depending on the OS limitations. If only one is shown, the user must be able
  to toggle between the two by pressing IPT_UI_TOGGLE_DEBUG; moreover,
  osd_debugger_focus() will be used by the core to force the display of a
  specific bitmap, e.g. the debugger one when the debugger becomes active.

  leds_status is a bitmask of lit LEDs, usually player start lamps. They can be
  simulated using the keyboard LEDs, or in other ways e.g. by placing graphics
  on the window title bar.
*/
void osd_update_video_and_audio(struct mame_display *display);


/*
  Save a screen shot of the game display. It is suggested to use the core
  function save_screen_snapshot() or save_screen_snapshot_as(), so the format
  of the screen shots will be consistent across ports. This hook is provided
  only to allow the display of a file requester to let the user choose the
  file name. This isn't scrictly necessary, so you can just call
  save_screen_snapshot() to let the core automatically pick a default name.
*/
void osd_save_snapshot(struct mame_bitmap *bitmap, const struct rectangle *bounds);

/*
  Returns a pointer to the text to display when the FPS display is toggled.
  This normally includes information about the frameskip, FPS, and percentage
  of full game speed.
*/
const char *osd_get_fps_text(const struct performance_info *performance);



/******************************************************************************

	Sound

******************************************************************************/

/*
  osd_start_audio_stream() is called at the start of the emulation to initialize
  the output stream, then osd_update_audio_stream() is called every frame to
  feed new data. osd_stop_audio_stream() is called when the emulation is stopped.

  The sample rate is fixed at Machine->sample_rate. Samples are 16-bit, signed.
  When the stream is stereo, left and right samples are alternated in the
  stream.

  osd_start_audio_stream() and osd_update_audio_stream() must return the number
  of samples (or couples of samples, when using stereo) required for next frame.
  This will be around Machine->sample_rate / Machine->drv->frames_per_second,
  the code may adjust it by SMALL AMOUNTS to keep timing accurate and to
  maintain audio and video in sync when using vsync. Note that sound emulation,
  especially when DACs are involved, greatly depends on the number of samples
  per frame to be roughly constant, so the returned value must always stay close
  to the reference value of Machine->sample_rate / Machine->drv->frames_per_second.
  Of course that value is not necessarily an integer so at least a +/- 1
  adjustment is necessary to avoid drifting over time.
*/
int osd_start_audio_stream(int stereo);
int osd_update_audio_stream(INT16 *buffer);
void osd_stop_audio_stream(void);

/*
  control master volume. attenuation is the attenuation in dB (a negative
  number). To convert from dB to a linear volume scale do the following:
	volume = MAX_VOLUME;
	while (attenuation++ < 0)
		volume /= 1.122018454;		//	= (10 ^ (1/20)) = 1dB
*/
void osd_set_mastervolume(int attenuation);
int osd_get_mastervolume(void);

void osd_sound_enable(int enable);



/******************************************************************************

	Keyboard

******************************************************************************/

/*
  return a list of all available keys (see input.h)
*/
const struct KeyboardInfo *osd_get_key_list(void);

/*
  tell whether the specified key is pressed or not. keycode is the OS dependant
  code specified in the list returned by osd_get_key_list().
*/
int osd_is_key_pressed(int keycode);

/*
  Return the Unicode value of the most recently pressed key. This
  function is used only by text-entry routines in the user interface and should
  not be used by drivers. The value returned is in the range of the first 256
  bytes of Unicode, e.g. ISO-8859-1. A return value of 0 indicates no key down.

  Set flush to 1 to clear the buffer before entering text. This will avoid
  having prior UI and game keys leak into the text entry.
*/
int osd_readkey_unicode(int flush);



/******************************************************************************

	Joystick & Mouse/Trackball

******************************************************************************/

/*
  return a list of all available joystick inputs (see input.h)
*/
const struct JoystickInfo *osd_get_joy_list(void);

/*
  tell whether the specified joystick direction/button is pressed or not.
  joycode is the OS dependant code specified in the list returned by
  osd_get_joy_list().
*/
int osd_is_joy_pressed(int joycode);


/* We support 4 players for each analog control / trackball */
#define OSD_MAX_JOY_ANALOG	4
#define X_AXIS			0
#define Y_AXIS			1
#define Z_AXIS			2
#define PEDAL_AXIS		3
#define MAX_ANALOG_AXES	4

/* added for building joystick seq for analog inputs */
int osd_is_joystick_axis_code(int joycode);

/* Joystick calibration routines BW 19981216 */
/* Do we need to calibrate the joystick at all? */
int osd_joystick_needs_calibration(void);
/* Preprocessing for joystick calibration. Returns 0 on success */
void osd_joystick_start_calibration(void);
/* Prepare the next calibration step. Return a description of this step. */
/* (e.g. "move to upper left") */
const char *osd_joystick_calibrate_next(void);
/* Get the actual joystick calibration data for the current position */
void osd_joystick_calibrate(void);
/* Postprocessing (e.g. saving joystick data to config) */
void osd_joystick_end_calibration(void);

void osd_lightgun_read(int player, int *deltax, int *deltay);
void osd_trak_read(int player, int *deltax, int *deltay);

/* return values in the range -128 .. 128 (yes, 128, not 127) */
void osd_analogjoy_read(int player,int analog_axis[MAX_ANALOG_AXES], InputCode analogjoy_input[MAX_ANALOG_AXES]);


/*
  inptport.c defines some general purpose defaults for key and joystick bindings.
  They may be further adjusted by the OS dependant code to better match the
  available keyboard, e.g. one could map pause to the Pause key instead of P, or
  snapshot to PrtScr instead of F12. Of course the user can further change the
  settings to anything he/she likes.
  This function is called on startup, before reading the configuration from disk.
  Scan the list, and change the keys/joysticks you want.
*/
void osd_customize_inputport_defaults(struct ipd *defaults);



/******************************************************************************

	File I/O

******************************************************************************/

/* inp header */
typedef struct
{
	char name[9];      /* 8 bytes for game->name + NUL */
	char version[3];   /* byte[0] = 0, byte[1] = version byte[2] = beta_version */
	char reserved[20]; /* for future use, possible store game options? */
} INP_HEADER;


typedef struct _osd_file osd_file;


/* These values are returned by osd_get_path_info */
enum
{
<<<<<<< HEAD
	OSD_FILETYPE_ROM = 1,
	OSD_FILETYPE_ROM_NOCRC,
	OSD_FILETYPE_IMAGE,
	OSD_FILETYPE_IMAGE_DIFF,
	OSD_FILETYPE_SAMPLE,
	OSD_FILETYPE_ARTWORK,
	OSD_FILETYPE_NVRAM,
	OSD_FILETYPE_HIGHSCORE,
	OSD_FILETYPE_HIGHSCORE_DB,
	OSD_FILETYPE_CONFIG,
	OSD_FILETYPE_INPUTLOG,
	OSD_FILETYPE_STATE,
	OSD_FILETYPE_MEMCARD,
	OSD_FILETYPE_SCREENSHOT,
	OSD_FILETYPE_HISTORY,
	OSD_FILETYPE_CHEAT,
	OSD_FILETYPE_LANGUAGE,
	OSD_FILETYPE_CTRLR,
	OSD_FILETYPE_INI,
	OSD_FILETYPE_end /* dummy last entry */
};

/* gamename holds the driver name, filename is only used for ROMs and    */
/* samples. If 'write' is not 0, the file is opened for write. Otherwise */
/* it is opened for read. */

int osd_faccess(const char *filename, int filetype);
void *osd_fopen(const char *gamename, const char *filename, int filetype, int read_or_write);
int osd_fread(void *file, void *buffer, int length);
int osd_fwrite(void *file, const void *buffer, int length);
int osd_fread_swap(void *file, void *buffer, int length);
int osd_fwrite_swap(void *file, const void *buffer, int length);
#ifdef LSB_FIRST
#define osd_fread_msbfirst osd_fread_swap
#define osd_fwrite_msbfirst osd_fwrite_swap
#define osd_fread_lsbfirst osd_fread
#define osd_fwrite_lsbfirst osd_fwrite
#else
#define osd_fread_msbfirst osd_fread
#define osd_fwrite_msbfirst osd_fwrite
#define osd_fread_lsbfirst osd_fread_swap
#define osd_fwrite_lsbfirst osd_fwrite_swap
#endif
int osd_fseek(void *file, int offset, int whence);
void osd_fclose(void *file);
int osd_fchecksum(const char *gamename, const char *filename, unsigned int *length, unsigned int *sum);
int osd_fsize(void *file);
unsigned int osd_fcrc(void *file);
int osd_fgetc(void *file);
int osd_ungetc(int c, void *file);
char *osd_fgets(char *s, int n, void *file);
int osd_feof(void *file);
int osd_ftell(void *file);
/* strip directory part from a filename, does _not_ malloc */
char *osd_basename(char *filename);
/* get directory part of a filename in malloced buffer */
char *osd_dirname(const char *filename);
/* strip extension from a filename, copy to malloced buffer */
char *osd_strip_extension(const char *filename);
=======
	PATH_NOT_FOUND,
	PATH_IS_FILE,
	PATH_IS_DIRECTORY
};


/* Return the number of paths for a given type */
int osd_get_path_count(int pathtype);

/* Get information on the existence of a file */
int osd_get_path_info(int pathtype, int pathindex, const char *filename);

/* Attempt to open a file with the given name and mode using the specified path type */
osd_file *osd_fopen(int pathtype, int pathindex, const char *filename, const char *mode);

/* Seek within a file */
int osd_fseek(osd_file *file, INT64 offset, int whence);

/* Return current file position */
UINT64 osd_ftell(osd_file *file);

/* Return 1 if we're at the end of file */
int osd_feof(osd_file *file);

/* Read bytes from a file */
UINT32 osd_fread(osd_file *file, void *buffer, UINT32 length);

/* Write bytes to a file */
UINT32 osd_fwrite(osd_file *file, const void *buffer, UINT32 length);

/* Close an open file */
void osd_fclose(osd_file *file);
>>>>>>> eb547904



/******************************************************************************

	Timing

******************************************************************************/

typedef INT64 cycles_t;

/* return the current number of cycles, or some other high-resolution timer */
cycles_t osd_cycles(void);

/* return the number of cycles per second */
cycles_t osd_cycles_per_second(void);

/* return the current number of cycles, or some other high-resolution timer.
   This call must be the fastest possible because it is called by the profiler;
   it isn't necessary to know the number of ticks per seconds. */
cycles_t osd_profiling_ticks(void);



/******************************************************************************

	Miscellaneous

******************************************************************************/

/* called while loading ROMs. It is called a last time with name == 0 to signal */
/* that the ROM loading process is finished. */
/* return non-zero to abort loading */
int osd_display_loading_rom_message(const char *name,struct rom_load_data *romdata);

/* called when the game is paused/unpaused, so the OS dependant code can do special */
/* things like changing the title bar or darkening the display. */
/* Note that the OS dependant code must NOT stop processing input, since the user */
/* interface is still active while the game is paused. */
void osd_pause(int paused);



#ifdef MAME_NET
/* network */
int osd_net_init(void);
int osd_net_send(int player, unsigned char buf[], int *size);
int osd_net_recv(int player, unsigned char buf[], int *size);
int osd_net_sync(void);
int osd_net_input_sync(void);
int osd_net_exit(void);
int osd_net_add_player(void);
int osd_net_remove_player(int player);
int osd_net_game_init(void);
int osd_net_game_exit(void);
#endif /* MAME_NET */

#ifdef MESS
/* this is here to follow the current mame file hierarchy style */
#include "osd_mess.h"
#endif

#ifdef __GNUC__
void CLIB_DECL logerror(const char *text,...)
      __attribute__ ((format (printf, 1, 2)));
#else
void CLIB_DECL logerror(const char *text,...);
#endif

#ifdef __cplusplus
}
#endif

#endif<|MERGE_RESOLUTION|>--- conflicted
+++ resolved
@@ -287,67 +287,6 @@
 /* These values are returned by osd_get_path_info */
 enum
 {
-<<<<<<< HEAD
-	OSD_FILETYPE_ROM = 1,
-	OSD_FILETYPE_ROM_NOCRC,
-	OSD_FILETYPE_IMAGE,
-	OSD_FILETYPE_IMAGE_DIFF,
-	OSD_FILETYPE_SAMPLE,
-	OSD_FILETYPE_ARTWORK,
-	OSD_FILETYPE_NVRAM,
-	OSD_FILETYPE_HIGHSCORE,
-	OSD_FILETYPE_HIGHSCORE_DB,
-	OSD_FILETYPE_CONFIG,
-	OSD_FILETYPE_INPUTLOG,
-	OSD_FILETYPE_STATE,
-	OSD_FILETYPE_MEMCARD,
-	OSD_FILETYPE_SCREENSHOT,
-	OSD_FILETYPE_HISTORY,
-	OSD_FILETYPE_CHEAT,
-	OSD_FILETYPE_LANGUAGE,
-	OSD_FILETYPE_CTRLR,
-	OSD_FILETYPE_INI,
-	OSD_FILETYPE_end /* dummy last entry */
-};
-
-/* gamename holds the driver name, filename is only used for ROMs and    */
-/* samples. If 'write' is not 0, the file is opened for write. Otherwise */
-/* it is opened for read. */
-
-int osd_faccess(const char *filename, int filetype);
-void *osd_fopen(const char *gamename, const char *filename, int filetype, int read_or_write);
-int osd_fread(void *file, void *buffer, int length);
-int osd_fwrite(void *file, const void *buffer, int length);
-int osd_fread_swap(void *file, void *buffer, int length);
-int osd_fwrite_swap(void *file, const void *buffer, int length);
-#ifdef LSB_FIRST
-#define osd_fread_msbfirst osd_fread_swap
-#define osd_fwrite_msbfirst osd_fwrite_swap
-#define osd_fread_lsbfirst osd_fread
-#define osd_fwrite_lsbfirst osd_fwrite
-#else
-#define osd_fread_msbfirst osd_fread
-#define osd_fwrite_msbfirst osd_fwrite
-#define osd_fread_lsbfirst osd_fread_swap
-#define osd_fwrite_lsbfirst osd_fwrite_swap
-#endif
-int osd_fseek(void *file, int offset, int whence);
-void osd_fclose(void *file);
-int osd_fchecksum(const char *gamename, const char *filename, unsigned int *length, unsigned int *sum);
-int osd_fsize(void *file);
-unsigned int osd_fcrc(void *file);
-int osd_fgetc(void *file);
-int osd_ungetc(int c, void *file);
-char *osd_fgets(char *s, int n, void *file);
-int osd_feof(void *file);
-int osd_ftell(void *file);
-/* strip directory part from a filename, does _not_ malloc */
-char *osd_basename(char *filename);
-/* get directory part of a filename in malloced buffer */
-char *osd_dirname(const char *filename);
-/* strip extension from a filename, copy to malloced buffer */
-char *osd_strip_extension(const char *filename);
-=======
 	PATH_NOT_FOUND,
 	PATH_IS_FILE,
 	PATH_IS_DIRECTORY
@@ -380,7 +319,6 @@
 
 /* Close an open file */
 void osd_fclose(osd_file *file);
->>>>>>> eb547904
 
 
 
