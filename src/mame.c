/***************************************************************************

	mame.c

	Controls execution of the core MAME system.

****************************************************************************

	Since there has been confusion in the past over the order of
	initialization and other such things, here it is, all spelled out
	as of May, 2002:
	
	main()
		- does platform-specific init
		- calls run_game()
		
		run_game()
			- constructs the machine driver
			- calls init_game_options()
			
			init_game_options()
				- determines color depth from the options
				- computes orientation from the options
			
			- initializes the savegame system
			- calls osd_init() to do platform-specific initialization
			- calls init_machine()
			
			init_machine()
				- initializes the localized strings
				- initializes the input system
				- parses and allocates the game's input ports
				- initializes the hard disk system
				- loads the game's ROMs
				- resets the timer system
				- starts the refresh timer
				- initializes the CPUs
				- loads the configuration file
				- initializes the memory system for the game
				- calls the driver's DRIVER_INIT callback
			
			- calls run_machine()
			
			run_machine()
				- calls vh_open()
				
				vh_open()
					- allocates the palette
					- decodes the graphics
					- computes vector game resolution
					- sets up the artwork
					- calls osd_create_display() to init the display
					- allocates the scrbitmap
					- sets the initial visible_area
					- sets up buffered spriteram
					- creates the user interface font
					- creates the debugger bitmap and font
					- finishes palette initialization
				
				- initializes the tilemap system
				- calls the driver's VIDEO_START callback
				- starts the audio system
				- disposes of regions marked as disposable
				- calls run_machine_core()
				
				run_machine_core()
					- shows the copyright screen
					- shows the game warnings
					- initializes the user interface
					- initializes the cheat system
					- calls the driver's NVRAM_HANDLER
					
	--------------( at this point, we're up and running )---------------------------
	
					- calls the driver's NVRAM_HANDLER
					- tears down the cheat system
					- saves the game's configuration
				
				- stops the audio system
				- calls the driver's VIDEO_STOP callback
				- tears down the tilemap system
				- calls vh_close()
				
				vh_close()
					- frees the decoded graphics
					- frees the fonts
					- calls osd_close_display() to shut down the display
					- tears down the artwork
					- tears down the palette system
				
			- calls shutdown_machine()
			
			shutdown_machine()
				- tears down the memory system
				- frees all the memory regions
				- tears down the hard disks
				- tears down the CPU system
				- releases the input ports
				- tears down the input system
				- tears down the localized strings
				- resets the saved state system
			
			- calls osd_exit() to do platform-specific cleanup

		- exits the program

***************************************************************************/

#include "driver.h"
#include <ctype.h>
#include <stdarg.h>
#include "ui_text.h"
#include "mamedbg.h"
#include "artwork.h"
#include "state.h"
#include "vidhrdw/generic.h"
#include "vidhrdw/vector.h"
#include "palette.h"
#include "harddisk.h"



/***************************************************************************

	Constants

***************************************************************************/

#define FRAMES_PER_FPS_UPDATE		12



/***************************************************************************

	Global variables

***************************************************************************/

/* handy globals for other parts of the system */
void *record;	/* for -record */
void *playback; /* for -playback */
int mame_debug; /* !0 when -debug option is specified */
int bailing;	/* set to 1 if the startup is aborted to prevent multiple error messages */

/* the active machine */
static struct RunningMachine active_machine;
struct RunningMachine *Machine = &active_machine;

/* the active game driver */
static const struct GameDriver *gamedrv;
static struct InternalMachineDriver internal_drv;

/* various game options filled in by the OSD */
struct GameOptions options;

/* the active video display */
static struct mame_display current_display;
static UINT8 visible_area_changed;

/* video updating */
static UINT8 full_refresh_pending;
static int last_partial_scanline;

/* speed computation */
static cycles_t last_fps_time;
static int frames_since_last_fps;
static int rendered_frames_since_last_fps;
static int vfcount;
static struct performance_info performance;

/* misc other statics */
static int settingsloaded;
static int leds_status;



/***************************************************************************

	Hard disk interface prototype

***************************************************************************/

static void *mame_hard_disk_open(const char *filename, const char *mode);
static void mame_hard_disk_close(void *file);
static UINT32 mame_hard_disk_read(void *file, UINT64 offset, UINT32 count, void *buffer);
static UINT32 mame_hard_disk_write(void *file, UINT64 offset, UINT32 count, const void *buffer);

static struct hard_disk_interface mame_hard_disk_interface =
{
	mame_hard_disk_open,
	mame_hard_disk_close,
	mame_hard_disk_read,
	mame_hard_disk_write
};



/***************************************************************************

	Other function prototypes

***************************************************************************/

static int init_machine(void);
static void shutdown_machine(void);
static int run_machine(void);
static void run_machine_core(void);

#ifdef MAME_DEBUG
static int validitychecks(void);
#endif

static void recompute_fps(int skipped_it);
static int vh_open(void);
static void vh_close(void);
static int init_game_options(void);
static int decode_graphics(const struct GfxDecodeInfo *gfxdecodeinfo);
static void compute_aspect_ratio(const struct InternalMachineDriver *drv, int *aspect_x, int *aspect_y);
static void scale_vectorgames(int gfx_width, int gfx_height, int *width, int *height);
static int init_buffered_spriteram(void);

#ifdef MESS
#include "mesintrf.h"
#define handle_user_interface	handle_mess_user_interface
#endif


/***************************************************************************

	Inline functions

***************************************************************************/

/*-------------------------------------------------
	bail_and_print - set the bailing flag and
	print a message if one hasn't already been
	printed
-------------------------------------------------*/

INLINE void bail_and_print(const char *message)
{
	if (!bailing)
	{
		bailing = 1;
		printf("%s\n", message);
	}
}




/***************************************************************************

	Core system management

***************************************************************************/

/*-------------------------------------------------
	run_game - run the given game in a session
-------------------------------------------------*/

int run_game(int game)
{
	int err = 1;

	begin_resource_tracking();

#ifdef MAME_DEBUG
	/* validity checks -- debug build only */
	if (validitychecks())
		return 1;
	#ifdef MESS
	if (messvaliditychecks()) return 1;
	#endif
#endif

	/* first give the machine a good cleaning */
	memset(Machine, 0, sizeof(Machine));

	/* initialize the driver-related variables in the Machine */
	Machine->gamedrv = gamedrv = drivers[game];
	expand_machine_driver(gamedrv->drv, &internal_drv);
	Machine->drv = &internal_drv;

	/* initialize the game options */
	if (init_game_options())
		return 1;

	/* if we're coming in with a savegame request, process it now */
	if (options.savegame)
		cpu_loadsave_schedule(LOADSAVE_LOAD, options.savegame);
	else
		cpu_loadsave_reset();

	/* here's the meat of it all */
	bailing = 0;
	
	/* let the OSD layer start up first */
	if (osd_init())
		bail_and_print("Unable to initialize system");
	else
	{
		begin_resource_tracking();
		
		/* then finish setting up our local machine */
		if (init_machine())
			bail_and_print("Unable to initialize machine emulation");
		else
		{
			/* then run it */
			if (run_machine())
				bail_and_print("Unable to start machine emulation");
			else
				err = 0;

			/* shutdown the local machine */
			shutdown_machine();
		}

		/* stop tracking resources and exit the OSD layer */
		end_resource_tracking();
		osd_exit();
	}

	end_resource_tracking();
	return err;
}



/*-------------------------------------------------
	init_machine - initialize the emulated machine
-------------------------------------------------*/

static int init_machine(void)
{
	/* load the localization file */
	if (uistring_init(options.language_file) != 0)
	{
		logerror("uistring_init failed\n");
		goto cant_load_language_file;
	}

	/* initialize the input system */
	if (code_init() != 0)
	{
		logerror("code_init failed\n");
		goto cant_init_input;
	}

	/* if we have inputs, process them now */
	if (gamedrv->input_ports)
	{
		/* allocate input ports */
		Machine->input_ports = input_port_allocate(gamedrv->input_ports);
		if (!Machine->input_ports)
		{
			logerror("could not allocate Machine->input_ports\n");
			goto cant_allocate_input_ports;
		}

		/* allocate default input ports */
		Machine->input_ports_default = input_port_allocate(gamedrv->input_ports);
		if (!Machine->input_ports_default)
		{
			logerror("could not allocate Machine->input_ports_default\n");
			goto cant_allocate_input_ports_default;
		}
	}

	/* init the hard drive interface now, before attempting to load */
	hard_disk_set_interface(&mame_hard_disk_interface);

	/* load the ROMs if we have some */
	if (gamedrv->rom && rom_load(gamedrv->rom) != 0)
	{
		logerror("readroms failed\n");
		goto cant_load_roms;
	}

	/* first init the timers; some CPUs have built-in timers and will need */
	/* to allocate them up front */
	timer_init();
	cpu_init_refresh_timer();

	/* now set up all the CPUs */
	cpu_init();

#ifdef MESS
	/* initialize the devices */
	if (init_devices(gamedrv))
	{
		logerror("init_devices failed\n");
		goto cant_load_roms;
	}
#endif

<<<<<<< HEAD

=======
>>>>>>> eb547904
	/* load input ports settings (keys, dip switches, and so on) */
	settingsloaded = load_input_port_settings();

	/* multi-session safety - set spriteram size to zero before memory map is set up */
	spriteram_size = spriteram_2_size = 0;

	/* initialize the memory system for this game */
	if (!memory_init())
	{
		logerror("memory_init failed\n");
		goto cant_init_memory;
	}

	/* call the game driver's init function */
	if (gamedrv->driver_init)
		(*gamedrv->driver_init)();
	return 0;

cant_init_memory:
cant_load_roms:
	input_port_free(Machine->input_ports_default);
	Machine->input_ports_default = 0;
cant_allocate_input_ports_default:
	input_port_free(Machine->input_ports);
	Machine->input_ports = 0;
cant_allocate_input_ports:
	code_close();
cant_init_input:
cant_load_language_file:
	return 1;
}



/*-------------------------------------------------
	run_machine - start the various subsystems 
	and the CPU emulation; returns non zero in 
	case of error
-------------------------------------------------*/

static int run_machine(void)
{
	int res = 1;

	/* start the video hardware */
	if (vh_open())
		bail_and_print("Unable to start video emulation");
	else
	{
		/* initialize tilemaps */
		tilemap_init();
		
		/* start up the driver's video */
		if (Machine->drv->video_start && (*Machine->drv->video_start)())
			bail_and_print("Unable to start video emulation");
		else
		{
			/* start the audio system */
			if (sound_start())
				bail_and_print("Unable to start audio emulation");
			else
			{
				int region;

				/* free memory regions allocated with REGIONFLAG_DISPOSE (typically gfx roms) */
				for (region = 0; region < MAX_MEMORY_REGIONS; region++)
					if (Machine->memory_region[region].flags & ROMREGION_DISPOSE)
					{
						int i;

						/* invalidate contents to avoid subtle bugs */
						for (i = 0; i < memory_region_length(region); i++)
							memory_region(region)[i] = rand();
						free(Machine->memory_region[region].base);
						Machine->memory_region[region].base = 0;
					}
				
				/* now do the core execution */
				run_machine_core();
				res = 0;

				/* store the sound system */
				sound_stop();
			}
			
			/* shut down the driver's video and kill and artwork */
			if (Machine->drv->video_stop)
				(*Machine->drv->video_stop)();
		}

		/* close down the tilemap and video systems */
		tilemap_close();
		vh_close();
	}

	return res;
}



/*-------------------------------------------------
	run_machine_core - core execution loop
-------------------------------------------------*/

void run_machine_core(void)
{
	/* disable artwork for the start */
	artwork_enable(0);
	
	/* if we didn't find a settings file, show the disclaimer */
	if (settingsloaded || options.skip_disclaimer || showcopyright(artwork_get_ui_bitmap()) == 0)
	{
		/* show info about incorrect behaviour (wrong colors etc.) */
		if (showgamewarnings(artwork_get_ui_bitmap()) == 0)
		{
			/* show info about the game */
			if (options.skip_gameinfo || showgameinfo(artwork_get_ui_bitmap()) == 0)
			{
				init_user_interface();

<<<<<<< HEAD
			/* enable artwork now */
			artwork_enable(1);
	
			/* disable cheat if no roms */
			if (!gamedrv->rom)
				options.cheat = 0;
			
			/* start the cheat engine */
			if (options.cheat)
				InitCheat();
=======
				/* enable artwork now */
				artwork_enable(1);

				/* disable cheat if no roms */
				if (!gamedrv->rom)
					options.cheat = 0;

				/* start the cheat engine */
				if (options.cheat)
					InitCheat();
>>>>>>> eb547904

				/* load the NVRAM now */
				if (Machine->drv->nvram_handler)
				{
					mame_file *nvram_file = mame_fopen(Machine->gamedrv->name, 0, FILETYPE_NVRAM, 0);
					(*Machine->drv->nvram_handler)(nvram_file, 0);
					if (nvram_file)
						mame_fclose(nvram_file);
				}

				/* run the emulation! */
				cpu_run();

				/* save the NVRAM */
				if (Machine->drv->nvram_handler)
				{
					mame_file *nvram_file = mame_fopen(Machine->gamedrv->name, 0, FILETYPE_NVRAM, 1);
					if (nvram_file != NULL)
					{
						(*Machine->drv->nvram_handler)(nvram_file, 1);
						mame_fclose(nvram_file);
					}
				}

				/* stop the cheat engine */
				if (options.cheat)
					StopCheat();

				/* save input ports settings */
				save_input_port_settings();
			}
		}
	}
}



/*-------------------------------------------------
	shutdown_machine - tear down the emulated 
	machine
-------------------------------------------------*/

static void shutdown_machine(void)
{
	int i;

#ifdef MESS
	/* close down any devices */
	exit_devices();
#endif

	/* release any allocated memory */
	memory_shutdown();

	/* free the memory allocated for various regions */
	for (i = 0; i < MAX_MEMORY_REGIONS; i++)
		free_memory_region(i);

	/* close all hard drives */
	hard_disk_close_all();

	/* reset the CPU system */
	cpu_exit();

	/* free the memory allocated for input ports definition */
	input_port_free(Machine->input_ports);
	input_port_free(Machine->input_ports_default);

	/* close down the input system */
	code_close();

	/* close down the localization */
	uistring_shutdown();
	
	/* reset the saved states */
	state_save_reset();
}



/*-------------------------------------------------
	mame_pause - pause or resume the system
-------------------------------------------------*/

void mame_pause(int pause)
{
	osd_pause(pause);
	osd_sound_enable(!pause);
	palette_set_global_brightness_adjust(pause ? options.pause_bright : 1.00);
	schedule_full_refresh();
}



/*-------------------------------------------------
	expand_machine_driver - construct a machine
	driver from the macroized state
-------------------------------------------------*/

void expand_machine_driver(void (*constructor)(struct InternalMachineDriver *), struct InternalMachineDriver *output)
{
	/* keeping this function allows us to pre-init the driver before constructing it */
	memset(output, 0, sizeof(*output));
	(*constructor)(output);
}



/*-------------------------------------------------
	vh_open - start up the video system
-------------------------------------------------*/

static int vh_open(void)
{
	struct osd_create_params params;
	int bmwidth = Machine->drv->screen_width;
	int bmheight = Machine->drv->screen_height;

	/* first allocate the necessary palette structures */
	if (palette_start())
		goto cant_start_palette;

	/* convert the gfx ROMs into character sets. This is done BEFORE calling the driver's */
	/* palette_init() routine because it might need to check the Machine->gfx[] data */
	if (Machine->drv->gfxdecodeinfo)
		if (decode_graphics(Machine->drv->gfxdecodeinfo))
			goto cant_decode_graphics;

	/* if we're a vector game, override the screen width and height */
	if (Machine->drv->video_attributes & VIDEO_TYPE_VECTOR)
		scale_vectorgames(options.vector_width, options.vector_height, &bmwidth, &bmheight);

	/* compute the visible area for raster games */
	if (!(Machine->drv->video_attributes & VIDEO_TYPE_VECTOR))
	{
		params.width = Machine->drv->default_visible_area.max_x - Machine->drv->default_visible_area.min_x + 1;
		params.height = Machine->drv->default_visible_area.max_y - Machine->drv->default_visible_area.min_y + 1;
	}
	else
	{
		params.width = bmwidth;
		params.height = bmheight;
	}
	
	/* fill in the rest of the display parameters */
	compute_aspect_ratio(Machine->drv, &params.aspect_x, &params.aspect_y);
	params.depth = Machine->color_depth;
	params.colors = palette_get_total_colors_with_ui();
	params.fps = Machine->drv->frames_per_second;
	params.video_attributes = Machine->drv->video_attributes;
	params.orientation = Machine->orientation;

	/* initialize the display through the artwork (and eventually the OSD) layer */
	if (artwork_create_display(&params, direct_rgb_components))
		goto cant_create_display;

	/* the create display process may update the vector width/height, so recompute */
	if (Machine->drv->video_attributes & VIDEO_TYPE_VECTOR)
		scale_vectorgames(options.vector_width, options.vector_height, &bmwidth, &bmheight);

	/* now allocate the screen bitmap */
	Machine->scrbitmap = auto_bitmap_alloc_depth(bmwidth, bmheight, Machine->color_depth);
	if (!Machine->scrbitmap)
		goto cant_create_scrbitmap;

	/* set the default visible area */
	set_visible_area(0,1,0,1);	// make sure everything is recalculated on multiple runs
	set_visible_area(
			Machine->drv->default_visible_area.min_x,
			Machine->drv->default_visible_area.max_x,
			Machine->drv->default_visible_area.min_y,
			Machine->drv->default_visible_area.max_y);

	/* create spriteram buffers if necessary */
	if (Machine->drv->video_attributes & VIDEO_BUFFERS_SPRITERAM)
		if (init_buffered_spriteram())
			goto cant_init_buffered_spriteram;

	/* build our private user interface font */
	/* This must be done AFTER osd_create_display() so the function knows the */
	/* resolution we are running at and can pick a different font depending on it. */
	/* It must be done BEFORE palette_init() because that will also initialize */
	/* (through osd_allocate_colors()) the uifont colortable. */
	Machine->uifont = builduifont();
	if (Machine->uifont == NULL)
		goto cant_build_uifont;

#ifdef MAME_DEBUG
	/* if the debugger is enabled, initialize its bitmap and font */
	if (mame_debug)
	{
		int depth = options.debug_depth ? options.debug_depth : Machine->color_depth;

		/* first allocate the debugger bitmap */
		Machine->debug_bitmap = auto_bitmap_alloc_depth(options.debug_width, options.debug_height, depth);
		if (!Machine->debug_bitmap)
			goto cant_create_debug_bitmap;

		/* then create the debugger font */
		Machine->debugger_font = build_debugger_font();
		if (Machine->debugger_font == NULL)
			goto cant_build_debugger_font;
	}
#endif

	/* initialize the palette - must be done after osd_create_display() */
	if (palette_init())
		goto cant_init_palette;

	/* force the first update to be full */
	set_vh_global_attribute(NULL, 0);

	/* reset performance data */
	last_fps_time = osd_cycles();
	rendered_frames_since_last_fps = frames_since_last_fps = 0;
	performance.game_speed_percent = 100;
	performance.frames_per_second = Machine->drv->frames_per_second;
	performance.vector_updates_last_second = 0;

	/* reset video statics and get out of here */
	pdrawgfx_shadow_lowpri = 0;
	leds_status = 0;

	return 0;

cant_init_palette:

#ifdef MAME_DEBUG
cant_build_debugger_font:
cant_create_debug_bitmap:
#endif

cant_build_uifont:
cant_init_buffered_spriteram:
cant_create_scrbitmap:
cant_create_display:
cant_decode_graphics:
cant_start_palette:
	vh_close();
	return 1;
}



/*-------------------------------------------------
	vh_close - close down the video system
-------------------------------------------------*/

static void vh_close(void)
{
	int i;

	/* free all the graphics elements */
	for (i = 0; i < MAX_GFX_ELEMENTS; i++)
	{
		freegfx(Machine->gfx[i]);
		Machine->gfx[i] = 0;
	}
	
	/* free the font elements */
	if (Machine->uifont)
	{
		freegfx(Machine->uifont);
		Machine->uifont = NULL;
	}
	if (Machine->debugger_font)
	{
		freegfx(Machine->debugger_font);
		Machine->debugger_font = NULL;
	}
	
	/* close down the OSD layer's display */
	osd_close_display();
}



/*-------------------------------------------------
	compute_aspect_ratio - determine the aspect
	ratio encoded in the video attributes
-------------------------------------------------*/

static void compute_aspect_ratio(const struct InternalMachineDriver *drv, int *aspect_x, int *aspect_y)
{
	/* if it's explicitly specified, use it */
	if (drv->aspect_x && drv->aspect_y)
	{
		*aspect_x = drv->aspect_x;
		*aspect_y = drv->aspect_y;
	}

	/* otherwise, attempt to deduce the result */
	else if (!(drv->video_attributes & VIDEO_DUAL_MONITOR))
	{
		*aspect_x = 4;
		*aspect_y = (drv->video_attributes & VIDEO_DUAL_MONITOR) ? 6 : 3;
	}
}



/*-------------------------------------------------
	init_game_options - initialize the various
	game options
-------------------------------------------------*/

static int init_game_options(void)
{
	/* copy some settings into easier-to-handle variables */
	record	   = options.record;
	playback   = options.playback;
	mame_debug = options.mame_debug;

	/* determine the color depth */
	Machine->color_depth = 16;
	alpha_active = 0;
	if (Machine->drv->video_attributes & VIDEO_RGB_DIRECT)
	{
		/* first pick a default */
		if (Machine->drv->video_attributes & VIDEO_NEEDS_6BITS_PER_GUN)
			Machine->color_depth = 32;
		else
			Machine->color_depth = 15;
		
		/* now allow overrides */
		if (options.color_depth == 15 || options.color_depth == 32)
			Machine->color_depth = options.color_depth;
		
		/* enable alpha for direct video modes */
		alpha_active = 1;
		alpha_init();
	}

	/* update the vector width/height with defaults */
	if (options.vector_width == 0) options.vector_width = 640;
	if (options.vector_height == 0) options.vector_height = 480;

	/* initialize the samplerate */
	Machine->sample_rate = options.samplerate;

	/* get orientation right */
	Machine->orientation = ROT0;
	Machine->ui_orientation = options.ui_orientation;

	return 0;
}



/*-------------------------------------------------
	decode_graphics - decode the graphics
-------------------------------------------------*/

static int decode_graphics(const struct GfxDecodeInfo *gfxdecodeinfo)
{
	int i;
	
	/* loop over all elements */
	for (i = 0; i < MAX_GFX_ELEMENTS && gfxdecodeinfo[i].memory_region != -1; i++)
	{
		int region_length = 8 * memory_region_length(gfxdecodeinfo[i].memory_region);
		UINT8 *region_base = memory_region(gfxdecodeinfo[i].memory_region);
		struct GfxLayout glcopy;
		int j;
		
		/* make a copy of the layout */
		glcopy = *gfxdecodeinfo[i].gfxlayout;

		/* if the character count is a region fraction, compute the effective total */
		if (IS_FRAC(glcopy.total))
			glcopy.total = region_length / glcopy.charincrement * FRAC_NUM(glcopy.total) / FRAC_DEN(glcopy.total);
		
		/* loop over all the planes, converting fractions */
		for (j = 0; j < MAX_GFX_PLANES; j++)
		{
			int value = glcopy.planeoffset[j];
			if (IS_FRAC(value))
				glcopy.planeoffset[j] = FRAC_OFFSET(value) + region_length * FRAC_NUM(value) / FRAC_DEN(value);
		}

		/* loop over all the X/Y offsets, converting fractions */
		for (j = 0; j < MAX_GFX_SIZE; j++)
		{
			int value = glcopy.xoffset[j];
			if (IS_FRAC(value))
				glcopy.xoffset[j] = FRAC_OFFSET(value) + region_length * FRAC_NUM(value) / FRAC_DEN(value);

			value = glcopy.yoffset[j];
			if (IS_FRAC(value))
				glcopy.yoffset[j] = FRAC_OFFSET(value) + region_length * FRAC_NUM(value) / FRAC_DEN(value);
		}

		/* some games increment on partial tile boundaries; to handle this without reading */
		/* past the end of the region, we may need to truncate the count */
		/* an example is the games in metro.c */
		if (glcopy.planeoffset[0] == GFX_RAW)
		{
			int base = gfxdecodeinfo[i].start;
			int end = region_length/8;
			while (glcopy.total > 0)
			{
				int elementbase = base + (glcopy.total - 1) * glcopy.charincrement / 8;
				int lastpixelbase = elementbase + glcopy.height * glcopy.yoffset[0] / 8 - 1;
				if (lastpixelbase < end)
					break;
				glcopy.total--;
			}
		}

		/* now decode the actual graphics */
		if ((Machine->gfx[i] = decodegfx(region_base + gfxdecodeinfo[i].start, &glcopy)) == 0)
		{
			bailing = 1;
			printf("Out of memory decoding gfx\n");
			return 1;
		}

		/* if we have a remapped colortable, point our local colortable to it */
		if (Machine->remapped_colortable)
			Machine->gfx[i]->colortable = &Machine->remapped_colortable[gfxdecodeinfo[i].color_codes_start];
		Machine->gfx[i]->total_colors = gfxdecodeinfo[i].total_color_codes;
	}
	return 0;
}



/*-------------------------------------------------
	scale_vectorgames - scale the vector games 
	to a given resolution
-------------------------------------------------*/

static void scale_vectorgames(int gfx_width, int gfx_height, int *width, int *height)
{
	double x_scale, y_scale, scale;

	/* compute the scale values */
	x_scale = (double)gfx_width / (double)(*width);
	y_scale = (double)gfx_height / (double)(*height);
	
	/* pick the smaller scale factor */
	scale = (x_scale < y_scale) ? x_scale : y_scale;

	/* compute the new size */
	*width = (int)((double)*width * scale);
	*height = (int)((double)*height * scale);

	/* round to the nearest 4 pixel value */
	*width &= ~3;
	*height &= ~3;
}



/*-------------------------------------------------
	init_buffered_spriteram - initialize the
	double-buffered spriteram
-------------------------------------------------*/

static int init_buffered_spriteram(void)
{
	/* make sure we have a valid size */
	if (spriteram_size == 0)
	{
		logerror("vh_open():  Video buffers spriteram but spriteram_size is 0\n");
		return 0;
	}
	
	/* allocate memory for the back buffer */
	buffered_spriteram = auto_malloc(spriteram_size);
	if (!buffered_spriteram)
		return 1;

	/* register for saving it */
	state_save_register_UINT8("generic_video", 0, "buffered_spriteram", buffered_spriteram, spriteram_size);

	/* do the same for the secon back buffer, if present */
	if (spriteram_2_size)
	{
		/* allocate memory */
		buffered_spriteram_2 = auto_malloc(spriteram_2_size);
		if (!buffered_spriteram_2)
			return 1;

		/* register for saving it */
		state_save_register_UINT8("generic_video", 0, "buffered_spriteram_2", buffered_spriteram_2, spriteram_2_size);
	}

	/* make 16-bit and 32-bit pointer variants */
	buffered_spriteram16 = (data16_t *)buffered_spriteram;
	buffered_spriteram32 = (data32_t *)buffered_spriteram;
	buffered_spriteram16_2 = (data16_t *)buffered_spriteram_2;
	buffered_spriteram32_2 = (data32_t *)buffered_spriteram_2;
	return 0;
}



/***************************************************************************

	Screen rendering and management.

***************************************************************************/

/*-------------------------------------------------
	set_visible_area - adjusts the visible portion
	of the bitmap area dynamically
-------------------------------------------------*/

void set_visible_area(int min_x, int max_x, int min_y, int max_y)
{
	if (       Machine->visible_area.min_x == min_x
			&& Machine->visible_area.max_x == max_x
			&& Machine->visible_area.min_y == min_y
			&& Machine->visible_area.max_y == max_y)
		return;

	/* "dirty" the area for the next display update */
	visible_area_changed = 1;

	/* set the new values in the Machine struct */
	Machine->visible_area.min_x = min_x;
	Machine->visible_area.max_x = max_x;
	Machine->visible_area.min_y = min_y;
	Machine->visible_area.max_y = max_y;

	/* vector games always use the whole bitmap */
	if (Machine->drv->video_attributes & VIDEO_TYPE_VECTOR)
	{
		Machine->absolute_visible_area.min_x = 0;
		Machine->absolute_visible_area.max_x = Machine->scrbitmap->width - 1;
		Machine->absolute_visible_area.min_y = 0;
		Machine->absolute_visible_area.max_y = Machine->scrbitmap->height - 1;
	}
	
	/* raster games need to use the visible area */
	else
		Machine->absolute_visible_area = Machine->visible_area;

	/* recompute scanline timing */
	cpu_compute_scanline_timing();
}



/*-------------------------------------------------
	schedule_full_refresh - force a full erase
	and refresh the next frame
-------------------------------------------------*/

void schedule_full_refresh(void)
{
	full_refresh_pending = 1;
}



/*-------------------------------------------------
	reset_partial_updates - reset the partial
	updating mechanism for a new frame
-------------------------------------------------*/

void reset_partial_updates(void)
{
	last_partial_scanline = 0;
	performance.partial_updates_this_frame = 0;
}



/*-------------------------------------------------
	force_partial_update - perform a partial
	update from the last scanline up to and
	including the specified scanline
-------------------------------------------------*/

void force_partial_update(int scanline)
{
	struct rectangle clip = Machine->visible_area;

	/* if skipping this frame, bail */
	if (osd_skip_this_frame())
		return;

	/* skip if less than the lowest so far */
	if (scanline < last_partial_scanline)
		return;

	/* if there's a dirty bitmap and we didn't do any partial updates yet, handle it now */
	if (full_refresh_pending && last_partial_scanline == 0)
	{
		fillbitmap(Machine->scrbitmap, get_black_pen(), NULL);
		full_refresh_pending = 0;
	}

	/* set the start/end scanlines */
	if (last_partial_scanline > clip.min_y)
		clip.min_y = last_partial_scanline;
	if (scanline < clip.max_y)
		clip.max_y = scanline;

	/* render if necessary */
	if (clip.min_y <= clip.max_y)
	{
		profiler_mark(PROFILER_VIDEO);
		(*Machine->drv->video_update)(Machine->scrbitmap, &clip);
		performance.partial_updates_this_frame++;
		profiler_mark(PROFILER_END);
	}

	/* remember where we left off */
	last_partial_scanline = scanline + 1;
}



/*-------------------------------------------------
	draw_screen - render the final screen bitmap
	and update any artwork
-------------------------------------------------*/

void draw_screen(void)
{
	/* finish updating the screen */
	force_partial_update(Machine->visible_area.max_y);
}



/*-------------------------------------------------
	update_video_and_audio - actually call the
	OSD layer to perform an update
-------------------------------------------------*/

void update_video_and_audio(void)
{
	int skipped_it = osd_skip_this_frame();

#ifdef MAME_DEBUG
	debug_trace_delay = 0;
#endif

	/* fill in our portion of the display */
	current_display.changed_flags = 0;
	
	/* set the main game bitmap */
	current_display.game_bitmap = Machine->scrbitmap;
	current_display.game_bitmap_update = Machine->absolute_visible_area;
	if (!skipped_it)
		current_display.changed_flags |= GAME_BITMAP_CHANGED;
	
	/* set the visible area */
	current_display.game_visible_area = Machine->absolute_visible_area;
	if (visible_area_changed)
		current_display.changed_flags |= GAME_VISIBLE_AREA_CHANGED;
	
	/* set the vector dirty list */
	if (Machine->drv->video_attributes & VIDEO_TYPE_VECTOR)
		if (!full_refresh_pending && !ui_dirty && !skipped_it)
		{
			current_display.vector_dirty_pixels = vector_dirty_list;
			current_display.changed_flags |= VECTOR_PIXELS_CHANGED;
		}
	
#ifdef MAME_DEBUG
	/* set the debugger bitmap */
	current_display.debug_bitmap = Machine->debug_bitmap;
	if (debugger_bitmap_changed)
		current_display.changed_flags |= DEBUG_BITMAP_CHANGED;
	debugger_bitmap_changed = 0;

	/* adjust the debugger focus */
	if (debugger_focus != current_display.debug_focus)
	{
		current_display.debug_focus = debugger_focus;
		current_display.changed_flags |= DEBUG_FOCUS_CHANGED;
	}
#endif

	/* set the LED status */
	if (leds_status != current_display.led_state)
	{
		current_display.led_state = leds_status;
		current_display.changed_flags |= LED_STATE_CHANGED;
	}
	
	/* update with data from other parts of the system */
	palette_update_display(&current_display);
	
	/* render */
	artwork_update_video_and_audio(&current_display);
	
	/* update FPS */
	recompute_fps(skipped_it);
	
	/* reset dirty flags */
	visible_area_changed = 0;
	if (ui_dirty) ui_dirty--;
}



/*-------------------------------------------------
	recompute_fps - recompute the frame rate
-------------------------------------------------*/

static void recompute_fps(int skipped_it)
{
	/* increment the frame counters */
	frames_since_last_fps++;
	if (!skipped_it)
		rendered_frames_since_last_fps++;
	
	/* if we didn't skip this frame, we may be able to compute a new FPS */
	if (!skipped_it && frames_since_last_fps >= FRAMES_PER_FPS_UPDATE)
	{
		cycles_t cps = osd_cycles_per_second();
		cycles_t curr = osd_cycles();
		double seconds_elapsed = (double)(curr - last_fps_time) * (1.0 / (double)cps);
		double frames_per_sec = (double)frames_since_last_fps / seconds_elapsed;
		
		/* compute the performance data */
		performance.game_speed_percent = 100.0 * frames_per_sec / Machine->drv->frames_per_second;
		performance.frames_per_second = (double)rendered_frames_since_last_fps / seconds_elapsed;

		/* reset the info */
		last_fps_time = curr;
		frames_since_last_fps = 0;
		rendered_frames_since_last_fps = 0;
	}
	
	/* for vector games, compute the vector update count once/second */
	vfcount++;
	if (vfcount >= (int)Machine->drv->frames_per_second)
	{
		/* from vidhrdw/avgdvg.c */
		extern int vector_updates;

		vfcount -= (int)Machine->drv->frames_per_second;
		performance.vector_updates_last_second = vector_updates;
		vector_updates = 0;
	}
}



/*-------------------------------------------------
	updatescreen - handle frameskipping and UI,
	plus updating the screen during normal
	operations
-------------------------------------------------*/

int updatescreen(void)
{
	/* update sound */
	sound_update();

	/* if we're not skipping this frame, draw the screen */
	if (osd_skip_this_frame() == 0)
	{
		profiler_mark(PROFILER_VIDEO);
		draw_screen();
		profiler_mark(PROFILER_END);
	}

	/* the user interface must be called between vh_update() and osd_update_video_and_audio(), */
	/* to allow it to overlay things on the game display. We must call it even */
	/* if the frame is skipped, to keep a consistent timing. */
	if (handle_user_interface(artwork_get_ui_bitmap()))
		/* quit if the user asked to */
		return 1;

	/* blit to the screen */
	update_video_and_audio();

	/* call the end-of-frame callback */
	if (Machine->drv->video_eof)
		(*Machine->drv->video_eof)();

	return 0;
}



/***************************************************************************

	Miscellaneous bits & pieces

***************************************************************************/

/*-------------------------------------------------
	mame_highscore_enabled - return 1 if high
	scores are enabled
-------------------------------------------------*/

int mame_highscore_enabled(void)
{
	/* disable high score when record/playback is on */
	if (record != 0 || playback != 0)
		return 0;

	/* disable high score when cheats are used */
	if (he_did_cheat != 0)
		return 0;

#ifdef MAME_NET
	/* disable high score when playing network game */
	/* (this forces all networked machines to start from the same state!) */
	if (net_active())
		return 0;
#endif

	return 1;
}



/*-------------------------------------------------
	set_led_status - set the state of a given LED
-------------------------------------------------*/

void set_led_status(int num, int on)
{
	if (on)
		leds_status |=	(1 << num);
	else
		leds_status &= ~(1 << num);
}



/*-------------------------------------------------
	mame_get_performance_info - return performance
	info
-------------------------------------------------*/

const struct performance_info *mame_get_performance_info(void)
{
	return &performance;
}



/*-------------------------------------------------
	machine_add_cpu - add a CPU during machine
	driver expansion
-------------------------------------------------*/

struct MachineCPU *machine_add_cpu(struct InternalMachineDriver *machine, const char *tag, int type, int cpuclock)
{
	int cpunum;

	for (cpunum = 0; cpunum < MAX_CPU; cpunum++)
		if (machine->cpu[cpunum].cpu_type == 0)
		{
			machine->cpu[cpunum].tag = tag;
			machine->cpu[cpunum].cpu_type = type;
			machine->cpu[cpunum].cpu_clock = cpuclock;
			return &machine->cpu[cpunum];
		}

	logerror("Out of CPU's!\n");
	return NULL;
}



/*-------------------------------------------------
	machine_find_cpu - find a tagged CPU during 
	machine driver expansion
-------------------------------------------------*/

struct MachineCPU *machine_find_cpu(struct InternalMachineDriver *machine, const char *tag)
{
	int cpunum;

	for (cpunum = 0; cpunum < MAX_CPU; cpunum++)
		if (machine->cpu[cpunum].tag && strcmp(machine->cpu[cpunum].tag, tag) == 0)
			return &machine->cpu[cpunum];

	logerror("Can't find CPU '%s'!\n", tag);
	return NULL;
}



/*-------------------------------------------------
	machine_remove_cpu - remove a tagged CPU 
	during machine driver expansion
-------------------------------------------------*/

void machine_remove_cpu(struct InternalMachineDriver *machine, const char *tag)
{
	int cpunum;

	for (cpunum = 0; cpunum < MAX_CPU; cpunum++)
		if (machine->cpu[cpunum].tag && strcmp(machine->cpu[cpunum].tag, tag) == 0)
		{
			memmove(&machine->cpu[cpunum], &machine->cpu[cpunum + 1], sizeof(machine->cpu[0]) * (MAX_CPU - cpunum - 1));
			memset(&machine->cpu[MAX_CPU - 1], 0, sizeof(machine->cpu[0]));
			return;
		}

	logerror("Can't find CPU '%s'!\n", tag);
}



/*-------------------------------------------------
	machine_add_sound - add a sound system during 
	machine driver expansion
-------------------------------------------------*/

struct MachineSound *machine_add_sound(struct InternalMachineDriver *machine, const char *tag, int type, void *sndintf)
{
	int soundnum;

	for (soundnum = 0; soundnum < MAX_SOUND; soundnum++)
		if (machine->sound[soundnum].sound_type == 0)
		{
			machine->sound[soundnum].tag = tag;
			machine->sound[soundnum].sound_type = type;
			machine->sound[soundnum].sound_interface = sndintf;
			return &machine->sound[soundnum];
		}

	logerror("Out of sounds!\n");
	return NULL;

}



/*-------------------------------------------------
	machine_find_sound - find a tagged sound 
	system during machine driver expansion
-------------------------------------------------*/

struct MachineSound *machine_find_sound(struct InternalMachineDriver *machine, const char *tag)
{
	int soundnum;

	for (soundnum = 0; soundnum < MAX_SOUND; soundnum++)
		if (machine->sound[soundnum].tag && strcmp(machine->sound[soundnum].tag, tag) == 0)
			return &machine->sound[soundnum];

	logerror("Can't find sound '%s'!\n", tag);
	return NULL;
}



/*-------------------------------------------------
	machine_remove_sound - remove a tagged sound
	system during machine driver expansion
-------------------------------------------------*/

void machine_remove_sound(struct InternalMachineDriver *machine, const char *tag)
{
	int soundnum;

	for (soundnum = 0; soundnum < MAX_SOUND; soundnum++)
		if (machine->sound[soundnum].tag && strcmp(machine->sound[soundnum].tag, tag) == 0)
		{
			memmove(&machine->sound[soundnum], &machine->sound[soundnum + 1], sizeof(machine->sound[0]) * (MAX_SOUND - soundnum - 1));
			memset(&machine->sound[MAX_SOUND - 1], 0, sizeof(machine->sound[0]));
			return;
		}

	logerror("Can't find sound '%s'!\n", tag);
}



/*-------------------------------------------------
	mame_hard_disk_open - interface for opening
	a hard disk image
-------------------------------------------------*/

void *mame_hard_disk_open(const char *filename, const char *mode)
{
	/* look for read-only drives first in the ROM path */
	if (mode[0] == 'r' && !strchr(mode, '+'))
	{
<<<<<<< HEAD
		void *file = osd_fopen(Machine->gamedrv->name, filename, OSD_FILETYPE_IMAGE, 0);
		if (file)
			return file;
=======
		mame_file *file = mame_fopen(Machine->gamedrv->name, filename, FILETYPE_IMAGE, 0);
		return (void *)file;
>>>>>>> eb547904
	}

	/* look for read/write drives in the diff area */
	return (void *)mame_fopen(NULL, filename, FILETYPE_IMAGE_DIFF, 1);
}



/*-------------------------------------------------
	mame_hard_disk_close - interface for closing
	a hard disk image
-------------------------------------------------*/

void mame_hard_disk_close(void *file)
{
	mame_fclose((mame_file *)file);
}



/*-------------------------------------------------
	mame_hard_disk_read - interface for reading
	from a hard disk image
-------------------------------------------------*/

UINT32 mame_hard_disk_read(void *file, UINT64 offset, UINT32 count, void *buffer)
{
	mame_fseek((mame_file *)file, offset, SEEK_SET);
	return mame_fread((mame_file *)file, buffer, count);
}



/*-------------------------------------------------
	mame_hard_disk_write - interface for writing
	to a hard disk image
-------------------------------------------------*/

UINT32 mame_hard_disk_write(void *file, UINT64 offset, UINT32 count, const void *buffer)
{
	mame_fseek((mame_file *)file, offset, SEEK_SET);
	return mame_fwrite((mame_file *)file, buffer, count);
}



/***************************************************************************

	Huge bunch of validity checks for the debug build

***************************************************************************/

#ifdef MAME_DEBUG

INLINE int my_stricmp(const char *dst, const char *src)
{
	while (*src && *dst)
	{
		if (tolower(*src) != tolower(*dst))
			return *dst - *src;
		src++;
		dst++;
	}
	return *dst - *src;
}


static int validitychecks(void)
{
	int i,j,cpu;
	UINT8 a,b;
	int error = 0;


	a = 0xff;
	b = a + 1;
	if (b > a)	{ printf("UINT8 must be 8 bits\n"); error = 1; }

	if (sizeof(INT8)   != 1)	{ printf("INT8 must be 8 bits\n"); error = 1; }
	if (sizeof(UINT8)  != 1)	{ printf("UINT8 must be 8 bits\n"); error = 1; }
	if (sizeof(INT16)  != 2)	{ printf("INT16 must be 16 bits\n"); error = 1; }
	if (sizeof(UINT16) != 2)	{ printf("UINT16 must be 16 bits\n"); error = 1; }
	if (sizeof(INT32)  != 4)	{ printf("INT32 must be 32 bits\n"); error = 1; }
	if (sizeof(UINT32) != 4)	{ printf("UINT32 must be 32 bits\n"); error = 1; }
	if (sizeof(INT64)  != 8)	{ printf("INT64 must be 64 bits\n"); error = 1; }
	if (sizeof(UINT64) != 8)	{ printf("UINT64 must be 64 bits\n"); error = 1; }

	for (i = 0;drivers[i];i++)
	{
		struct InternalMachineDriver drv;
		const struct RomModule *romp;
		const struct InputPortTiny *inp;

		expand_machine_driver(drivers[i]->drv, &drv);

		if (drivers[i]->clone_of == drivers[i])
		{
			printf("%s: %s is set as a clone of itself\n",drivers[i]->source_file,drivers[i]->name);
			error = 1;
		}

		if (drivers[i]->clone_of && drivers[i]->clone_of->clone_of)
		{
			if ((drivers[i]->clone_of->clone_of->flags & NOT_A_DRIVER) == 0)
			{
				printf("%s: %s is a clone of a clone\n",drivers[i]->source_file,drivers[i]->name);
				error = 1;
			}
		}

#if 0
//		if (drivers[i]->drv->color_table_len == drivers[i]->drv->total_colors &&
		if (drivers[i]->drv->color_table_len && drivers[i]->drv->total_colors &&
				drivers[i]->drv->vh_init_palette == 0)
		{
			printf("%s: %s could use color_table_len = 0\n",drivers[i]->source_file,drivers[i]->name);
			error = 1;
		}
#endif

		for (j = i+1;drivers[j];j++)
		{
			if (!strcmp(drivers[i]->name,drivers[j]->name))
			{
				printf("%s: %s is a duplicate name (%s, %s)\n",drivers[i]->source_file,drivers[i]->name,drivers[i]->source_file,drivers[j]->source_file);
				error = 1;
			}
			if (!strcmp(drivers[i]->description,drivers[j]->description))
			{
				printf("%s: %s is a duplicate description (%s, %s)\n",drivers[i]->description,drivers[i]->source_file,drivers[i]->name,drivers[j]->name);
				error = 1;
			}
			if (drivers[i]->rom && drivers[i]->rom == drivers[j]->rom
					&& (drivers[i]->flags & NOT_A_DRIVER) == 0
					&& (drivers[j]->flags & NOT_A_DRIVER) == 0)
			{
				printf("%s: %s and %s use the same ROM set\n",drivers[i]->source_file,drivers[i]->name,drivers[j]->name);
				error = 1;
			}
		}

#ifndef MESS	/* MAME core: You forgot to tell that your PDP-1 driver misses the sound emulation.
		   MESS dev: PDP-1 does not "miss" sound emulation, as it never had any sound generator.
		   MAME core: Huh? Don't you know that every arcade in the world has sound, except minivadr.
		   MESS dev: I see... */
		if ((drivers[i]->flags & NOT_A_DRIVER) == 0)
		{
			if (drv.sound[0].sound_type == 0 && (drivers[i]->flags & GAME_NO_SOUND) == 0 &&
					strcmp(drivers[i]->name,"minivadr"))
			{
				printf("%s: %s missing GAME_NO_SOUND flag\n",drivers[i]->source_file,drivers[i]->name);
				error = 1;
			}
		}
#endif

		romp = drivers[i]->rom;

		if (romp)
		{
			int region_type_used[REGION_MAX];
			int region_length[REGION_MAX];
			const char *last_name = 0;
			int count = -1;

			for (j = 0;j < REGION_MAX;j++)
			{
				region_type_used[j] = 0;
				region_length[j] = 0;
			}

			while (!ROMENTRY_ISEND(romp))
			{
				const char *c;

				if (ROMENTRY_ISREGION(romp))
				{
					int type = ROMREGION_GETTYPE(romp);

					count++;
					if (type && (type >= REGION_MAX || type <= REGION_INVALID))
					{
						printf("%s: %s has invalid ROM_REGION type %x\n",drivers[i]->source_file,drivers[i]->name,type);
						error = 1;
					}

					region_type_used[type]++;
					region_length[type] = region_length[count] = ROMREGION_GETLENGTH(romp);
				}
				if (ROMENTRY_ISFILE(romp))
				{
					int pre,post;

					last_name = c = ROM_GETNAME(romp);
					while (*c)
					{
						if (tolower(*c) != *c)
						{
							printf("%s: %s has upper case ROM name %s\n",drivers[i]->source_file,drivers[i]->name,ROM_GETNAME(romp));
							error = 1;
						}
						c++;
					}

					c = ROM_GETNAME(romp);
					pre = 0;
					post = 0;
					while (*c && *c != '.')
					{
						pre++;
						c++;
					}
					while (*c)
					{
						post++;
						c++;
					}
					if (pre > 8 || post > 4)
					{
						printf("%s: %s has >8.3 ROM name %s\n",drivers[i]->source_file,drivers[i]->name,ROM_GETNAME(romp));
						error = 1;
					}
				}
				if (!ROMENTRY_ISREGIONEND(romp))						/* ROM_LOAD_XXX() */
				{
					if (ROM_GETOFFSET(romp) + ROM_GETLENGTH(romp) > region_length[count])
					{
						printf("%s: %s has ROM %s extending past the defined memory region\n",drivers[i]->source_file,drivers[i]->name,last_name);
						error = 1;
					}
				}
				romp++;
			}

			for (j = 1;j < REGION_MAX;j++)
			{
				if (region_type_used[j] > 1)
				{
					printf("%s: %s has duplicated ROM_REGION type %x\n",drivers[i]->source_file,drivers[i]->name,j);
					error = 1;
				}
			}


			for (cpu = 0;cpu < MAX_CPU;cpu++)
			{
				if (drv.cpu[cpu].cpu_type)
				{
					int alignunit,databus_width;


					alignunit = cputype_align_unit(drv.cpu[cpu].cpu_type);
					databus_width = cputype_databus_width(drv.cpu[cpu].cpu_type);

					if (drv.cpu[cpu].memory_read)
					{
						const struct Memory_ReadAddress *mra = drv.cpu[cpu].memory_read;

						if (!IS_MEMPORT_MARKER(mra) || (mra->end & MEMPORT_DIRECTION_MASK) != MEMPORT_DIRECTION_READ)
						{
							printf("%s: %s wrong MEMPORT_READ_START\n",drivers[i]->source_file,drivers[i]->name);
							error = 1;
						}

						switch (databus_width)
						{
							case 8:
								if ((mra->end & MEMPORT_WIDTH_MASK) != MEMPORT_WIDTH_8)
								{
									printf("%s: %s cpu #%d uses wrong data width memory handlers! (width = %d, memory = %08x)\n",drivers[i]->source_file,drivers[i]->name,cpu,databus_width,mra->end);
									error = 1;
								}
								break;
							case 16:
								if ((mra->end & MEMPORT_WIDTH_MASK) != MEMPORT_WIDTH_16)
								{
									printf("%s: %s cpu #%d uses wrong data width memory handlers! (width = %d, memory = %08x)\n",drivers[i]->source_file,drivers[i]->name,cpu,databus_width,mra->end);
									error = 1;
								}
								break;
							case 32:
								if ((mra->end & MEMPORT_WIDTH_MASK) != MEMPORT_WIDTH_32)
								{
									printf("%s: %s cpu #%d uses wrong data width memory handlers! (width = %d, memory = %08x)\n",drivers[i]->source_file,drivers[i]->name,cpu,databus_width,mra->end);
									error = 1;
								}
								break;
						}

						while (!IS_MEMPORT_END(mra))
						{
							if (!IS_MEMPORT_MARKER(mra))
							{
								if (mra->end < mra->start)
								{
									printf("%s: %s wrong memory read handler start = %08x > end = %08x\n",drivers[i]->source_file,drivers[i]->name,mra->start,mra->end);
									error = 1;
								}
								if ((mra->start & (alignunit-1)) != 0 || (mra->end & (alignunit-1)) != (alignunit-1))
								{
									printf("%s: %s wrong memory read handler start = %08x, end = %08x ALIGN = %d\n",drivers[i]->source_file,drivers[i]->name,mra->start,mra->end,alignunit);
									error = 1;
								}
							}
							mra++;
						}
					}
					if (drv.cpu[cpu].memory_write)
					{
						const struct Memory_WriteAddress *mwa = drv.cpu[cpu].memory_write;

						if (mwa->start != MEMPORT_MARKER ||
								(mwa->end & MEMPORT_DIRECTION_MASK) != MEMPORT_DIRECTION_WRITE)
						{
							printf("%s: %s wrong MEMPORT_WRITE_START\n",drivers[i]->source_file,drivers[i]->name);
							error = 1;
						}

						switch (databus_width)
						{
							case 8:
								if ((mwa->end & MEMPORT_WIDTH_MASK) != MEMPORT_WIDTH_8)
								{
									printf("%s: %s cpu #%d uses wrong data width memory handlers! (width = %d, memory = %08x)\n",drivers[i]->source_file,drivers[i]->name,cpu,databus_width,mwa->end);
									error = 1;
								}
								break;
							case 16:
								if ((mwa->end & MEMPORT_WIDTH_MASK) != MEMPORT_WIDTH_16)
								{
									printf("%s: %s cpu #%d uses wrong data width memory handlers! (width = %d, memory = %08x)\n",drivers[i]->source_file,drivers[i]->name,cpu,databus_width,mwa->end);
									error = 1;
								}
								break;
							case 32:
								if ((mwa->end & MEMPORT_WIDTH_MASK) != MEMPORT_WIDTH_32)
								{
									printf("%s: %s cpu #%d uses wrong data width memory handlers! (width = %d, memory = %08x)\n",drivers[i]->source_file,drivers[i]->name,cpu,databus_width,mwa->end);
									error = 1;
								}
								break;
						}

						while (!IS_MEMPORT_END(mwa))
						{
							if (!IS_MEMPORT_MARKER(mwa))
							{
								if (mwa->end < mwa->start)
								{
									printf("%s: %s wrong memory write handler start = %08x > end = %08x\n",drivers[i]->source_file,drivers[i]->name,mwa->start,mwa->end);
									error = 1;
								}
								if ((mwa->start & (alignunit-1)) != 0 || (mwa->end & (alignunit-1)) != (alignunit-1))
								{
									printf("%s: %s wrong memory write handler start = %08x, end = %08x ALIGN = %d\n",drivers[i]->source_file,drivers[i]->name,mwa->start,mwa->end,alignunit);
									error = 1;
								}
							}
							mwa++;
						}
					}
				}
			}


			if (drv.gfxdecodeinfo)
			{
				for (j = 0;j < MAX_GFX_ELEMENTS && drv.gfxdecodeinfo[j].memory_region != -1;j++)
				{
					int len,avail,k,start;
					int type = drv.gfxdecodeinfo[j].memory_region;


/*
					if (type && (type >= REGION_MAX || type <= REGION_INVALID))
					{
						printf("%s: %s has invalid memory region for gfx[%d]\n",drivers[i]->source_file,drivers[i]->name,j);
						error = 1;
					}
*/

					if (!IS_FRAC(drv.gfxdecodeinfo[j].gfxlayout->total))
					{
						start = 0;
						for (k = 0;k < MAX_GFX_PLANES;k++)
						{
							if (drv.gfxdecodeinfo[j].gfxlayout->planeoffset[k] > start)
								start = drv.gfxdecodeinfo[j].gfxlayout->planeoffset[k];
						}
						start &= ~(drv.gfxdecodeinfo[j].gfxlayout->charincrement-1);
						len = drv.gfxdecodeinfo[j].gfxlayout->total *
								drv.gfxdecodeinfo[j].gfxlayout->charincrement;
						avail = region_length[type]
								- (drv.gfxdecodeinfo[j].start & ~(drv.gfxdecodeinfo[j].gfxlayout->charincrement/8-1));
						if ((start + len) / 8 > avail)
						{
							printf("%s: %s has gfx[%d] extending past allocated memory\n",drivers[i]->source_file,drivers[i]->name,j);
							error = 1;
						}
					}
				}
			}
		}


		inp = drivers[i]->input_ports;

		if (inp)
		{
			while (inp->type != IPT_END)
			{
				if (inp->name && inp->name != IP_NAME_DEFAULT)
				{
					j = 0;

					for (j = 0;j < STR_TOTAL;j++)
					{
						if (inp->name == ipdn_defaultstrings[j]) break;
						else if (!my_stricmp(inp->name,ipdn_defaultstrings[j]))
						{
							printf("%s: %s must use DEF_STR( %s )\n",drivers[i]->source_file,drivers[i]->name,inp->name);
							error = 1;
						}
					}

					if (inp->name == DEF_STR( On ) && (inp+1)->name == DEF_STR( Off ))
					{
						printf("%s: %s has inverted Off/On dipswitch order\n",drivers[i]->source_file,drivers[i]->name);
						error = 1;
					}

					if (inp->name == DEF_STR( Yes ) && (inp+1)->name == DEF_STR( No ))
					{
						printf("%s: %s has inverted No/Yes dipswitch order\n",drivers[i]->source_file,drivers[i]->name);
						error = 1;
					}

					if (!my_stricmp(inp->name,"table"))
					{
						printf("%s: %s must use DEF_STR( Cocktail ), not %s\n",drivers[i]->source_file,drivers[i]->name,inp->name);
						error = 1;
					}

					if (inp->name == DEF_STR( Cabinet ) && (inp+1)->name == DEF_STR( Upright )
							&& inp->default_value != (inp+1)->default_value)
					{
						printf("%s: %s Cabinet must default to Upright\n",drivers[i]->source_file,drivers[i]->name);
						error = 1;
					}

					if (inp->name == DEF_STR( Cocktail ) && (inp+1)->name == DEF_STR( Upright ))
					{
						printf("%s: %s has inverted Upright/Cocktail dipswitch order\n",drivers[i]->source_file,drivers[i]->name);
						error = 1;
					}

					if (inp->name >= DEF_STR( 9C_1C ) && inp->name <= DEF_STR( Free_Play )
							&& (inp+1)->name >= DEF_STR( 9C_1C ) && (inp+1)->name <= DEF_STR( Free_Play )
							&& inp->name >= (inp+1)->name)
					{
						printf("%s: %s has unsorted coinage %s > %s\n",drivers[i]->source_file,drivers[i]->name,inp->name,(inp+1)->name);
						error = 1;
					}

					if (inp->name == DEF_STR( Flip_Screen ) && (inp+1)->name != DEF_STR( Off ))
					{
						printf("%s: %s has wrong Flip Screen option %s\n",drivers[i]->source_file,drivers[i]->name,(inp+1)->name);
						error = 1;
					}

					if (inp->name == DEF_STR( Demo_Sounds ) && (inp+2)->name == DEF_STR( On )
							&& inp->default_value != (inp+2)->default_value)
					{
						printf("%s: %s Demo Sounds must default to On\n",drivers[i]->source_file,drivers[i]->name);
						error = 1;
					}

					if (inp->name == DEF_STR( Demo_Sounds ) && (inp+1)->name == DEF_STR( No ))
					{
						printf("%s: %s has wrong Demo Sounds option No instead of Off\n",drivers[i]->source_file,drivers[i]->name);
						error = 1;
					}
				}

				inp++;
			}
		}
	}

	return error;
}
#endif


<|MERGE_RESOLUTION|>--- conflicted
+++ resolved
@@ -395,10 +395,6 @@
 	}
 #endif
 
-<<<<<<< HEAD
-
-=======
->>>>>>> eb547904
 	/* load input ports settings (keys, dip switches, and so on) */
 	settingsloaded = load_input_port_settings();
 
@@ -519,18 +515,6 @@
 			{
 				init_user_interface();
 
-<<<<<<< HEAD
-			/* enable artwork now */
-			artwork_enable(1);
-	
-			/* disable cheat if no roms */
-			if (!gamedrv->rom)
-				options.cheat = 0;
-			
-			/* start the cheat engine */
-			if (options.cheat)
-				InitCheat();
-=======
 				/* enable artwork now */
 				artwork_enable(1);
 
@@ -541,7 +525,6 @@
 				/* start the cheat engine */
 				if (options.cheat)
 					InitCheat();
->>>>>>> eb547904
 
 				/* load the NVRAM now */
 				if (Machine->drv->nvram_handler)
@@ -1526,14 +1509,8 @@
 	/* look for read-only drives first in the ROM path */
 	if (mode[0] == 'r' && !strchr(mode, '+'))
 	{
-<<<<<<< HEAD
-		void *file = osd_fopen(Machine->gamedrv->name, filename, OSD_FILETYPE_IMAGE, 0);
-		if (file)
-			return file;
-=======
 		mame_file *file = mame_fopen(Machine->gamedrv->name, filename, FILETYPE_IMAGE, 0);
 		return (void *)file;
->>>>>>> eb547904
 	}
 
 	/* look for read/write drives in the diff area */
