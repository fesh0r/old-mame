--- conflicted
+++ resolved
@@ -166,15 +166,8 @@
 /* resource tracking */
 int resource_tracking_tag = 0;
 
-<<<<<<< HEAD
-#ifdef MESS
-int skip_this_frame;
-#endif
-
-=======
 /* array of memory regions */
 static region_info mem_region[MAX_MEMORY_REGIONS];
->>>>>>> 639010a9
 
 /* random number seed */
 static UINT32 rand_seed;
@@ -244,21 +237,10 @@
 	exit_pending = FALSE;
 	while (error == 0 && !exit_pending)
 	{
-<<<<<<< HEAD
-		begin_resource_tracking();
-
-		/* then finish setting up our local machine */
-		if (init_machine())
-		{
-			bail_and_print("Unable to initialize machine emulation");
-		}
-		else
-=======
 		/* use setjmp/longjmp for deep error recovery */
 		fatal_error_jmpbuf_valid = TRUE;
 		error = setjmp(fatal_error_jmpbuf);
 		if (error == 0)
->>>>>>> 639010a9
 		{
 			int settingsloaded;
 
@@ -788,31 +770,9 @@
 }
 
 
-<<<<<<< HEAD
-	/* render if necessary */
-	if (clip.min_y <= clip.max_y)
-	{
-		profiler_mark(PROFILER_VIDEO);
-#ifdef MESS
-		{
-			int update_says_skip = 0;
-			(*Machine->drv->video_update)(0, Machine->scrbitmap, &clip, &update_says_skip);
-			if (!update_says_skip)
-				skip_this_frame = 0;
-			else if (skip_this_frame == -1)
-				skip_this_frame = 1;
-		}
-#else
-		(*Machine->drv->video_update)(0, Machine->scrbitmap, &clip);
-#endif
-		performance.partial_updates_this_frame++;
-		profiler_mark(PROFILER_END);
-	}
-=======
 /*-------------------------------------------------
     auto_strdup - allocate auto-freeing string
 -------------------------------------------------*/
->>>>>>> 639010a9
 
 char *auto_strdup(const char *str)
 {
@@ -866,24 +826,10 @@
 
 		profiler_mark(PROFILER_LOGERROR);
 
-<<<<<<< HEAD
-#ifdef MESS
-	if (skip_this_frame == 1)
-		current_display.changed_flags |= GAME_OPTIONAL_FRAMESKIP;
-	skip_this_frame = -1;
-#endif
-	
-	/* set the main game bitmap */
-	current_display.game_bitmap = Machine->scrbitmap;
-	current_display.game_bitmap_update = Machine->absolute_visible_area;
-	if (!skipped_it)
-		current_display.changed_flags |= GAME_BITMAP_CHANGED;
-=======
 		/* dump to the buffer */
 		va_start(arg, text);
 		vsnprintf(giant_string_buffer, sizeof(giant_string_buffer), text, arg);
 		va_end(arg);
->>>>>>> 639010a9
 
 		/* log to all callbacks */
 		for (cb = logerror_callback_list; cb; cb = cb->next)
