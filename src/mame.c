--- conflicted
+++ resolved
@@ -92,14 +92,7 @@
 
 		romp = drivers[i]->rom;
 
-<<<<<<< HEAD
-if (romp)
-{ /*MESS*/
-
-		while (romp->name || romp->offset || romp->length)
-=======
 		if (romp)
->>>>>>> fd7090e5
 		{
 			int region_type_used[REGION_MAX];
 
