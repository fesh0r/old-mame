/***************************************************************************

    mame.c

    Controls execution of the core MAME system.

****************************************************************************

    Since there has been confusion in the past over the order of
    initialization and other such things, here it is, all spelled out
    as of March, 2005:

    main()
        - does platform-specific init
        - calls run_game() [mame.c]

        run_game() [mame.c]
            - begins resource tracking (level 1)
            - calls mame_validitychecks() [mame.c] to perform validity checks on all compiled drivers
            - calls expand_machine_driver() [mame.c] to construct the machine driver
            - calls cpuintrf_init() [cpuintrf.c] to determine which CPUs are available
            - calls config_init() [config.c] to initialize configuration callbacks
            - calls init_game_options() [mame.c] to compute parameters based on global options struct
            - initializes the savegame system
            - calls osd_init() [osdepend.h] to do platform-specific initialization

            - begins resource tracking (level 2)
            - calls init_machine() [mame.c]

            init_machine() [mame.c]
                - calls state_save_allow_registration() [state.c] to allow registrations
                - calls uistring_init() [ui_text.c] to initialize the localized strings
                - calls code_init() [input.c] to initialize the input system
                - calls input_port_init() [inptport.c] to set up the input ports
                - calls chd_set_interface() [chd.c] to initialize the hard disk system
                - calls rom_load() [common.c] to load the game's ROMs
                - calls timer_init() [timer.c] to reset the timer system
                - calls cpu_init() [cpuexec.c] to initialize the CPUs
                - calls memory_init() [memory.c] to process the game's memory maps
                - calls the driver's DRIVER_INIT callback

            - calls run_machine() [mame.c]

            run_machine() [mame.c]
                - calls vh_open() [mame.c]

                vh_open() [mame.c]
                    - calls palette_start() [palette.c] to allocate the palette
                    - calls decode_graphics() [mame.c] to decode the graphics
                    - computes game resolution and aspect ratio
                    - calls artwork_create_display() [artwork.c] to set up the artwork and init the display
                    - allocates the scrbitmap
                    - sets the initial refresh rate and visible area
                    - calls init_buffered_spriteram() [mame.c] to set up buffered spriteram
                    - creates the debugger bitmap and font (old debugger only)
                    - calls palette_init() [palette.c] to finish palette initialization
                    - resets the performance tracking variables

                - calls tilemap_init() [tilemap.c] to initialize the tilemap system
                - calls the driver's VIDEO_START callback
                - calls sound_init() [sndintrf.c] to start the audio system
                - disposes of regions marked as disposable
                - calls run_machine_core() [mame.c]

                run_machine_core() [mame.c]
                    - calls config_load_settings() [config.c] to load the configuration file
                    - calls ui_init() [usrintrf.c] to initialize the user interface
                    - shows the copyright screen
                    - shows the game warnings
                    - shows the game info screen
                    - calls cheat_init() [cheat.c] to initialize the cheat system
                    - calls the driver's NVRAM_HANDLER to load NVRAM
                    - calls cpu_run() [cpuexec.c]

                    cpu_run() [cpuexec.c]
                        - calls mame_debug_init() [mamedbg.c] to init the debugger (old debugger only)
                        - calls cpu_pre_run() [cpuexec.c]

                        cpu_pre_run() [cpuexec.c]
                            - begins resource tracking (level 3)
                            - calls hs_open() and hs_init() [hiscore.c] to set up high score hacks
                            - calls cpu_inittimers() [cpuexec.c] to set up basic system timers
                            - calls watchdog_setup() [cpuexec.c] to set up watchdog timers
                            - calls sound_reset() [sndintrf.c] to reset all the sound chips
                            - loops over each CPU and initializes its internal state
                            - calls the driver's MACHINE_INIT callback
                            - loops over each CPU and calls cpunum_reset() [cpuintrf.c] to reset it
                            - calls cpu_vblankreset() [cpuexec.c] to set up the first VBLANK callback

                        --------------( at this point, we're up and running )---------------------------

                        - calls cpu_post_run() [cpuexec.c]

                        cpu_post_run() [cpuexec.c]
                            - calls hs_close() [hiscore.c] to flush high score data
                            - calls the driver's MACHINE_STOP callback
                            - ends resource tracking (level 3), freeing all auto_mallocs and timers

                        - if the machine is just being reset, loops back to the cpu_pre_run() step above
                        - calls mame_debug_exit() [mamedbg.c] to shut down the debugger (old debugger only)

                    - calls the driver's NVRAM_HANDLER to save NVRAM
                    - calls cheat_exit() [cheat.c] to tear down the cheat system
                    - calls config_save_settings() [config.c] to save the game's configuration
                    - calls ui_exit() [usrintrf.c] to free up UI resources

                - calls sound_exit() [sndintrf.c] to stop the audio system
                - calls the driver's VIDEO_STOP callback
                - calls tilemap_exit() [tilemap.c] to tear down the tilemap system
                - calls vh_close() [mame.c]

                vh_close() [mame.c]
                    - frees the decoded graphics
                    - frees the fonts
                    - calls osd_close_display() [osdepend.h] to shut down the display

            - calls shutdown_machine() [mame.c]

            shutdown_machine() [mame.c]
                - calls cpu_exit() [cpuexec.c] to tear down the CPU system
                - calls memory_exit() [memory.c] to tear down the memory system
                - frees all the memory regions
                - calls chd_close_all() [chd.c] to tear down the hard disks
                - calls code_exit() [input.c] to tear down the input system
                - calls coin_counter_reset() [common.c] to reset coin counters

            - ends resource tracking (level 2), freeing all auto_mallocs and timers
            - calls osd_exit() [osdepend.h] to do platform-specific cleanup
            - ends resource tracking (level 1), freeing all auto_mallocs and timers

        - exits the program

***************************************************************************/

#include "driver.h"
#include <ctype.h>
#include <stdarg.h>
#include "ui_text.h"
#include "mamedbg.h"
#include "artwork.h"
#include "state.h"
#include "unzip.h"
#include "vidhrdw/generic.h"
#include "vidhrdw/vector.h"
#include "palette.h"
#include "harddisk.h"
#include "config.h"
#include "zlib.h"


/***************************************************************************

    Constants

***************************************************************************/

#define FRAMES_PER_FPS_UPDATE		12



/***************************************************************************

    Global variables

***************************************************************************/

/* handy globals for other parts of the system */
void *record;	/* for -record */
void *playback; /* for -playback */
int mame_debug; /* !0 when -debug option is specified */
int bailing;	/* set to 1 if the startup is aborted to prevent multiple error messages */

/* the active machine */
static running_machine active_machine;
running_machine *Machine = &active_machine;

/* the active game driver */
static const game_driver *gamedrv;
static machine_config internal_drv;

/* various game options filled in by the OSD */
global_options options;

/* the active video display */
static mame_display current_display;
static UINT8 visible_area_changed;
static UINT8 refresh_rate_changed;

/* video updating */
static UINT8 full_refresh_pending;
static int last_partial_scanline;

/* speed computation */
static cycles_t last_fps_time;
static int frames_since_last_fps;
static int rendered_frames_since_last_fps;
static int vfcount;
static performance_info performance;

/* misc other statics */
static int leds_status;
static int mame_paused;

/* artwork callbacks */
#ifndef MESS
static artwork_callbacks mame_artwork_callbacks =
{
	NULL,
	artwork_load_artwork_file
};
#endif

#ifdef MESS
int skip_this_frame;
#endif



/***************************************************************************

    Hard disk interface prototype

***************************************************************************/

static chd_interface_file *mame_chd_open(const char *filename, const char *mode);
static void mame_chd_close(chd_interface_file *file);
static UINT32 mame_chd_read(chd_interface_file *file, UINT64 offset, UINT32 count, void *buffer);
static UINT32 mame_chd_write(chd_interface_file *file, UINT64 offset, UINT32 count, const void *buffer);
static UINT64 mame_chd_length(chd_interface_file *file);

static chd_interface mame_chd_interface =
{
	mame_chd_open,
	mame_chd_close,
	mame_chd_read,
	mame_chd_write,
	mame_chd_length
};



/***************************************************************************

    Other function prototypes

***************************************************************************/

static int init_machine(void);
static void shutdown_machine(void);
static int run_machine(void);
static void run_machine_core(void);

static void recompute_fps(int skipped_it);
static int vh_open(void);
static void vh_close(void);
static int init_game_options(void);
static int decode_graphics(const gfx_decode *gfxdecodeinfo);
static void compute_aspect_ratio(const machine_config *drv, int *aspect_x, int *aspect_y);
static void scale_vectorgames(int gfx_width, int gfx_height, int *width, int *height);
static int init_buffered_spriteram(void);
static UINT32 mame_string_quark(const char *string);
static int input_is_coin(const char *name);
static void input_is_coin_free(void);


/***************************************************************************

    Inline functions

***************************************************************************/

/*-------------------------------------------------
    bail_and_print - set the bailing flag and
    print a message if one hasn't already been
    printed
-------------------------------------------------*/

INLINE void bail_and_print(const char *message)
{
	if (!bailing)
	{
		bailing = 1;
		printf("%s\n", message);
	}
}




/***************************************************************************

    Core system management

***************************************************************************/

/*-------------------------------------------------
    run_game - run the given game in a session
-------------------------------------------------*/

int run_game(int game)
{
	int err = 1;

	begin_resource_tracking();

	/* first give the machine a good cleaning */
	memset(Machine, 0, sizeof(Machine));

	/* initialize the driver-related variables in the Machine */
	Machine->gamedrv = gamedrv = drivers[game];
	expand_machine_driver(gamedrv->drv, &internal_drv);
	Machine->drv = &internal_drv;
	Machine->refresh_rate = Machine->drv->frames_per_second;

	/* validity checks -- the default is to perform these in all builds now
     * due to the number of incorrect submissions, however for non-debug only
     * do them for same driver source file */
	if (mame_validitychecks())
		return 1;

	/* initialize the CPU interfaces first */
	if (cpuintrf_init())
		return 1;

	/* initialize the configuration callbacks */
	config_init();

	/* initialize the game options */
	if (init_game_options())
		return 1;

	/* if we're coming in with a savegame request, process it now */
	if (options.savegame)
	{
		if (strlen(options.savegame) == 1)
			cpu_loadsave_schedule(LOADSAVE_LOAD, options.savegame[0]);
		else
			cpu_loadsave_schedule_file(LOADSAVE_LOAD, options.savegame);
	}
	else if (options.auto_save && (Machine->gamedrv->flags & GAME_SUPPORTS_SAVE))
		cpu_loadsave_schedule_file(LOADSAVE_LOAD, Machine->gamedrv->name);
	else
		cpu_loadsave_reset();

	/* here's the meat of it all */
	bailing = 0;

	/* let the OSD layer start up first */
	if (osd_init())
		bail_and_print("Unable to initialize system");
	else
	{
		begin_resource_tracking();

		/* then finish setting up our local machine */
		if (init_machine())
		{
			shutdown_machine();
			bail_and_print("Unable to initialize machine emulation");
		}
		else
		{
			/* then run it */
			if (run_machine())
				bail_and_print("Unable to start machine emulation");
			else
				err = 0;

			/* shutdown the local machine */
			shutdown_machine();
		}

		/* clear the zip cache (I don't know what would be the bestplace to do this) */
		unzip_cache_clear();

		/* stop tracking resources and exit the OSD layer */
		end_resource_tracking();
		osd_exit();
	}

	end_resource_tracking();
	return err;
}



/*-------------------------------------------------
    init_machine - initialize the emulated machine
-------------------------------------------------*/

static int init_machine(void)
{
	/* allow save state registrations starting here */
	state_save_allow_registration(TRUE);

	/* load the localization file */
	if (uistring_init(options.language_file) != 0)
	{
		logerror("uistring_init failed\n");
		goto cant_load_language_file;
	}

	/* initialize the input system */
	if (code_init() != 0)
	{
		logerror("code_init failed\n");
		goto cant_init_input;
	}

	/* initialize the input ports for the game */
	if (input_port_init(gamedrv->construct_ipt) != 0)
	{
		logerror("input_port_init failed\n");
		goto cant_allocate_input_ports;
	}

	/* init the hard drive interface now, before attempting to load */
	chd_set_interface(&mame_chd_interface);

	/* load the ROMs if we have some */
	if (gamedrv->rom && rom_load(gamedrv->rom) != 0)
	{
		logerror("readroms failed\n");
		goto cant_load_roms;
	}

	/* first init the timers; some CPUs have built-in timers and will need */
	/* to allocate them up front */
	timer_init();

	/* now set up all the CPUs */
	cpu_init();

#ifdef MESS
	/* initialize the devices */
	if (devices_init(gamedrv) || devices_initialload(gamedrv, TRUE))
	{
		logerror("devices_init failed\n");
		goto cant_load_roms;
	}
#endif

	/* multi-session safety - set spriteram size to zero before memory map is set up */
	spriteram_size = spriteram_2_size = 0;

	/* initialize the memory system for this game */
	if (!memory_init())
	{
		logerror("memory_init failed\n");
		goto cant_init_memory;
	}

	/* clear out the memcard interface */
	init_memcard();

	/* call the game driver's init function */
	if (gamedrv->driver_init)
		(*gamedrv->driver_init)();

#ifdef MESS
	/* initialize the devices */
	if (devices_initialload(gamedrv, FALSE))
	{
		logerror("devices_initialload failed\n");
		goto cant_load_roms;
	}
#endif

	return 0;

cant_init_memory:
cant_load_roms:
cant_allocate_input_ports:
	Machine->input_ports_default = 0;
	Machine->input_ports = 0;
	code_exit();
cant_init_input:
cant_load_language_file:
	return 1;
}



/*-------------------------------------------------
    run_machine - start the various subsystems
    and the CPU emulation; returns non zero in
    case of error
-------------------------------------------------*/

static int run_machine(void)
{
	int res = 1;

	/* start the video hardware */
	if (vh_open())
		bail_and_print("Unable to start video emulation");
	else
	{
		/* initialize tilemaps */
		tilemap_init();
		flip_screen_set(0);

		/* start up the driver's video */
		if (Machine->drv->video_start && (*Machine->drv->video_start)())
			bail_and_print("Unable to start video emulation");
		else
		{
			/* start the audio system */
			if (sound_init())
				bail_and_print("Unable to start audio emulation");
			else
			{
				int region;

				/* free memory regions allocated with REGIONFLAG_DISPOSE (typically gfx roms) */
				for (region = 0; region < MAX_MEMORY_REGIONS; region++)
					if (Machine->memory_region[region].flags & ROMREGION_DISPOSE)
					{
						int i;

						/* invalidate contents to avoid subtle bugs */
						for (i = 0; i < memory_region_length(region); i++)
							memory_region(region)[i] = rand();
						free(Machine->memory_region[region].base);
						Machine->memory_region[region].base = 0;
					}

				/* before doing anything else, update the video and audio system once */
				update_video_and_audio();

				/* now do the core execution */
				run_machine_core();
				res = 0;

				/* store the sound system */
				sound_exit();
			}

			/* shut down the driver's video and kill and artwork */
			if (Machine->drv->video_stop)
				(*Machine->drv->video_stop)();
		}

		/* close down the tilemap and video systems */
		tilemap_exit();
		vh_close();
	}

	return res;
}



/*-------------------------------------------------
    run_machine_core - core execution loop
-------------------------------------------------*/

void run_machine_core(void)
{
	int settingsloaded;

	/* disable artwork for the start */
	artwork_enable(0);

	/* load the configuration settings now */
	settingsloaded = config_load_settings();

	/* we need to initialize the user interface before displaying anything */
	ui_init();

	/* if we didn't find a settings file, show the disclaimer */
	if (settingsloaded || options.skip_disclaimer || ui_display_copyright(artwork_get_ui_bitmap()) == 0)
	{
		/* show info about incorrect behaviour (wrong colors etc.) */
		if (options.skip_warnings || ui_display_game_warnings(artwork_get_ui_bitmap()) == 0)
		{
			/* show info about the game */
			if (options.skip_gameinfo || ui_display_game_info(artwork_get_ui_bitmap()) == 0)
			{
				/* enable artwork now */
				artwork_enable(1);

				/* disable cheat if no roms */
				if (!gamedrv->rom)
					options.cheat = 0;

				/* start the cheat engine */
				if (options.cheat)
					cheat_init();

				/* load the NVRAM now */
				if (Machine->drv->nvram_handler)
				{
					mame_file *nvram_file = mame_fopen(Machine->gamedrv->name, 0, FILETYPE_NVRAM, 0);
					(*Machine->drv->nvram_handler)(nvram_file, 0);
					if (nvram_file)
						mame_fclose(nvram_file);
				}

				/* run the emulation! */
				cpu_run();

				/* save the NVRAM */
				if (Machine->drv->nvram_handler)
				{
					mame_file *nvram_file = mame_fopen(Machine->gamedrv->name, 0, FILETYPE_NVRAM, 1);
					if (nvram_file != NULL)
					{
						(*Machine->drv->nvram_handler)(nvram_file, 1);
						mame_fclose(nvram_file);
					}
				}

				/* stop the cheat engine */
				if (options.cheat)
					cheat_exit();

				/* save input ports settings */
				config_save_settings();
			}
		}
	}

	/* free UI resources */
	ui_exit();
}



/*-------------------------------------------------
    shutdown_machine - tear down the emulated
    machine
-------------------------------------------------*/

static void shutdown_machine(void)
{
	int i;

#ifdef MESS
	/* close down any devices */
	devices_exit();
#endif

	/* reset the CPU system -- must be done before memory goes away */
	cpu_exit();

	/* release any allocated memory */
	memory_exit();

	/* free the memory allocated for various regions */
	for (i = 0; i < MAX_MEMORY_REGIONS; i++)
		free_memory_region(i);

	/* close all hard drives */
	chd_close_all();

	/* close down the input system */
	code_exit();

	/* reset coin counters */
	coin_counter_reset();
}



/*-------------------------------------------------
    mame_pause - pause or resume the system
-------------------------------------------------*/

void mame_pause(int pause)
{
	mame_paused = pause;
	cpu_pause(pause);
	osd_pause(pause);
	osd_sound_enable(!pause);
	palette_set_global_brightness_adjust(pause ? options.pause_bright : 1.00);
	schedule_full_refresh();
}


int mame_is_paused(void)
{
	return mame_paused;
}



/*-------------------------------------------------
    expand_machine_driver - construct a machine
    driver from the macroized state
-------------------------------------------------*/

void expand_machine_driver(void (*constructor)(machine_config *), machine_config *output)
{
	/* keeping this function allows us to pre-init the driver before constructing it */
	memset(output, 0, sizeof(*output));
	(*constructor)(output);
}



/*-------------------------------------------------
    vh_open - start up the video system
-------------------------------------------------*/

static int vh_open(void)
{
	osd_create_params params;
	artwork_callbacks *artcallbacks;
	int bmwidth = Machine->drv->screen_width;
	int bmheight = Machine->drv->screen_height;

	/* first allocate the necessary palette structures */
	if (palette_start())
		goto cant_start_palette;

	/* convert the gfx ROMs into character sets. This is done BEFORE calling the driver's */
	/* palette_init() routine because it might need to check the Machine->gfx[] data */
	if (Machine->drv->gfxdecodeinfo)
		if (decode_graphics(Machine->drv->gfxdecodeinfo))
			goto cant_decode_graphics;

	/* if we're a vector game, override the screen width and height */
	if (Machine->drv->video_attributes & VIDEO_TYPE_VECTOR)
		scale_vectorgames(options.vector_width, options.vector_height, &bmwidth, &bmheight);

	/* compute the visible area for raster games */
	if (!(Machine->drv->video_attributes & VIDEO_TYPE_VECTOR))
	{
		params.width = Machine->drv->default_visible_area.max_x - Machine->drv->default_visible_area.min_x + 1;
		params.height = Machine->drv->default_visible_area.max_y - Machine->drv->default_visible_area.min_y + 1;
	}
	else
	{
		params.width = bmwidth;
		params.height = bmheight;
	}

	/* fill in the rest of the display parameters */
	compute_aspect_ratio(Machine->drv, &params.aspect_x, &params.aspect_y);
	params.depth = Machine->color_depth;
	params.colors = palette_get_total_colors_with_ui();
	params.fps = Machine->drv->frames_per_second;
	params.video_attributes = Machine->drv->video_attributes;

#ifdef MESS
	artcallbacks = &mess_artwork_callbacks;
#else
	artcallbacks = &mame_artwork_callbacks;
#endif

	/* initialize the display through the artwork (and eventually the OSD) layer */
	if (artwork_create_display(&params, direct_rgb_components, artcallbacks))
		goto cant_create_display;

	/* the create display process may update the vector width/height, so recompute */
	if (Machine->drv->video_attributes & VIDEO_TYPE_VECTOR)
		scale_vectorgames(options.vector_width, options.vector_height, &bmwidth, &bmheight);

	/* now allocate the screen bitmap */
	Machine->scrbitmap = auto_bitmap_alloc_depth(bmwidth, bmheight, Machine->color_depth);
	if (!Machine->scrbitmap)
		goto cant_create_scrbitmap;

	/* set the default refresh rate */
	set_refresh_rate(Machine->drv->frames_per_second);

	/* set the default visible area */
	set_visible_area(0,1,0,1);	// make sure everything is recalculated on multiple runs
	set_visible_area(
			Machine->drv->default_visible_area.min_x,
			Machine->drv->default_visible_area.max_x,
			Machine->drv->default_visible_area.min_y,
			Machine->drv->default_visible_area.max_y);

	/* create spriteram buffers if necessary */
	if (Machine->drv->video_attributes & VIDEO_BUFFERS_SPRITERAM)
		if (init_buffered_spriteram())
			goto cant_init_buffered_spriteram;

#if defined(MAME_DEBUG) && !defined(NEW_DEBUGGER)
	/* if the debugger is enabled, initialize its bitmap and font */
	if (mame_debug)
	{
		int depth = options.debug_depth ? options.debug_depth : Machine->color_depth;

		/* first allocate the debugger bitmap */
		Machine->debug_bitmap = auto_bitmap_alloc_depth(options.debug_width, options.debug_height, depth);
		if (!Machine->debug_bitmap)
			goto cant_create_debug_bitmap;

		/* then create the debugger font */
		Machine->debugger_font = build_debugger_font();
		if (Machine->debugger_font == NULL)
			goto cant_build_debugger_font;
	}
#endif

	/* initialize the palette - must be done after osd_create_display() */
	if (palette_init())
		goto cant_init_palette;

	/* force the first update to be full */
	set_vh_global_attribute(NULL, 0);

	/* reset performance data */
	last_fps_time = osd_cycles();
	rendered_frames_since_last_fps = frames_since_last_fps = 0;
	performance.game_speed_percent = 100;
	performance.frames_per_second = Machine->refresh_rate;
	performance.vector_updates_last_second = 0;

	/* reset video statics and get out of here */
	pdrawgfx_shadow_lowpri = 0;
	leds_status = 0;

	return 0;

cant_init_palette:

#if defined(MAME_DEBUG) && !defined(NEW_DEBUGGER)
cant_build_debugger_font:
cant_create_debug_bitmap:
#endif

cant_init_buffered_spriteram:
cant_create_scrbitmap:
cant_create_display:
cant_decode_graphics:
cant_start_palette:
	vh_close();
	return 1;
}



/*-------------------------------------------------
    vh_close - close down the video system
-------------------------------------------------*/

static void vh_close(void)
{
	int i;

	/* free all the graphics elements */
	for (i = 0; i < MAX_GFX_ELEMENTS; i++)
	{
		freegfx(Machine->gfx[i]);
		Machine->gfx[i] = 0;
	}

	/* free the font elements */
	if (Machine->debugger_font)
	{
		freegfx(Machine->debugger_font);
		Machine->debugger_font = NULL;
	}

	/* close down the OSD layer's display */
	osd_close_display();
}



/*-------------------------------------------------
    compute_aspect_ratio - determine the aspect
    ratio encoded in the video attributes
-------------------------------------------------*/

static void compute_aspect_ratio(const machine_config *drv, int *aspect_x, int *aspect_y)
{
	/* if it's explicitly specified, use it */
	if (drv->aspect_x && drv->aspect_y)
	{
		*aspect_x = drv->aspect_x;
		*aspect_y = drv->aspect_y;
	}

	/* otherwise, attempt to deduce the result */
	else if (!(drv->video_attributes & VIDEO_DUAL_MONITOR))
	{
		*aspect_x = 4;
		*aspect_y = (drv->video_attributes & VIDEO_DUAL_MONITOR) ? 6 : 3;
	}
}



/*-------------------------------------------------
    init_game_options - initialize the various
    game options
-------------------------------------------------*/

static int init_game_options(void)
{
	/* copy some settings into easier-to-handle variables */
	record	   = options.record;
	playback   = options.playback;
	mame_debug = options.mame_debug;

	/* determine the color depth */
	Machine->color_depth = 16;
	alpha_active = 0;
	if (Machine->drv->video_attributes & VIDEO_RGB_DIRECT)
	{
		/* pick a default */
		if (Machine->drv->video_attributes & VIDEO_NEEDS_6BITS_PER_GUN)
			Machine->color_depth = 32;
		else
			Machine->color_depth = 15;

		/* enable alpha for direct video modes */
		alpha_active = 1;
		alpha_init();
	}

	/* update the vector width/height with defaults */
	if (options.vector_width == 0) options.vector_width = 640;
	if (options.vector_height == 0) options.vector_height = 480;

	/* initialize the samplerate */
	Machine->sample_rate = options.samplerate;

	/* get orientation right */
	Machine->ui_orientation = options.ui_orientation;

	return 0;
}



/*-------------------------------------------------
    decode_graphics - decode the graphics
-------------------------------------------------*/

static int decode_graphics(const gfx_decode *gfxdecodeinfo)
{
	int i;

	/* loop over all elements */
	for (i = 0; i < MAX_GFX_ELEMENTS && gfxdecodeinfo[i].memory_region != -1; i++)
	{
		int region_length = 8 * memory_region_length(gfxdecodeinfo[i].memory_region);
		UINT8 *region_base = memory_region(gfxdecodeinfo[i].memory_region);
		gfx_layout glcopy;
		int j;

		/* make a copy of the layout */
		glcopy = *gfxdecodeinfo[i].gfxlayout;

		/* if the character count is a region fraction, compute the effective total */
		if (IS_FRAC(glcopy.total))
			glcopy.total = region_length / glcopy.charincrement * FRAC_NUM(glcopy.total) / FRAC_DEN(glcopy.total);

		/* loop over all the planes, converting fractions */
		for (j = 0; j < MAX_GFX_PLANES; j++)
		{
			int value = glcopy.planeoffset[j];
			if (IS_FRAC(value))
				glcopy.planeoffset[j] = FRAC_OFFSET(value) + region_length * FRAC_NUM(value) / FRAC_DEN(value);
		}

		/* loop over all the X/Y offsets, converting fractions */
		for (j = 0; j < glcopy.width; j++)
		{
			int value = glcopy.xoffset[j];
			if (IS_FRAC(value))
				glcopy.xoffset[j] = FRAC_OFFSET(value) + region_length * FRAC_NUM(value) / FRAC_DEN(value);
		}
		for (j = 0; j < glcopy.height; j++)
		{
			int value = glcopy.yoffset[j];
			if (IS_FRAC(value))
				glcopy.yoffset[j] = FRAC_OFFSET(value) + region_length * FRAC_NUM(value) / FRAC_DEN(value);
		}

		/* some games increment on partial tile boundaries; to handle this without reading */
		/* past the end of the region, we may need to truncate the count */
		/* an example is the games in metro.c */
		if (glcopy.planeoffset[0] == GFX_RAW)
		{
			int base = gfxdecodeinfo[i].start;
			int end = region_length/8;
			while (glcopy.total > 0)
			{
				int elementbase = base + (glcopy.total - 1) * glcopy.charincrement / 8;
				int lastpixelbase = elementbase + glcopy.height * glcopy.yoffset[0] / 8 - 1;
				if (lastpixelbase < end)
					break;
				glcopy.total--;
			}
		}

		/* now decode the actual graphics */
		if ((Machine->gfx[i] = decodegfx(region_base + gfxdecodeinfo[i].start, &glcopy)) == 0)
		{
			bailing = 1;
			printf("Out of memory decoding gfx\n");
			return 1;
		}

		/* if we have a remapped colortable, point our local colortable to it */
		if (Machine->remapped_colortable)
			Machine->gfx[i]->colortable = &Machine->remapped_colortable[gfxdecodeinfo[i].color_codes_start];
		Machine->gfx[i]->total_colors = gfxdecodeinfo[i].total_color_codes;
	}
	return 0;
}



/*-------------------------------------------------
    scale_vectorgames - scale the vector games
    to a given resolution
-------------------------------------------------*/

static void scale_vectorgames(int gfx_width, int gfx_height, int *width, int *height)
{
	double x_scale, y_scale, scale;

	/* compute the scale values */
	x_scale = (double)gfx_width  / *width;
	y_scale = (double)gfx_height / *height;

	/* pick the smaller scale factor */
	scale = (x_scale < y_scale) ? x_scale : y_scale;

	/* compute the new size */
	*width  = *width  * scale + 0.5;
	*height = *height * scale + 0.5;

	/* round to the nearest 4 pixel value */
	*width  &= ~3;
	*height &= ~3;
}



/*-------------------------------------------------
    init_buffered_spriteram - initialize the
    double-buffered spriteram
-------------------------------------------------*/

static int init_buffered_spriteram(void)
{
	/* make sure we have a valid size */
	if (spriteram_size == 0)
	{
		logerror("vh_open():  Video buffers spriteram but spriteram_size is 0\n");
		return 0;
	}

	/* allocate memory for the back buffer */
	buffered_spriteram = auto_malloc(spriteram_size);
	if (!buffered_spriteram)
		return 1;

	/* register for saving it */
	state_save_register_UINT8("generic_video", 0, "buffered_spriteram", buffered_spriteram, spriteram_size);

	/* do the same for the secon back buffer, if present */
	if (spriteram_2_size)
	{
		/* allocate memory */
		buffered_spriteram_2 = auto_malloc(spriteram_2_size);
		if (!buffered_spriteram_2)
			return 1;

		/* register for saving it */
		state_save_register_UINT8("generic_video", 0, "buffered_spriteram_2", buffered_spriteram_2, spriteram_2_size);
	}

	/* make 16-bit and 32-bit pointer variants */
	buffered_spriteram16 = (UINT16 *)buffered_spriteram;
	buffered_spriteram32 = (UINT32 *)buffered_spriteram;
	buffered_spriteram16_2 = (UINT16 *)buffered_spriteram_2;
	buffered_spriteram32_2 = (UINT32 *)buffered_spriteram_2;
	return 0;
}



/***************************************************************************

    Screen rendering and management.

***************************************************************************/

/*-------------------------------------------------
    set_visible_area - adjusts the visible portion
    of the bitmap area dynamically
-------------------------------------------------*/

void set_visible_area(int min_x, int max_x, int min_y, int max_y)
{
	if (       Machine->visible_area.min_x == min_x
			&& Machine->visible_area.max_x == max_x
			&& Machine->visible_area.min_y == min_y
			&& Machine->visible_area.max_y == max_y)
		return;

	/* "dirty" the area for the next display update */
	visible_area_changed = 1;

	/* set the new values in the Machine struct */
	Machine->visible_area.min_x = min_x;
	Machine->visible_area.max_x = max_x;
	Machine->visible_area.min_y = min_y;
	Machine->visible_area.max_y = max_y;

	/* vector games always use the whole bitmap */
	if (Machine->drv->video_attributes & VIDEO_TYPE_VECTOR)
	{
		Machine->absolute_visible_area.min_x = 0;
		Machine->absolute_visible_area.max_x = Machine->scrbitmap->width - 1;
		Machine->absolute_visible_area.min_y = 0;
		Machine->absolute_visible_area.max_y = Machine->scrbitmap->height - 1;
	}

	/* raster games need to use the visible area */
	else
		Machine->absolute_visible_area = Machine->visible_area;

	/* recompute scanline timing */
	cpu_compute_scanline_timing();
}



/*-------------------------------------------------
    set_refresh_rate - adjusts the refresh rate
    of the video mode dynamically
-------------------------------------------------*/

void set_refresh_rate(float fps)
{
	/* bail if already equal */
	if (Machine->refresh_rate == fps)
		return;

	/* "dirty" the rate for the next display update */
	refresh_rate_changed = 1;

	/* set the new values in the Machine struct */
	Machine->refresh_rate = fps;

	/* recompute scanline timing */
	cpu_compute_scanline_timing();
}



/*-------------------------------------------------
    schedule_full_refresh - force a full erase
    and refresh the next frame
-------------------------------------------------*/

void schedule_full_refresh(void)
{
	full_refresh_pending = 1;
}



/*-------------------------------------------------
    reset_partial_updates - reset the partial
    updating mechanism for a new frame
-------------------------------------------------*/

void reset_partial_updates(void)
{
	last_partial_scanline = 0;
	performance.partial_updates_this_frame = 0;
}



/*-------------------------------------------------
    force_partial_update - perform a partial
    update from the last scanline up to and
    including the specified scanline
-------------------------------------------------*/

void force_partial_update(int scanline)
{
	rectangle clip = Machine->visible_area;

	/* if skipping this frame, bail */
	if (osd_skip_this_frame())
		return;

	/* skip if less than the lowest so far */
	if (scanline < last_partial_scanline)
		return;

	/* if there's a dirty bitmap and we didn't do any partial updates yet, handle it now */
	if (full_refresh_pending && last_partial_scanline == 0)
	{
		fillbitmap(Machine->scrbitmap, get_black_pen(), NULL);
		full_refresh_pending = 0;
	}

	/* set the start/end scanlines */
	if (last_partial_scanline > clip.min_y)
		clip.min_y = last_partial_scanline;
	if (scanline < clip.max_y)
		clip.max_y = scanline;

	/* render if necessary */
	if (clip.min_y <= clip.max_y)
	{
		profiler_mark(PROFILER_VIDEO);
#ifdef MESS
		{
			int update_says_skip = 0;
			(*Machine->drv->video_update)(0, Machine->scrbitmap, &clip, &update_says_skip);
			if (!update_says_skip)
				skip_this_frame = 0;
			else if (skip_this_frame == -1)
				skip_this_frame = 1;
		}
#else
		(*Machine->drv->video_update)(0, Machine->scrbitmap, &clip);
#endif
		performance.partial_updates_this_frame++;
		profiler_mark(PROFILER_END);
	}

	/* remember where we left off */
	last_partial_scanline = scanline + 1;
}



/*-------------------------------------------------
    draw_screen - render the final screen bitmap
    and update any artwork
-------------------------------------------------*/

void draw_screen(void)
{
	/* finish updating the screen */
	force_partial_update(Machine->visible_area.max_y);
}


/*-------------------------------------------------
    update_video_and_audio - actually call the
    OSD layer to perform an update
-------------------------------------------------*/

void update_video_and_audio(void)
{
	int skipped_it = osd_skip_this_frame();

#if defined(MAME_DEBUG) && !defined(NEW_DEBUGGER)
	debug_trace_delay = 0;
#endif

	/* fill in our portion of the display */
	current_display.changed_flags = 0;

#ifdef MESS
	if (skip_this_frame == 1)
		current_display.changed_flags |= GAME_OPTIONAL_FRAMESKIP;
	skip_this_frame = -1;
#endif
	
	/* set the main game bitmap */
	current_display.game_bitmap = Machine->scrbitmap;
	current_display.game_bitmap_update = Machine->absolute_visible_area;
	if (!skipped_it)
		current_display.changed_flags |= GAME_BITMAP_CHANGED;

	/* set the visible area */
	current_display.game_visible_area = Machine->absolute_visible_area;
	if (visible_area_changed)
		current_display.changed_flags |= GAME_VISIBLE_AREA_CHANGED;

	/* set the refresh rate */
	current_display.game_refresh_rate = Machine->refresh_rate;
	if (refresh_rate_changed)
		current_display.changed_flags |= GAME_REFRESH_RATE_CHANGED;

	/* set the vector dirty list */
	if (Machine->drv->video_attributes & VIDEO_TYPE_VECTOR)
		if (!full_refresh_pending && !ui_is_dirty() && !skipped_it)
		{
			current_display.vector_dirty_pixels = vector_dirty_list;
			current_display.changed_flags |= VECTOR_PIXELS_CHANGED;
		}

#if defined(MAME_DEBUG) && !defined(NEW_DEBUGGER)
	/* set the debugger bitmap */
	current_display.debug_bitmap = Machine->debug_bitmap;
	if (debugger_bitmap_changed)
		current_display.changed_flags |= DEBUG_BITMAP_CHANGED;
	debugger_bitmap_changed = 0;

	/* adjust the debugger focus */
	if (debugger_focus != current_display.debug_focus)
	{
		current_display.debug_focus = debugger_focus;
		current_display.changed_flags |= DEBUG_FOCUS_CHANGED;
	}
#endif

	/* set the LED status */
	if (leds_status != current_display.led_state)
	{
		current_display.led_state = leds_status;
		current_display.changed_flags |= LED_STATE_CHANGED;
	}

	/* update with data from other parts of the system */
	palette_update_display(&current_display);

	/* render */
	artwork_update_video_and_audio(&current_display);

	/* update FPS */
	recompute_fps(skipped_it);

	/* reset dirty flags */
	visible_area_changed = 0;
	refresh_rate_changed = 0;
}



/*-------------------------------------------------
    recompute_fps - recompute the frame rate
-------------------------------------------------*/

int vector_updates = 0;

static void recompute_fps(int skipped_it)
{
	/* increment the frame counters */
	frames_since_last_fps++;
	if (!skipped_it)
		rendered_frames_since_last_fps++;

	/* if we didn't skip this frame, we may be able to compute a new FPS */
	if (!skipped_it && frames_since_last_fps >= FRAMES_PER_FPS_UPDATE)
	{
		cycles_t cps = osd_cycles_per_second();
		cycles_t curr = osd_cycles();
		double seconds_elapsed = (double)(curr - last_fps_time) * (1.0 / (double)cps);
		double frames_per_sec = (double)frames_since_last_fps / seconds_elapsed;

		/* compute the performance data */
		performance.game_speed_percent = 100.0 * frames_per_sec / Machine->refresh_rate;
		performance.frames_per_second = (double)rendered_frames_since_last_fps / seconds_elapsed;

		/* reset the info */
		last_fps_time = curr;
		frames_since_last_fps = 0;
		rendered_frames_since_last_fps = 0;
	}

	/* for vector games, compute the vector update count once/second */
	vfcount++;
	if (vfcount >= (int)Machine->refresh_rate)
	{
		performance.vector_updates_last_second = vector_updates;
		vector_updates = 0;

		vfcount -= (int)Machine->refresh_rate;
	}
}



/*-------------------------------------------------
    updatescreen - handle frameskipping and UI,
    plus updating the screen during normal
    operations
-------------------------------------------------*/

int updatescreen(void)
{
	/* update sound */
	sound_frame_update();

	/* if we're not skipping this frame, draw the screen */
	if (osd_skip_this_frame() == 0)
	{
		profiler_mark(PROFILER_VIDEO);
		draw_screen();
		profiler_mark(PROFILER_END);
	}

	/* the user interface must be called between vh_update() and osd_update_video_and_audio(), */
	/* to allow it to overlay things on the game display. We must call it even */
	/* if the frame is skipped, to keep a consistent timing. */
	if (ui_update_and_render(artwork_get_ui_bitmap()))
	{
		/* quit if the user asked to */
		record_movie_stop();
		return 1;
	}

	/* update our movie recording state */
	if (!mame_is_paused())
		record_movie_frame(Machine->scrbitmap);

	/* blit to the screen */
	update_video_and_audio();

	/* call the end-of-frame callback */
	if (Machine->drv->video_eof && !mame_is_paused())
	{
		profiler_mark(PROFILER_VIDEO);
		(*Machine->drv->video_eof)();
		profiler_mark(PROFILER_END);
	}

	return 0;
}



/***************************************************************************

    Miscellaneous bits & pieces

***************************************************************************/

/*-------------------------------------------------
    mame_highscore_enabled - return 1 if high
    scores are enabled
-------------------------------------------------*/

int mame_highscore_enabled(void)
{
	/* disable high score when record/playback is on */
	if (record != 0 || playback != 0)
		return 0;

	/* disable high score when cheats are used */
	if (he_did_cheat != 0)
		return 0;

	return 1;
}



/*-------------------------------------------------
    set_led_status - set the state of a given LED
-------------------------------------------------*/

void set_led_status(int num, int on)
{
	if (on)
		leds_status |=	(1 << num);
	else
		leds_status &= ~(1 << num);
}



/*-------------------------------------------------
    mame_get_performance_info - return performance
    info
-------------------------------------------------*/

const performance_info *mame_get_performance_info(void)
{
	return &performance;
}



/*-------------------------------------------------
    mame_find_cpu_index - return the index of the
    given CPU, or -1 if not found
-------------------------------------------------*/

int mame_find_cpu_index(const char *tag)
{
	int cpunum;

	for (cpunum = 0; cpunum < MAX_CPU; cpunum++)
		if (Machine->drv->cpu[cpunum].tag && strcmp(Machine->drv->cpu[cpunum].tag, tag) == 0)
			return cpunum;

	return -1;
}



/*-------------------------------------------------
    machine_add_cpu - add a CPU during machine
    driver expansion
-------------------------------------------------*/

cpu_config *machine_add_cpu(machine_config *machine, const char *tag, int type, int cpuclock)
{
	int cpunum;

	for (cpunum = 0; cpunum < MAX_CPU; cpunum++)
		if (machine->cpu[cpunum].cpu_type == 0)
		{
			machine->cpu[cpunum].tag = tag;
			machine->cpu[cpunum].cpu_type = type;
			machine->cpu[cpunum].cpu_clock = cpuclock;
			return &machine->cpu[cpunum];
		}

	logerror("Out of CPU's!\n");
	return NULL;
}



/*-------------------------------------------------
    machine_find_cpu - find a tagged CPU during
    machine driver expansion
-------------------------------------------------*/

cpu_config *machine_find_cpu(machine_config *machine, const char *tag)
{
	int cpunum;

	for (cpunum = 0; cpunum < MAX_CPU; cpunum++)
		if (machine->cpu[cpunum].tag && strcmp(machine->cpu[cpunum].tag, tag) == 0)
			return &machine->cpu[cpunum];

	logerror("Can't find CPU '%s'!\n", tag);
	return NULL;
}



/*-------------------------------------------------
    machine_remove_cpu - remove a tagged CPU
    during machine driver expansion
-------------------------------------------------*/

void machine_remove_cpu(machine_config *machine, const char *tag)
{
	int cpunum;

	for (cpunum = 0; cpunum < MAX_CPU; cpunum++)
		if (machine->cpu[cpunum].tag && strcmp(machine->cpu[cpunum].tag, tag) == 0)
		{
			memmove(&machine->cpu[cpunum], &machine->cpu[cpunum + 1], sizeof(machine->cpu[0]) * (MAX_CPU - cpunum - 1));
			memset(&machine->cpu[MAX_CPU - 1], 0, sizeof(machine->cpu[0]));
			return;
		}

	logerror("Can't find CPU '%s'!\n", tag);
}



/*-------------------------------------------------
    machine_add_speaker - add a speaker during
    machine driver expansion
-------------------------------------------------*/

speaker_config *machine_add_speaker(machine_config *machine, const char *tag, float x, float y, float z)
{
	int speakernum;

	for (speakernum = 0; speakernum < MAX_SPEAKER; speakernum++)
		if (machine->speaker[speakernum].tag == NULL)
		{
			machine->speaker[speakernum].tag = tag;
			machine->speaker[speakernum].x = x;
			machine->speaker[speakernum].y = y;
			machine->speaker[speakernum].z = z;
			return &machine->speaker[speakernum];
		}

	logerror("Out of speakers!\n");
	return NULL;
}



/*-------------------------------------------------
    machine_find_speaker - find a tagged speaker
    system during machine driver expansion
-------------------------------------------------*/

speaker_config *machine_find_speaker(machine_config *machine, const char *tag)
{
	int speakernum;

	for (speakernum = 0; speakernum < MAX_SPEAKER; speakernum++)
		if (machine->speaker[speakernum].tag && strcmp(machine->speaker[speakernum].tag, tag) == 0)
			return &machine->speaker[speakernum];

	logerror("Can't find speaker '%s'!\n", tag);
	return NULL;
}



/*-------------------------------------------------
    machine_remove_speaker - remove a tagged speaker
    system during machine driver expansion
-------------------------------------------------*/

void machine_remove_speaker(machine_config *machine, const char *tag)
{
	int speakernum;

	for (speakernum = 0; speakernum < MAX_SPEAKER; speakernum++)
		if (machine->speaker[speakernum].tag && strcmp(machine->speaker[speakernum].tag, tag) == 0)
		{
			memmove(&machine->speaker[speakernum], &machine->speaker[speakernum + 1], sizeof(machine->speaker[0]) * (MAX_SPEAKER - speakernum - 1));
			memset(&machine->speaker[MAX_SPEAKER - 1], 0, sizeof(machine->speaker[0]));
			return;
		}

	logerror("Can't find speaker '%s'!\n", tag);
}



/*-------------------------------------------------
    machine_add_sound - add a sound system during
    machine driver expansion
-------------------------------------------------*/

sound_config *machine_add_sound(machine_config *machine, const char *tag, int type, int clock)
{
	int soundnum;

	for (soundnum = 0; soundnum < MAX_SOUND; soundnum++)
		if (machine->sound[soundnum].sound_type == 0)
		{
			machine->sound[soundnum].tag = tag;
			machine->sound[soundnum].sound_type = type;
			machine->sound[soundnum].clock = clock;
			machine->sound[soundnum].config = NULL;
			machine->sound[soundnum].routes = 0;
			return &machine->sound[soundnum];
		}

	logerror("Out of sounds!\n");
	return NULL;

}



/*-------------------------------------------------
    machine_find_sound - find a tagged sound
    system during machine driver expansion
-------------------------------------------------*/

sound_config *machine_find_sound(machine_config *machine, const char *tag)
{
	int soundnum;

	for (soundnum = 0; soundnum < MAX_SOUND; soundnum++)
		if (machine->sound[soundnum].tag && strcmp(machine->sound[soundnum].tag, tag) == 0)
			return &machine->sound[soundnum];

	logerror("Can't find sound '%s'!\n", tag);
	return NULL;
}



/*-------------------------------------------------
    machine_remove_sound - remove a tagged sound
    system during machine driver expansion
-------------------------------------------------*/

void machine_remove_sound(machine_config *machine, const char *tag)
{
	int soundnum;

	for (soundnum = 0; soundnum < MAX_SOUND; soundnum++)
		if (machine->sound[soundnum].tag && strcmp(machine->sound[soundnum].tag, tag) == 0)
		{
			memmove(&machine->sound[soundnum], &machine->sound[soundnum + 1], sizeof(machine->sound[0]) * (MAX_SOUND - soundnum - 1));
			memset(&machine->sound[MAX_SOUND - 1], 0, sizeof(machine->sound[0]));
			return;
		}

	logerror("Can't find sound '%s'!\n", tag);
}



/*-------------------------------------------------
    mame_chd_open - interface for opening
    a hard disk image
-------------------------------------------------*/

chd_interface_file *mame_chd_open(const char *filename, const char *mode)
{
	/* look for read-only drives first in the ROM path */
	if (mode[0] == 'r' && !strchr(mode, '+'))
	{
		const game_driver *drv;

		/* attempt reading up the chain through the parents */
		for (drv = Machine->gamedrv; drv != NULL; drv = drv->clone_of)
		{
			void* file = mame_fopen(drv->name, filename, FILETYPE_IMAGE, 0);

			if (file != NULL)
				return file;
		}

		return NULL;
	}

	/* look for read/write drives in the diff area */
	return (chd_interface_file *)mame_fopen(NULL, filename, FILETYPE_IMAGE_DIFF, 1);
}



/*-------------------------------------------------
    mame_chd_close - interface for closing
    a hard disk image
-------------------------------------------------*/

void mame_chd_close(chd_interface_file *file)
{
	mame_fclose((mame_file *)file);
}



/*-------------------------------------------------
    mame_chd_read - interface for reading
    from a hard disk image
-------------------------------------------------*/

UINT32 mame_chd_read(chd_interface_file *file, UINT64 offset, UINT32 count, void *buffer)
{
	mame_fseek((mame_file *)file, offset, SEEK_SET);
	return mame_fread((mame_file *)file, buffer, count);
}



/*-------------------------------------------------
    mame_chd_write - interface for writing
    to a hard disk image
-------------------------------------------------*/

UINT32 mame_chd_write(chd_interface_file *file, UINT64 offset, UINT32 count, const void *buffer)
{
	mame_fseek((mame_file *)file, offset, SEEK_SET);
	return mame_fwrite((mame_file *)file, buffer, count);
}


/*-------------------------------------------------
    mame_chd_length - interface for getting
    the length a hard disk image
-------------------------------------------------*/

UINT64 mame_chd_length(chd_interface_file *file)
{
	return mame_fsize((mame_file *)file);
<<<<<<< HEAD
}



/***************************************************************************

    Huge bunch of validity checks for the debug build

***************************************************************************/

/*-------------------------------------------------
    mame_string_quark - returns a hash of the
    given string used for faster comparisons
-------------------------------------------------*/

static UINT32 mame_string_quark(const char *string)
{
	return crc32(0, (UINT8 *)string, strlen(string));
}



/*-------------------------------------------------
    input_is_coin - does the given string match
    any of the coinage options, if so return the offset
-------------------------------------------------*/

static int input_is_coin(const char *name)
{
	UINT32 this_coin;
	int num_coins = (STR_Free_Play - STR_9C_1C) + 1;
	int start_coin = STR_9C_1C;
	int i;

	/* pre-calc hashes */
	if (!coin_quarks)
	{
		coin_quarks = malloc(num_coins * sizeof(UINT32));

		for (i = 0; i < num_coins; i++)
			coin_quarks[i] = mame_string_quark(input_port_default_strings[i+start_coin]);
	}

	if (!name)
		return 0;
	this_coin = mame_string_quark(name);

	for (i = 0; i < num_coins; i++)
	{
		if (this_coin == coin_quarks[i] && !strcmp(name, input_port_default_strings[i+start_coin]))
			return i+1; /* can be used to see which coinage is greater */
	}

	return 0;
}


static void input_is_coin_free(void)
{
	free(coin_quarks);
	coin_quarks = NULL;
}



/*-------------------------------------------------
    mame_validitychecks - run a huge bunch of
    validity checks, game == -1 for all
-------------------------------------------------*/

int mame_validitychecks(int game)
{
	int i,j,cpu;
	UINT8 a,b;
	int error = 0;
	const input_port_entry *inp;
	const char *s;

	/* used to hold hashes of all of the info about a game that we care about */
	struct _game_driver_quark
	{
		UINT32 source_file;
		UINT32 name;
		UINT32 description;
	} *quarks;

	a = 0xff;
	b = a + 1;
	if (b > a)	{ printf("UINT8 must be 8 bits\n"); error = 1; }

	if (sizeof(INT8)   != 1)	{ printf("INT8 must be 8 bits\n"); error = 1; }
	if (sizeof(UINT8)  != 1)	{ printf("UINT8 must be 8 bits\n"); error = 1; }
	if (sizeof(INT16)  != 2)	{ printf("INT16 must be 16 bits\n"); error = 1; }
	if (sizeof(UINT16) != 2)	{ printf("UINT16 must be 16 bits\n"); error = 1; }
	if (sizeof(INT32)  != 4)	{ printf("INT32 must be 32 bits\n"); error = 1; }
	if (sizeof(UINT32) != 4)	{ printf("UINT32 must be 32 bits\n"); error = 1; }
	if (sizeof(INT64)  != 8)	{ printf("INT64 must be 64 bits\n"); error = 1; }
	if (sizeof(UINT64) != 8)	{ printf("UINT64 must be 64 bits\n"); error = 1; }

	/* prepare hashes of strings for comparisons */
	for (i = 0;drivers[i];i++) {};
	quarks = malloc(i * sizeof(quarks[0]));
	if (!quarks)
		osd_die("Out of memory in validity checks!");

	for (i = 0;drivers[i];i++)
	{
		/* these are all const strings, we can do this without expanding the machine driver */
		quarks[i].source_file = mame_string_quark(drivers[i]->source_file);
		quarks[i].name = mame_string_quark(drivers[i]->name);
		quarks[i].description = mame_string_quark(drivers[i]->description);
	}

	for (i = 0;drivers[i];i++)
	{
		machine_config drv;
		const rom_entry *romp;

		/* only games in the same source_file get the treatment */
		if (game != -1 && quarks[i].source_file != quarks[game].source_file)
			continue;

		expand_machine_driver(drivers[i]->drv, &drv);

		/* look for recursive cloning */
		if (drivers[i]->clone_of == drivers[i])
		{
			printf("%s: %s is set as a clone of itself\n",drivers[i]->source_file,drivers[i]->name);
			error = 1;
		}

		/* look for clones that are too deep */
		if (drivers[i]->clone_of && drivers[i]->clone_of->clone_of)
		{
			if ((drivers[i]->clone_of->clone_of->flags & NOT_A_DRIVER) == 0)
			{
				printf("%s: %s is a clone of a clone\n",drivers[i]->source_file,drivers[i]->name);
				error = 1;
			}
		}

		/* make sure the year is only digits, '?' or '+' */
		s = drivers[i]->year;
		for (j = 0; s[j]; j++)
		{
			if (!isdigit(s[j]) && s[j] != '?' && s[j] != '+')
			{
				printf("%s: %s has an invalid year '%s'\n", drivers[i]->source_file,drivers[i]->name,s);
				error = 1;
				break;
			}
		}

		for (j = 0;drivers[j];j++)
		{
			if (i == j)
				continue;
			if (game == -1 && j < i)
			{
				/* optimise for n^2/2 in this case */
				j = i;
				continue;
			}
			if (game != -1 && j < i && quarks[i].source_file == quarks[j].source_file && !strcmp(drivers[i]->source_file, drivers[j]->source_file))
				continue; /* prevent dupes */

			if (quarks[i].name == quarks[j].name && !strcmp(drivers[i]->name, drivers[i]->name))
			{
				printf("%s: %s is a duplicate name (%s, %s)\n",drivers[i]->source_file,drivers[i]->name,drivers[i]->source_file,drivers[j]->source_file);
				error = 1;
			}

			if (quarks[i].description == quarks[j].description && !strcmp(drivers[i]->description, drivers[j]->description))
			{
				printf("%s: %s is a duplicate description (%s, %s)\n",drivers[i]->description,drivers[i]->source_file,drivers[i]->name,drivers[j]->name);
				error = 1;
			}
#ifndef MESS
			if (drivers[i]->rom && drivers[i]->rom == drivers[j]->rom
					&& (drivers[i]->flags & NOT_A_DRIVER) == 0
					&& (drivers[j]->flags & NOT_A_DRIVER) == 0)
			{
				printf("%s: %s and %s use the same ROM set\n",drivers[i]->source_file,drivers[i]->name,drivers[j]->name);
				error = 1;
			}
#endif
		}

#ifndef MESS
		if ((drivers[i]->flags & NOT_A_DRIVER) == 0)
		{
			if (drv.sound[0].sound_type == 0 && (drivers[i]->flags & GAME_NO_SOUND) == 0 &&
					strcmp(drivers[i]->name,"minivadr"))
			{
				printf("%s: %s missing GAME_NO_SOUND flag\n",drivers[i]->source_file,drivers[i]->name);
				error = 1;
			}
		}
#endif

		romp = drivers[i]->rom;

		if (romp)
		{
			int region_type_used[REGION_MAX];
			int region_length[REGION_MAX];
			const char *last_name = 0;
			int count = -1;

			for (j = 0;j < REGION_MAX;j++)
			{
				region_type_used[j] = 0;
				region_length[j] = 0;
			}

			/* consistency checks on ROMs */
			while (!ROMENTRY_ISEND(romp))
			{
				const char *c;

				if (ROMENTRY_ISREGION(romp))
				{
					int type = ROMREGION_GETTYPE(romp);

					count++;
					if (type && (type >= REGION_MAX || type <= REGION_INVALID))
					{
						printf("%s: %s has invalid ROM_REGION type %x\n",drivers[i]->source_file,drivers[i]->name,type);
						error = 1;
					}

					region_type_used[type]++;
					region_length[type] = region_length[count] = ROMREGION_GETLENGTH(romp);
				}
				if (ROMENTRY_ISFILE(romp))
				{
					const char *hash;

					last_name = c = ROM_GETNAME(romp);
					while (*c)
					{
						if (tolower(*c) != *c)
						{
							printf("%s: %s has upper case ROM name %s\n",drivers[i]->source_file,drivers[i]->name,ROM_GETNAME(romp));
							error = 1;
						}
						c++;
					}

					hash = ROM_GETHASHDATA(romp);
					if (!hash_verify_string(hash))
					{
						printf("%s: rom '%s' has an invalid hash string '%s'\n", drivers[i]->name, ROM_GETNAME(romp), hash);
						error = 1;
					}
				}
				if (!ROMENTRY_ISREGIONEND(romp))						/* ROM_LOAD_XXX() */
				{
					if (ROM_GETOFFSET(romp) + ROM_GETLENGTH(romp) > region_length[count])
					{
						printf("%s: %s has ROM %s extending past the defined memory region\n",drivers[i]->source_file,drivers[i]->name,last_name);
						error = 1;
					}
				}
				romp++;
			}

			for (j = 1;j < REGION_MAX;j++)
			{
				if (region_type_used[j] > 1)
				{
					printf("%s: %s has duplicated ROM_REGION type %x\n",drivers[i]->source_file,drivers[i]->name,j);
					error = 1;
				}
			}


			/* consistency checks on CPUs */
			for (cpu = 0;cpu < MAX_CPU;cpu++)
			{
				if (drv.cpu[cpu].cpu_type)
				{
					int space,mapnum;
					extern void dummy_get_info(UINT32 state, union cpuinfo *info);

					/* checks to see if this driver is using a dummy CPU */
					if (cputype_get_interface(drv.cpu[cpu].cpu_type)->get_info == dummy_get_info)
					{
						printf("%s: %s uses non-present CPU\n",drivers[i]->source_file,drivers[i]->name);
						error = 1;
					}
					else
					{
#ifdef MESS
						/* check to make sure that this CPU core has the necessities filled out */
						const cpu_interface *cpuintrf;
						union cpuinfo info;
						const UINT8 *reg;
						int incomplete_cpu_core = 0;
						static const int required_info[] =
						{
							CPUINFO_STR_NAME, CPUINFO_STR_CORE_FAMILY, CPUINFO_STR_CORE_FILE,
							CPUINFO_PTR_REGISTER_LAYOUT
						};

						cpuintrf = cputype_get_interface(drv.cpu[cpu].cpu_type);
						for (j = 0; j < sizeof(required_info) / sizeof(required_info[0]); j++)
						{
							memset(&info, 0, sizeof(info));
							cpuintrf->get_info(required_info[j], &info);
							if (!info.s)
								incomplete_cpu_core = 1;
						}

						memset(&info, 0, sizeof(info));
						cpuintrf->get_info(CPUINFO_PTR_REGISTER_LAYOUT, &info);
						reg = (const UINT8 *) info.p;
						if (reg)
						{
							for (j = 0; reg[j]; j++)
							{
								if (reg[j] != (UINT8)-1)
								{
									memset(&info, 0, sizeof(info));
									cpuintrf->get_info(CPUINFO_STR_REGISTER + reg[j], &info);
									if (!info.s)
										incomplete_cpu_core = 1;
								}
							}
						}

						if (incomplete_cpu_core)
						{
							memset(&info, 0, sizeof(info));
							cpuintrf->get_info(CPUINFO_STR_NAME, &info);
							printf("%s: %s uses incomplete CPU core %s\n",drivers[i]->source_file, drivers[i]->name,
								info.s);
							error = 1;
						}
#endif /* MESS */
					}

					for (space = 0;space < ADDRESS_SPACES;space++)
						for (mapnum = 0;mapnum < 2;mapnum++)
						{
							int alignunit,databus_width,addr_shift;

							databus_width = cputype_databus_width(drv.cpu[cpu].cpu_type, space);
							addr_shift = cputype_addrbus_shift(drv.cpu[cpu].cpu_type, space);
							alignunit = databus_width/8;

#define SPACE_SHIFT(a)		((addr_shift < 0) ? ((a) << -addr_shift) : ((a) >> addr_shift))
#define SPACE_SHIFT_END(a)	((addr_shift < 0) ? (((a) << -addr_shift) | ((1 << -addr_shift) - 1)) : ((a) >> addr_shift))

							if (drv.cpu[cpu].construct_map[space][mapnum])
							{
								address_map addrmap[MAX_ADDRESS_MAP_SIZE];
								const address_map *map = addrmap;
								UINT32 flags, val;

								memset(addrmap, 0, sizeof(addrmap));
								(*drv.cpu[cpu].construct_map[space][mapnum])(addrmap);

								if (IS_AMENTRY_END(map))
									continue;
								if (!IS_AMENTRY_EXTENDED(map))
								{
									printf("%s: %s wrong MEMORY_READ_START\n",drivers[i]->source_file,drivers[i]->name);
									error = 1;
								}

								flags = AM_EXTENDED_FLAGS(map);
								if (flags & AMEF_SPECIFIES_DBITS)
								{
									val = (flags & AMEF_DBITS_MASK) >> AMEF_DBITS_SHIFT;
									val = (val + 1) * 8;
									if (val != databus_width)
									{
										printf("%s: %s cpu #%d uses wrong data width memory handlers! (width = %d, memory = %08x)\n",drivers[i]->source_file,drivers[i]->name,cpu,databus_width,AM_EXTENDED_FLAGS(map));
										error = 1;
									}
								}

								while (!IS_AMENTRY_END(map))
								{
									if (!IS_AMENTRY_EXTENDED(map))
									{
										if (!IS_AMENTRY_MATCH_MASK(map))
										{
											if (map->end < map->start)
											{
												printf("%s: %s wrong memory read handler start = %08x > end = %08x\n",drivers[i]->source_file,drivers[i]->name,map->start,map->end);
												error = 1;
											}
											if ((SPACE_SHIFT(map->start) & (alignunit-1)) != 0 || (SPACE_SHIFT_END(map->end) & (alignunit-1)) != (alignunit-1))
											{
												printf("%s: %s wrong memory read handler start = %08x, end = %08x ALIGN = %d\n",drivers[i]->source_file,drivers[i]->name,map->start,map->end,alignunit);
												error = 1;
											}
										}
									}
									map++;
								}
							}
						}
				}
			}


			/* consistency checks on GfxDecodeInfo */
			if (drv.gfxdecodeinfo)
			{
				for (j = 0;j < MAX_GFX_ELEMENTS && drv.gfxdecodeinfo[j].memory_region != -1;j++)
				{
					int len,avail,k,start;
					int type = drv.gfxdecodeinfo[j].memory_region;


/*
                    if (type && (type >= REGION_MAX || type <= REGION_INVALID))
                    {
                        printf("%s: %s has invalid memory region for gfx[%d]\n",drivers[i]->source_file,drivers[i]->name,j);
                        error = 1;
                    }
*/

					if (!IS_FRAC(drv.gfxdecodeinfo[j].gfxlayout->total))
					{
						start = 0;
						for (k = 0;k < MAX_GFX_PLANES;k++)
						{
							if (drv.gfxdecodeinfo[j].gfxlayout->planeoffset[k] > start)
								start = drv.gfxdecodeinfo[j].gfxlayout->planeoffset[k];
						}
						start &= ~(drv.gfxdecodeinfo[j].gfxlayout->charincrement-1);
						len = drv.gfxdecodeinfo[j].gfxlayout->total *
								drv.gfxdecodeinfo[j].gfxlayout->charincrement;
						avail = region_length[type]
								- (drv.gfxdecodeinfo[j].start & ~(drv.gfxdecodeinfo[j].gfxlayout->charincrement/8-1));
						if ((start + len) / 8 > avail)
						{
							printf("%s: %s has gfx[%d] extending past allocated memory\n",drivers[i]->source_file,drivers[i]->name,j);
							error = 1;
						}
					}
				}
			}
		}

		/* consistency checks on input ports */
		if (drivers[i]->construct_ipt)
		{
			int empty_string_found = 0;

			begin_resource_tracking();

			inp = input_port_allocate(drivers[i]->construct_ipt);

			while (inp->type != IPT_END)
			{
				if (inp->type == IPT_INVALID)
				{
					printf("%s: %s has an input port with an invalid type (0); use IPT_OTHER instead\n",drivers[i]->source_file,drivers[i]->name);
					error = 1;
				}
				else if (inp->name && inp->name != IP_NAME_DEFAULT)
				{
					/* check for strings that should be DEF_STR */
					for (j = 0;j < STR_TOTAL;j++)
					{
						if (inp->name == input_port_default_strings[j]) break;
						else if (!my_stricmp(inp->name,input_port_default_strings[j]))
						{
							printf("%s: %s must use DEF_STR( %s )\n",drivers[i]->source_file,drivers[i]->name,inp->name);
							error = 1;
						}
					}

					/* check for inverted off/on dispswitch order */
					if (inp->type == IPT_DIPSWITCH_SETTING && (inp+1)->type == IPT_DIPSWITCH_SETTING)
					{
						if (inp->name == DEF_STR( On ) && (inp+1)->name == DEF_STR( Off ))
						{
							printf("%s: %s has inverted Off/On dipswitch order\n",drivers[i]->source_file,drivers[i]->name);
							error = 1;
						}

						if (inp->name == DEF_STR( Yes ) && (inp+1)->name == DEF_STR( No ))
						{
							printf("%s: %s has inverted No/Yes dipswitch order\n",drivers[i]->source_file,drivers[i]->name);
							error = 1;
						}
					}

					if (port_type_is_analog(inp->type))
					{
						if (inp->analog.sensitivity == 0)
						{
							printf("%s: %s has an analog port with zero sensitivity\n",drivers[i]->source_file,drivers[i]->name);
							error = 1;
						}
					}

					if (!my_stricmp(inp->name,"table"))
					{
						printf("%s: %s must use DEF_STR( Cocktail ), not %s\n",drivers[i]->source_file,drivers[i]->name,inp->name);
						error = 1;
					}

					if (inp->name == DEF_STR( Cabinet ) && (inp+1)->name == DEF_STR( Upright )
							&& inp->default_value != (inp+1)->default_value)
					{
						printf("%s: %s Cabinet must default to Upright\n",drivers[i]->source_file,drivers[i]->name);
						error = 1;
					}

					/* check for inverted upright/cocktail order */
					if (inp->name == DEF_STR( Cocktail ) && (inp+1)->name == DEF_STR( Upright ))
					{
						printf("%s: %s has inverted Upright/Cocktail dipswitch order\n",drivers[i]->source_file,drivers[i]->name);
						error = 1;
					}

					/* check for unsorted coinage */
					if (input_is_coin(inp->name) && input_is_coin((inp+1)->name)
							&& input_is_coin(inp->name) >= input_is_coin((inp+1)->name)
							&& !memcmp(&inp->condition, &(inp+1)->condition, sizeof(inp->condition)))
					{
						printf("%s: %s has unsorted coinage %s > %s\n",drivers[i]->source_file,drivers[i]->name,inp->name,(inp+1)->name);
						error = 1;
					}

					/* check for bad flip screen options */
					if (inp->name == DEF_STR( Flip_Screen ) && (inp+1)->name != DEF_STR( Off ))
					{
						printf("%s: %s has wrong Flip Screen option %s\n",drivers[i]->source_file,drivers[i]->name,(inp+1)->name);
						error = 1;
					}

					/* check for bad demo sounds defaults */
					if (inp->name == DEF_STR( Demo_Sounds ) && (inp+2)->name == DEF_STR( On )
							&& inp->default_value != (inp+2)->default_value)
					{
						printf("%s: %s Demo Sounds must default to On\n",drivers[i]->source_file,drivers[i]->name);
						error = 1;
					}

					/* check for demo sounds using the text 'No' */
					if (inp->name == DEF_STR( Demo_Sounds ) && (inp+1)->name == DEF_STR( No ))
					{
						printf("%s: %s has wrong Demo Sounds option No instead of Off\n",drivers[i]->source_file,drivers[i]->name);
						error = 1;
					}

					/* check for trailing spaces */
					if (inp->name[0] && inp->name[strlen(inp->name)-1] == ' ')
					{
						printf("%s: %s input '%s' has trailing spaces\n",drivers[i]->source_file,drivers[i]->name,inp->name);
						error = 1;
					}

					/* check for empty string */
					if (!inp->name[0] && !empty_string_found)
					{
						printf("%s: %s has an input with an empty string\n",drivers[i]->source_file,drivers[i]->name);
						error = 1;
						empty_string_found = 1;
					}
				}

				inp++;
			}


			/* consistency checks on sound and speakers */
			for (j = 0; j < MAX_SPEAKER && drv.speaker[j].tag; j++)
			{
				int k;
				for (k = 0; k < MAX_SPEAKER && drv.speaker[k].tag; k++)
					if (j != k && drv.speaker[k].tag && !strcmp(drv.speaker[j].tag, drv.speaker[k].tag))
					{
						printf("%s: %s has multiple speakers tagged as '%s'\n",drivers[i]->source_file,drivers[i]->name,drv.speaker[j].tag);
						error = 1;
					}
				for (k = 0; k < MAX_SOUND && drv.sound[k].sound_type != SOUND_DUMMY; k++)
					if (drv.sound[k].tag && !strcmp(drv.speaker[j].tag, drv.sound[k].tag))
					{
						printf("%s: %s has both a speaker and a sound chip tagged as '%s'\n",drivers[i]->source_file,drivers[i]->name,drv.speaker[j].tag);
						error = 1;
					}
			}

			for (j = 0; j < MAX_SOUND && drv.sound[j].sound_type != SOUND_DUMMY; j++)
			{
				int k, l;
				for (k = 0; k < drv.sound[j].routes; k++)
				{
					for (l = 0; l < MAX_SPEAKER && drv.speaker[l].tag; l++)
						if (!strcmp(drv.sound[j].route[k].target, drv.speaker[l].tag))
							break;
					if (l >= MAX_SPEAKER || !drv.speaker[l].tag)
					{
						for (l = 0; l < MAX_SOUND && drv.sound[l].sound_type != SOUND_DUMMY; l++)
							if (l != j && drv.sound[l].tag && !strcmp(drv.sound[l].tag, drv.sound[j].route[k].target))
								break;
						if (l >= MAX_SOUND || drv.sound[l].sound_type == SOUND_DUMMY)
						{
							printf("%s: %s attempting to route sound to non-existant speaker '%s'\n",drivers[i]->source_file,drivers[i]->name,drv.sound[j].route[k].target);
							error = 1;
						}
					}
				}
			}

			end_resource_tracking();
		}
	}

#ifdef MESS
	if (mess_validitychecks())
		error = 1;
#endif /* MESS */

	free(quarks);
	input_is_coin_free();
	return error;
}


=======
}
>>>>>>> 951d9c09
<|MERGE_RESOLUTION|>--- conflicted
+++ resolved
@@ -1765,636 +1765,4 @@
 UINT64 mame_chd_length(chd_interface_file *file)
 {
 	return mame_fsize((mame_file *)file);
-<<<<<<< HEAD
-}
-
-
-
-/***************************************************************************
-
-    Huge bunch of validity checks for the debug build
-
-***************************************************************************/
-
-/*-------------------------------------------------
-    mame_string_quark - returns a hash of the
-    given string used for faster comparisons
--------------------------------------------------*/
-
-static UINT32 mame_string_quark(const char *string)
-{
-	return crc32(0, (UINT8 *)string, strlen(string));
-}
-
-
-
-/*-------------------------------------------------
-    input_is_coin - does the given string match
-    any of the coinage options, if so return the offset
--------------------------------------------------*/
-
-static int input_is_coin(const char *name)
-{
-	UINT32 this_coin;
-	int num_coins = (STR_Free_Play - STR_9C_1C) + 1;
-	int start_coin = STR_9C_1C;
-	int i;
-
-	/* pre-calc hashes */
-	if (!coin_quarks)
-	{
-		coin_quarks = malloc(num_coins * sizeof(UINT32));
-
-		for (i = 0; i < num_coins; i++)
-			coin_quarks[i] = mame_string_quark(input_port_default_strings[i+start_coin]);
-	}
-
-	if (!name)
-		return 0;
-	this_coin = mame_string_quark(name);
-
-	for (i = 0; i < num_coins; i++)
-	{
-		if (this_coin == coin_quarks[i] && !strcmp(name, input_port_default_strings[i+start_coin]))
-			return i+1; /* can be used to see which coinage is greater */
-	}
-
-	return 0;
-}
-
-
-static void input_is_coin_free(void)
-{
-	free(coin_quarks);
-	coin_quarks = NULL;
-}
-
-
-
-/*-------------------------------------------------
-    mame_validitychecks - run a huge bunch of
-    validity checks, game == -1 for all
--------------------------------------------------*/
-
-int mame_validitychecks(int game)
-{
-	int i,j,cpu;
-	UINT8 a,b;
-	int error = 0;
-	const input_port_entry *inp;
-	const char *s;
-
-	/* used to hold hashes of all of the info about a game that we care about */
-	struct _game_driver_quark
-	{
-		UINT32 source_file;
-		UINT32 name;
-		UINT32 description;
-	} *quarks;
-
-	a = 0xff;
-	b = a + 1;
-	if (b > a)	{ printf("UINT8 must be 8 bits\n"); error = 1; }
-
-	if (sizeof(INT8)   != 1)	{ printf("INT8 must be 8 bits\n"); error = 1; }
-	if (sizeof(UINT8)  != 1)	{ printf("UINT8 must be 8 bits\n"); error = 1; }
-	if (sizeof(INT16)  != 2)	{ printf("INT16 must be 16 bits\n"); error = 1; }
-	if (sizeof(UINT16) != 2)	{ printf("UINT16 must be 16 bits\n"); error = 1; }
-	if (sizeof(INT32)  != 4)	{ printf("INT32 must be 32 bits\n"); error = 1; }
-	if (sizeof(UINT32) != 4)	{ printf("UINT32 must be 32 bits\n"); error = 1; }
-	if (sizeof(INT64)  != 8)	{ printf("INT64 must be 64 bits\n"); error = 1; }
-	if (sizeof(UINT64) != 8)	{ printf("UINT64 must be 64 bits\n"); error = 1; }
-
-	/* prepare hashes of strings for comparisons */
-	for (i = 0;drivers[i];i++) {};
-	quarks = malloc(i * sizeof(quarks[0]));
-	if (!quarks)
-		osd_die("Out of memory in validity checks!");
-
-	for (i = 0;drivers[i];i++)
-	{
-		/* these are all const strings, we can do this without expanding the machine driver */
-		quarks[i].source_file = mame_string_quark(drivers[i]->source_file);
-		quarks[i].name = mame_string_quark(drivers[i]->name);
-		quarks[i].description = mame_string_quark(drivers[i]->description);
-	}
-
-	for (i = 0;drivers[i];i++)
-	{
-		machine_config drv;
-		const rom_entry *romp;
-
-		/* only games in the same source_file get the treatment */
-		if (game != -1 && quarks[i].source_file != quarks[game].source_file)
-			continue;
-
-		expand_machine_driver(drivers[i]->drv, &drv);
-
-		/* look for recursive cloning */
-		if (drivers[i]->clone_of == drivers[i])
-		{
-			printf("%s: %s is set as a clone of itself\n",drivers[i]->source_file,drivers[i]->name);
-			error = 1;
-		}
-
-		/* look for clones that are too deep */
-		if (drivers[i]->clone_of && drivers[i]->clone_of->clone_of)
-		{
-			if ((drivers[i]->clone_of->clone_of->flags & NOT_A_DRIVER) == 0)
-			{
-				printf("%s: %s is a clone of a clone\n",drivers[i]->source_file,drivers[i]->name);
-				error = 1;
-			}
-		}
-
-		/* make sure the year is only digits, '?' or '+' */
-		s = drivers[i]->year;
-		for (j = 0; s[j]; j++)
-		{
-			if (!isdigit(s[j]) && s[j] != '?' && s[j] != '+')
-			{
-				printf("%s: %s has an invalid year '%s'\n", drivers[i]->source_file,drivers[i]->name,s);
-				error = 1;
-				break;
-			}
-		}
-
-		for (j = 0;drivers[j];j++)
-		{
-			if (i == j)
-				continue;
-			if (game == -1 && j < i)
-			{
-				/* optimise for n^2/2 in this case */
-				j = i;
-				continue;
-			}
-			if (game != -1 && j < i && quarks[i].source_file == quarks[j].source_file && !strcmp(drivers[i]->source_file, drivers[j]->source_file))
-				continue; /* prevent dupes */
-
-			if (quarks[i].name == quarks[j].name && !strcmp(drivers[i]->name, drivers[i]->name))
-			{
-				printf("%s: %s is a duplicate name (%s, %s)\n",drivers[i]->source_file,drivers[i]->name,drivers[i]->source_file,drivers[j]->source_file);
-				error = 1;
-			}
-
-			if (quarks[i].description == quarks[j].description && !strcmp(drivers[i]->description, drivers[j]->description))
-			{
-				printf("%s: %s is a duplicate description (%s, %s)\n",drivers[i]->description,drivers[i]->source_file,drivers[i]->name,drivers[j]->name);
-				error = 1;
-			}
-#ifndef MESS
-			if (drivers[i]->rom && drivers[i]->rom == drivers[j]->rom
-					&& (drivers[i]->flags & NOT_A_DRIVER) == 0
-					&& (drivers[j]->flags & NOT_A_DRIVER) == 0)
-			{
-				printf("%s: %s and %s use the same ROM set\n",drivers[i]->source_file,drivers[i]->name,drivers[j]->name);
-				error = 1;
-			}
-#endif
-		}
-
-#ifndef MESS
-		if ((drivers[i]->flags & NOT_A_DRIVER) == 0)
-		{
-			if (drv.sound[0].sound_type == 0 && (drivers[i]->flags & GAME_NO_SOUND) == 0 &&
-					strcmp(drivers[i]->name,"minivadr"))
-			{
-				printf("%s: %s missing GAME_NO_SOUND flag\n",drivers[i]->source_file,drivers[i]->name);
-				error = 1;
-			}
-		}
-#endif
-
-		romp = drivers[i]->rom;
-
-		if (romp)
-		{
-			int region_type_used[REGION_MAX];
-			int region_length[REGION_MAX];
-			const char *last_name = 0;
-			int count = -1;
-
-			for (j = 0;j < REGION_MAX;j++)
-			{
-				region_type_used[j] = 0;
-				region_length[j] = 0;
-			}
-
-			/* consistency checks on ROMs */
-			while (!ROMENTRY_ISEND(romp))
-			{
-				const char *c;
-
-				if (ROMENTRY_ISREGION(romp))
-				{
-					int type = ROMREGION_GETTYPE(romp);
-
-					count++;
-					if (type && (type >= REGION_MAX || type <= REGION_INVALID))
-					{
-						printf("%s: %s has invalid ROM_REGION type %x\n",drivers[i]->source_file,drivers[i]->name,type);
-						error = 1;
-					}
-
-					region_type_used[type]++;
-					region_length[type] = region_length[count] = ROMREGION_GETLENGTH(romp);
-				}
-				if (ROMENTRY_ISFILE(romp))
-				{
-					const char *hash;
-
-					last_name = c = ROM_GETNAME(romp);
-					while (*c)
-					{
-						if (tolower(*c) != *c)
-						{
-							printf("%s: %s has upper case ROM name %s\n",drivers[i]->source_file,drivers[i]->name,ROM_GETNAME(romp));
-							error = 1;
-						}
-						c++;
-					}
-
-					hash = ROM_GETHASHDATA(romp);
-					if (!hash_verify_string(hash))
-					{
-						printf("%s: rom '%s' has an invalid hash string '%s'\n", drivers[i]->name, ROM_GETNAME(romp), hash);
-						error = 1;
-					}
-				}
-				if (!ROMENTRY_ISREGIONEND(romp))						/* ROM_LOAD_XXX() */
-				{
-					if (ROM_GETOFFSET(romp) + ROM_GETLENGTH(romp) > region_length[count])
-					{
-						printf("%s: %s has ROM %s extending past the defined memory region\n",drivers[i]->source_file,drivers[i]->name,last_name);
-						error = 1;
-					}
-				}
-				romp++;
-			}
-
-			for (j = 1;j < REGION_MAX;j++)
-			{
-				if (region_type_used[j] > 1)
-				{
-					printf("%s: %s has duplicated ROM_REGION type %x\n",drivers[i]->source_file,drivers[i]->name,j);
-					error = 1;
-				}
-			}
-
-
-			/* consistency checks on CPUs */
-			for (cpu = 0;cpu < MAX_CPU;cpu++)
-			{
-				if (drv.cpu[cpu].cpu_type)
-				{
-					int space,mapnum;
-					extern void dummy_get_info(UINT32 state, union cpuinfo *info);
-
-					/* checks to see if this driver is using a dummy CPU */
-					if (cputype_get_interface(drv.cpu[cpu].cpu_type)->get_info == dummy_get_info)
-					{
-						printf("%s: %s uses non-present CPU\n",drivers[i]->source_file,drivers[i]->name);
-						error = 1;
-					}
-					else
-					{
-#ifdef MESS
-						/* check to make sure that this CPU core has the necessities filled out */
-						const cpu_interface *cpuintrf;
-						union cpuinfo info;
-						const UINT8 *reg;
-						int incomplete_cpu_core = 0;
-						static const int required_info[] =
-						{
-							CPUINFO_STR_NAME, CPUINFO_STR_CORE_FAMILY, CPUINFO_STR_CORE_FILE,
-							CPUINFO_PTR_REGISTER_LAYOUT
-						};
-
-						cpuintrf = cputype_get_interface(drv.cpu[cpu].cpu_type);
-						for (j = 0; j < sizeof(required_info) / sizeof(required_info[0]); j++)
-						{
-							memset(&info, 0, sizeof(info));
-							cpuintrf->get_info(required_info[j], &info);
-							if (!info.s)
-								incomplete_cpu_core = 1;
-						}
-
-						memset(&info, 0, sizeof(info));
-						cpuintrf->get_info(CPUINFO_PTR_REGISTER_LAYOUT, &info);
-						reg = (const UINT8 *) info.p;
-						if (reg)
-						{
-							for (j = 0; reg[j]; j++)
-							{
-								if (reg[j] != (UINT8)-1)
-								{
-									memset(&info, 0, sizeof(info));
-									cpuintrf->get_info(CPUINFO_STR_REGISTER + reg[j], &info);
-									if (!info.s)
-										incomplete_cpu_core = 1;
-								}
-							}
-						}
-
-						if (incomplete_cpu_core)
-						{
-							memset(&info, 0, sizeof(info));
-							cpuintrf->get_info(CPUINFO_STR_NAME, &info);
-							printf("%s: %s uses incomplete CPU core %s\n",drivers[i]->source_file, drivers[i]->name,
-								info.s);
-							error = 1;
-						}
-#endif /* MESS */
-					}
-
-					for (space = 0;space < ADDRESS_SPACES;space++)
-						for (mapnum = 0;mapnum < 2;mapnum++)
-						{
-							int alignunit,databus_width,addr_shift;
-
-							databus_width = cputype_databus_width(drv.cpu[cpu].cpu_type, space);
-							addr_shift = cputype_addrbus_shift(drv.cpu[cpu].cpu_type, space);
-							alignunit = databus_width/8;
-
-#define SPACE_SHIFT(a)		((addr_shift < 0) ? ((a) << -addr_shift) : ((a) >> addr_shift))
-#define SPACE_SHIFT_END(a)	((addr_shift < 0) ? (((a) << -addr_shift) | ((1 << -addr_shift) - 1)) : ((a) >> addr_shift))
-
-							if (drv.cpu[cpu].construct_map[space][mapnum])
-							{
-								address_map addrmap[MAX_ADDRESS_MAP_SIZE];
-								const address_map *map = addrmap;
-								UINT32 flags, val;
-
-								memset(addrmap, 0, sizeof(addrmap));
-								(*drv.cpu[cpu].construct_map[space][mapnum])(addrmap);
-
-								if (IS_AMENTRY_END(map))
-									continue;
-								if (!IS_AMENTRY_EXTENDED(map))
-								{
-									printf("%s: %s wrong MEMORY_READ_START\n",drivers[i]->source_file,drivers[i]->name);
-									error = 1;
-								}
-
-								flags = AM_EXTENDED_FLAGS(map);
-								if (flags & AMEF_SPECIFIES_DBITS)
-								{
-									val = (flags & AMEF_DBITS_MASK) >> AMEF_DBITS_SHIFT;
-									val = (val + 1) * 8;
-									if (val != databus_width)
-									{
-										printf("%s: %s cpu #%d uses wrong data width memory handlers! (width = %d, memory = %08x)\n",drivers[i]->source_file,drivers[i]->name,cpu,databus_width,AM_EXTENDED_FLAGS(map));
-										error = 1;
-									}
-								}
-
-								while (!IS_AMENTRY_END(map))
-								{
-									if (!IS_AMENTRY_EXTENDED(map))
-									{
-										if (!IS_AMENTRY_MATCH_MASK(map))
-										{
-											if (map->end < map->start)
-											{
-												printf("%s: %s wrong memory read handler start = %08x > end = %08x\n",drivers[i]->source_file,drivers[i]->name,map->start,map->end);
-												error = 1;
-											}
-											if ((SPACE_SHIFT(map->start) & (alignunit-1)) != 0 || (SPACE_SHIFT_END(map->end) & (alignunit-1)) != (alignunit-1))
-											{
-												printf("%s: %s wrong memory read handler start = %08x, end = %08x ALIGN = %d\n",drivers[i]->source_file,drivers[i]->name,map->start,map->end,alignunit);
-												error = 1;
-											}
-										}
-									}
-									map++;
-								}
-							}
-						}
-				}
-			}
-
-
-			/* consistency checks on GfxDecodeInfo */
-			if (drv.gfxdecodeinfo)
-			{
-				for (j = 0;j < MAX_GFX_ELEMENTS && drv.gfxdecodeinfo[j].memory_region != -1;j++)
-				{
-					int len,avail,k,start;
-					int type = drv.gfxdecodeinfo[j].memory_region;
-
-
-/*
-                    if (type && (type >= REGION_MAX || type <= REGION_INVALID))
-                    {
-                        printf("%s: %s has invalid memory region for gfx[%d]\n",drivers[i]->source_file,drivers[i]->name,j);
-                        error = 1;
-                    }
-*/
-
-					if (!IS_FRAC(drv.gfxdecodeinfo[j].gfxlayout->total))
-					{
-						start = 0;
-						for (k = 0;k < MAX_GFX_PLANES;k++)
-						{
-							if (drv.gfxdecodeinfo[j].gfxlayout->planeoffset[k] > start)
-								start = drv.gfxdecodeinfo[j].gfxlayout->planeoffset[k];
-						}
-						start &= ~(drv.gfxdecodeinfo[j].gfxlayout->charincrement-1);
-						len = drv.gfxdecodeinfo[j].gfxlayout->total *
-								drv.gfxdecodeinfo[j].gfxlayout->charincrement;
-						avail = region_length[type]
-								- (drv.gfxdecodeinfo[j].start & ~(drv.gfxdecodeinfo[j].gfxlayout->charincrement/8-1));
-						if ((start + len) / 8 > avail)
-						{
-							printf("%s: %s has gfx[%d] extending past allocated memory\n",drivers[i]->source_file,drivers[i]->name,j);
-							error = 1;
-						}
-					}
-				}
-			}
-		}
-
-		/* consistency checks on input ports */
-		if (drivers[i]->construct_ipt)
-		{
-			int empty_string_found = 0;
-
-			begin_resource_tracking();
-
-			inp = input_port_allocate(drivers[i]->construct_ipt);
-
-			while (inp->type != IPT_END)
-			{
-				if (inp->type == IPT_INVALID)
-				{
-					printf("%s: %s has an input port with an invalid type (0); use IPT_OTHER instead\n",drivers[i]->source_file,drivers[i]->name);
-					error = 1;
-				}
-				else if (inp->name && inp->name != IP_NAME_DEFAULT)
-				{
-					/* check for strings that should be DEF_STR */
-					for (j = 0;j < STR_TOTAL;j++)
-					{
-						if (inp->name == input_port_default_strings[j]) break;
-						else if (!my_stricmp(inp->name,input_port_default_strings[j]))
-						{
-							printf("%s: %s must use DEF_STR( %s )\n",drivers[i]->source_file,drivers[i]->name,inp->name);
-							error = 1;
-						}
-					}
-
-					/* check for inverted off/on dispswitch order */
-					if (inp->type == IPT_DIPSWITCH_SETTING && (inp+1)->type == IPT_DIPSWITCH_SETTING)
-					{
-						if (inp->name == DEF_STR( On ) && (inp+1)->name == DEF_STR( Off ))
-						{
-							printf("%s: %s has inverted Off/On dipswitch order\n",drivers[i]->source_file,drivers[i]->name);
-							error = 1;
-						}
-
-						if (inp->name == DEF_STR( Yes ) && (inp+1)->name == DEF_STR( No ))
-						{
-							printf("%s: %s has inverted No/Yes dipswitch order\n",drivers[i]->source_file,drivers[i]->name);
-							error = 1;
-						}
-					}
-
-					if (port_type_is_analog(inp->type))
-					{
-						if (inp->analog.sensitivity == 0)
-						{
-							printf("%s: %s has an analog port with zero sensitivity\n",drivers[i]->source_file,drivers[i]->name);
-							error = 1;
-						}
-					}
-
-					if (!my_stricmp(inp->name,"table"))
-					{
-						printf("%s: %s must use DEF_STR( Cocktail ), not %s\n",drivers[i]->source_file,drivers[i]->name,inp->name);
-						error = 1;
-					}
-
-					if (inp->name == DEF_STR( Cabinet ) && (inp+1)->name == DEF_STR( Upright )
-							&& inp->default_value != (inp+1)->default_value)
-					{
-						printf("%s: %s Cabinet must default to Upright\n",drivers[i]->source_file,drivers[i]->name);
-						error = 1;
-					}
-
-					/* check for inverted upright/cocktail order */
-					if (inp->name == DEF_STR( Cocktail ) && (inp+1)->name == DEF_STR( Upright ))
-					{
-						printf("%s: %s has inverted Upright/Cocktail dipswitch order\n",drivers[i]->source_file,drivers[i]->name);
-						error = 1;
-					}
-
-					/* check for unsorted coinage */
-					if (input_is_coin(inp->name) && input_is_coin((inp+1)->name)
-							&& input_is_coin(inp->name) >= input_is_coin((inp+1)->name)
-							&& !memcmp(&inp->condition, &(inp+1)->condition, sizeof(inp->condition)))
-					{
-						printf("%s: %s has unsorted coinage %s > %s\n",drivers[i]->source_file,drivers[i]->name,inp->name,(inp+1)->name);
-						error = 1;
-					}
-
-					/* check for bad flip screen options */
-					if (inp->name == DEF_STR( Flip_Screen ) && (inp+1)->name != DEF_STR( Off ))
-					{
-						printf("%s: %s has wrong Flip Screen option %s\n",drivers[i]->source_file,drivers[i]->name,(inp+1)->name);
-						error = 1;
-					}
-
-					/* check for bad demo sounds defaults */
-					if (inp->name == DEF_STR( Demo_Sounds ) && (inp+2)->name == DEF_STR( On )
-							&& inp->default_value != (inp+2)->default_value)
-					{
-						printf("%s: %s Demo Sounds must default to On\n",drivers[i]->source_file,drivers[i]->name);
-						error = 1;
-					}
-
-					/* check for demo sounds using the text 'No' */
-					if (inp->name == DEF_STR( Demo_Sounds ) && (inp+1)->name == DEF_STR( No ))
-					{
-						printf("%s: %s has wrong Demo Sounds option No instead of Off\n",drivers[i]->source_file,drivers[i]->name);
-						error = 1;
-					}
-
-					/* check for trailing spaces */
-					if (inp->name[0] && inp->name[strlen(inp->name)-1] == ' ')
-					{
-						printf("%s: %s input '%s' has trailing spaces\n",drivers[i]->source_file,drivers[i]->name,inp->name);
-						error = 1;
-					}
-
-					/* check for empty string */
-					if (!inp->name[0] && !empty_string_found)
-					{
-						printf("%s: %s has an input with an empty string\n",drivers[i]->source_file,drivers[i]->name);
-						error = 1;
-						empty_string_found = 1;
-					}
-				}
-
-				inp++;
-			}
-
-
-			/* consistency checks on sound and speakers */
-			for (j = 0; j < MAX_SPEAKER && drv.speaker[j].tag; j++)
-			{
-				int k;
-				for (k = 0; k < MAX_SPEAKER && drv.speaker[k].tag; k++)
-					if (j != k && drv.speaker[k].tag && !strcmp(drv.speaker[j].tag, drv.speaker[k].tag))
-					{
-						printf("%s: %s has multiple speakers tagged as '%s'\n",drivers[i]->source_file,drivers[i]->name,drv.speaker[j].tag);
-						error = 1;
-					}
-				for (k = 0; k < MAX_SOUND && drv.sound[k].sound_type != SOUND_DUMMY; k++)
-					if (drv.sound[k].tag && !strcmp(drv.speaker[j].tag, drv.sound[k].tag))
-					{
-						printf("%s: %s has both a speaker and a sound chip tagged as '%s'\n",drivers[i]->source_file,drivers[i]->name,drv.speaker[j].tag);
-						error = 1;
-					}
-			}
-
-			for (j = 0; j < MAX_SOUND && drv.sound[j].sound_type != SOUND_DUMMY; j++)
-			{
-				int k, l;
-				for (k = 0; k < drv.sound[j].routes; k++)
-				{
-					for (l = 0; l < MAX_SPEAKER && drv.speaker[l].tag; l++)
-						if (!strcmp(drv.sound[j].route[k].target, drv.speaker[l].tag))
-							break;
-					if (l >= MAX_SPEAKER || !drv.speaker[l].tag)
-					{
-						for (l = 0; l < MAX_SOUND && drv.sound[l].sound_type != SOUND_DUMMY; l++)
-							if (l != j && drv.sound[l].tag && !strcmp(drv.sound[l].tag, drv.sound[j].route[k].target))
-								break;
-						if (l >= MAX_SOUND || drv.sound[l].sound_type == SOUND_DUMMY)
-						{
-							printf("%s: %s attempting to route sound to non-existant speaker '%s'\n",drivers[i]->source_file,drivers[i]->name,drv.sound[j].route[k].target);
-							error = 1;
-						}
-					}
-				}
-			}
-
-			end_resource_tracking();
-		}
-	}
-
-#ifdef MESS
-	if (mess_validitychecks())
-		error = 1;
-#endif /* MESS */
-
-	free(quarks);
-	input_is_coin_free();
-	return error;
-}
-
-
-=======
-}
->>>>>>> 951d9c09
+}