#include "driver.h"
#include <ctype.h>


static struct RunningMachine machine;
struct RunningMachine *Machine = &machine;
static const struct GameDriver *gamedrv;
static const struct MachineDriver *drv;

/* Variables to hold the status of various game options */
struct GameOptions	options;

FILE *errorlog;
void *record;   /* for -record */
void *playback; /* for -playback */
int mame_debug; /* !0 when -debug option is specified */

int bailing;	/* set to 1 if the startup is aborted to prevent multiple error messages */

static int settingsloaded;

int bitmap_dirty;	/* set by osd_clearbitmap() */


/* Used in vh_open */
extern unsigned char *spriteram,*spriteram_2;
extern unsigned char *buffered_spriteram,*buffered_spriteram_2;
extern int spriteram_size,spriteram_2_size;

int init_machine(void);
void shutdown_machine(void);
int run_machine(void);


#ifdef MAME_DEBUG

INLINE int my_stricmp( const char *dst, const char *src)
{
	while (*src && *dst)
	{
		if( tolower(*src) != tolower(*dst) ) return *dst - *src;
		src++;
		dst++;
	}
	return *dst - *src;
}

static int validitychecks(void)
{
	int i,j;
	UINT8 a,b;
	int error = 0;


	a = 0xff;
	b = a + 1;
	if (b > a)	{ printf("UINT8 must be 8 bits\n"); error = 1; }

	if (sizeof(INT8)   != 1)	{ printf("INT8 must be 8 bits\n"); error = 1; }
	if (sizeof(UINT8)  != 1)	{ printf("UINT8 must be 8 bits\n"); error = 1; }
	if (sizeof(INT16)  != 2)	{ printf("INT16 must be 16 bits\n"); error = 1; }
	if (sizeof(UINT16) != 2)	{ printf("UINT16 must be 16 bits\n"); error = 1; }
	if (sizeof(INT32)  != 4)	{ printf("INT32 must be 32 bits\n"); error = 1; }
	if (sizeof(UINT32) != 4)	{ printf("UINT32 must be 32 bits\n"); error = 1; }
	if (sizeof(INT64)  != 8)	{ printf("INT64 must be 64 bits\n"); error = 1; }
	if (sizeof(UINT64) != 8)	{ printf("UINT64 must be 64 bits\n"); error = 1; }

	for (i = 0;drivers[i];i++)
	{
		const struct RomModule *romp;
		const struct InputPortTiny *inp;

		if (drivers[i]->clone_of == drivers[i])
		{
			printf("%s is set as a clone of itself\n",drivers[i]->name);
			error = 1;
		}

		if (drivers[i]->clone_of && drivers[i]->clone_of->clone_of)
		{
			if ((drivers[i]->clone_of->clone_of->flags & NOT_A_DRIVER) == 0)
			{
				printf("%s is a clone of a clone\n",drivers[i]->name);
				error = 1;
			}
		}

		for (j = i+1;drivers[j];j++)
		{
			if (!strcmp(drivers[i]->name,drivers[j]->name))
			{
				printf("%s is a duplicate name (%s, %s)\n",drivers[i]->name,drivers[i]->source_file,drivers[j]->source_file);
				error = 1;
			}
			if (!strcmp(drivers[i]->description,drivers[j]->description))
			{
				printf("%s is a duplicate description (%s, %s)\n",drivers[i]->description,drivers[i]->name,drivers[j]->name);
				error = 1;
			}
<<<<<<< HEAD
			if (drivers[i]->rom == drivers[j]->rom && drivers[i]->rom!=NULL
			                                       && (drivers[j]->flags & NOT_A_DRIVER)==0)
=======
			if (drivers[i]->rom && drivers[i]->rom == drivers[j]->rom
					&& (drivers[j]->flags & NOT_A_DRIVER) == 0)
>>>>>>> f1fe07d8
			{
				printf("%s and %s use the same ROM set\n",drivers[i]->name,drivers[j]->name);
				error = 1;
			}
		}

		romp = drivers[i]->rom;

		if (romp)
		{
			int region_type_used[REGION_MAX];
			int region_length[REGION_MAX];
			const char *last_name = 0;
			int count = -1;

			for (j = 0;j < REGION_MAX;j++)
			{
				region_type_used[j] = 0;
				region_length[j] = 0;
			}

			while (romp->name || romp->offset || romp->length)
			{
				const char *c;

				if (romp->name == 0 && romp->length == 0)	/* ROM_REGION() */
				{
					int type = romp->crc & ~REGIONFLAG_MASK;


					count++;
					if (type && (type >= REGION_MAX || type <= REGION_INVALID))
					{
						printf("%s has invalid ROM_REGION type %x\n",drivers[i]->name,type);
						error = 1;
					}

					region_type_used[type]++;
					region_length[type] = region_length[count] = romp->offset;
				}
				if (romp->name && romp->name != (char *)-1)
				{
					int pre,post;

					last_name = c = romp->name;
					while (*c)
					{
						if (tolower(*c) != *c)
						{
							printf("%s has upper case ROM name %s\n",drivers[i]->name,romp->name);
							error = 1;
						}
						c++;
					}

					c = romp->name;
					pre = 0;
					post = 0;
					while (*c && *c != '.')
					{
						pre++;
						c++;
					}
					while (*c)
					{
						post++;
						c++;
					}
					if (pre > 8 || post > 4)
					{
						printf("%s has >8.3 ROM name %s\n",drivers[i]->name,romp->name);
						error = 1;
					}
				}
				if (romp->length != 0)						/* ROM_LOAD_XXX() */
				{
					if (romp->offset + (romp->length & ~ROMFLAG_MASK) > region_length[count])
					{
						printf("%s has ROM %s extending past the defined memory region\n",drivers[i]->name,last_name);
						error = 1;
					}
				}
				romp++;
			}

			for (j = 1;j < REGION_MAX;j++)
			{
				if (region_type_used[j] > 1)
				{
					printf("%s has duplicated ROM_REGION type %x\n",drivers[i]->name,j);
					error = 1;
				}
			}


			if (drivers[i]->drv->gfxdecodeinfo)
			{
				for (j = 0;j < MAX_GFX_ELEMENTS && drivers[i]->drv->gfxdecodeinfo[j].memory_region != -1;j++)
				{
					int len,avail,k,start;
					int type = drivers[i]->drv->gfxdecodeinfo[j].memory_region;


/*
					if (type && (type >= REGION_MAX || type <= REGION_INVALID))
					{
						printf("%s has invalid memory region for gfx[%d]\n",drivers[i]->name,j);
						error = 1;
					}
*/

					start = 0;
					for (k = 0;k < MAX_GFX_PLANES;k++)
					{
						if (drivers[i]->drv->gfxdecodeinfo[j].gfxlayout->planeoffset[k] > start)
							start = drivers[i]->drv->gfxdecodeinfo[j].gfxlayout->planeoffset[k];
					}
					start &= ~(drivers[i]->drv->gfxdecodeinfo[j].gfxlayout->charincrement-1);
					len = drivers[i]->drv->gfxdecodeinfo[j].gfxlayout->total *
							drivers[i]->drv->gfxdecodeinfo[j].gfxlayout->charincrement;
					avail = region_length[type]
							- (drivers[i]->drv->gfxdecodeinfo[j].start & ~(drivers[i]->drv->gfxdecodeinfo[j].gfxlayout->charincrement/8-1));
					if ((start + len) / 8 > avail)
					{
						printf("%s has gfx[%d] extending past allocated memory\n",drivers[i]->name,j);
						error = 1;
					}
				}
			}
		}


		inp = drivers[i]->input_ports;

		if (inp)
		{
			while (inp->type != IPT_END)
			{
				if (inp->name && inp->name != IP_NAME_DEFAULT)
				{
					j = 0;

					while (ipdn_defaultstrings[j] != DEF_STR( Unknown ))
					{
						if (inp->name == ipdn_defaultstrings[j]) break;
						else if (!my_stricmp(inp->name,ipdn_defaultstrings[j]))
						{
							printf("%s must use DEF_STR( %s )\n",drivers[i]->name,inp->name);
							error = 1;
						}
						j++;
					}

					if (inp->name == DEF_STR( On ) && (inp+1)->name == DEF_STR( Off ))
					{
						printf("%s has inverted Off/On dipswitch order\n",drivers[i]->name);
						error = 1;
					}

					if (inp->name == DEF_STR( Yes ) && (inp+1)->name == DEF_STR( No ))
					{
						printf("%s has inverted No/Yes dipswitch order\n",drivers[i]->name);
						error = 1;
					}

					if (!my_stricmp(inp->name,"table"))
					{
						printf("%s must use DEF_STR( Cocktail ), not %s\n",drivers[i]->name,inp->name);
						error = 1;
					}

					if (inp->name == DEF_STR( Cocktail ) && (inp+1)->name == DEF_STR( Upright ))
					{
						printf("%s has inverted Upright/Cocktail dipswitch order\n",drivers[i]->name);
						error = 1;
					}

					if (inp->name >= DEF_STR( 9C_1C ) && inp->name <= DEF_STR( Free_Play )
							&& (inp+1)->name >= DEF_STR( 9C_1C ) && (inp+1)->name <= DEF_STR( Free_Play )
							&& inp->name >= (inp+1)->name)
					{
						printf("%s has unsorted coinage %s > %s\n",drivers[i]->name,inp->name,(inp+1)->name);
						error = 1;
					}
				}

				inp++;
			}
		}
	}

	return error;
}
#endif




int run_game(int game)
{
	int err;


#ifdef MAME_DEBUG
	/* validity checks */
	if (validitychecks()) return 1;
#endif


	/* copy some settings into easier-to-handle variables */
	errorlog   = options.errorlog;
	record     = options.record;
	playback   = options.playback;
	mame_debug = options.mame_debug;

	Machine->gamedrv = gamedrv = drivers[game];
	Machine->drv = drv = gamedrv->drv;

	/* copy configuration */
	if (options.color_depth == 16 ||
			(options.color_depth != 8 && (Machine->gamedrv->flags & GAME_REQUIRES_16BIT)))
		Machine->color_depth = 16;
	else
		Machine->color_depth = 8;
	Machine->sample_rate = options.samplerate;

	/* get orientation right */
	Machine->orientation = gamedrv->flags & ORIENTATION_MASK;
	Machine->ui_orientation = ROT0;
	if (options.norotate)
		Machine->orientation = ROT0;
	if (options.ror)
	{
		/* if only one of the components is inverted, switch them */
		if ((Machine->orientation & ROT180) == ORIENTATION_FLIP_X ||
				(Machine->orientation & ROT180) == ORIENTATION_FLIP_Y)
			Machine->orientation ^= ROT180;

		Machine->orientation ^= ROT90;

		/* if only one of the components is inverted, switch them */
		if ((Machine->ui_orientation & ROT180) == ORIENTATION_FLIP_X ||
				(Machine->ui_orientation & ROT180) == ORIENTATION_FLIP_Y)
			Machine->ui_orientation ^= ROT180;

		Machine->ui_orientation ^= ROT90;
	}
	if (options.rol)
	{
		/* if only one of the components is inverted, switch them */
		if ((Machine->orientation & ROT180) == ORIENTATION_FLIP_X ||
				(Machine->orientation & ROT180) == ORIENTATION_FLIP_Y)
			Machine->orientation ^= ROT180;

		Machine->orientation ^= ROT270;

		/* if only one of the components is inverted, switch them */
		if ((Machine->ui_orientation & ROT180) == ORIENTATION_FLIP_X ||
				(Machine->ui_orientation & ROT180) == ORIENTATION_FLIP_Y)
			Machine->ui_orientation ^= ROT180;

		Machine->ui_orientation ^= ROT270;
	}
	if (options.flipx)
	{
		Machine->orientation ^= ORIENTATION_FLIP_X;
		Machine->ui_orientation ^= ORIENTATION_FLIP_X;
	}
	if (options.flipy)
	{
		Machine->orientation ^= ORIENTATION_FLIP_Y;
		Machine->ui_orientation ^= ORIENTATION_FLIP_Y;
	}

	set_pixel_functions();

	/* Do the work*/
	err = 1;
	bailing = 0;

	#ifdef MESS
	if (get_filenames())
		return err;
	#endif

	if (osd_init() == 0)
	{
		if (init_machine() == 0)
		{
			if (run_machine() == 0)
				err = 0;
			else if (!bailing)
			{
				bailing = 1;
				printf("Unable to start machine emulation\n");
			}

			shutdown_machine();
		}
		else if (!bailing)
		{
			bailing = 1;
			printf("Unable to initialize machine emulation\n");
		}

		osd_exit();
	}
	else if (!bailing)
	{
		bailing = 1;
		printf ("Unable to initialize system\n");
	}

	return err;
}



/***************************************************************************

  Initialize the emulated machine (load the roms, initialize the various
  subsystems...). Returns 0 if successful.

***************************************************************************/
int init_machine(void)
{
	int i;

	if (code_init() != 0)
		goto out;

	for (i = 0;i < MAX_MEMORY_REGIONS;i++)
	{
		Machine->memory_region[i] = 0;
		Machine->memory_region_length[i] = 0;
		Machine->memory_region_type[i] = 0;
	}

	if (gamedrv->input_ports)
	{
		Machine->input_ports = input_port_allocate(gamedrv->input_ports);
		if (!Machine->input_ports)
			goto out_code;
		Machine->input_ports_default = input_port_allocate(gamedrv->input_ports);
		if (!Machine->input_ports_default)
		{
			input_port_free(Machine->input_ports);
			Machine->input_ports = 0;
			goto out_code;
		}
	}

    #ifdef MESS
	if (!gamedrv->rom)
	{
		if(errorlog) fprintf(errorlog, "Going to load_next tag\n");
		goto load_next;
	}
    #endif

	if (readroms() != 0)
		goto out_free;

	#ifdef MESS
	load_next:
		if (init_devices(gamedrv))
			goto out_free;
	#endif

	/* Mish:  Multi-session safety - set spriteram size to zero before memory map is set up */
	spriteram_size=spriteram_2_size=0;

	/* first of all initialize the memory handlers, which could be used by the */
	/* other initialization routines */
	cpu_init();

	/* load input ports settings (keys, dip switches, and so on) */
	settingsloaded = load_input_port_settings();

	if( !memory_init() )
		goto out_free;

	if (gamedrv->driver_init) (*gamedrv->driver_init)();

	return 0;

out_free:
	input_port_free(Machine->input_ports);
	Machine->input_ports = 0;
	input_port_free(Machine->input_ports_default);
	Machine->input_ports_default = 0;
out_code:
	code_close();
out:
	return 1;
}



void shutdown_machine(void)
{
	int i;


	#ifdef MESS
	exit_devices();
	#endif

    /* ASG 971007 free memory element map */
	memory_shutdown();

	/* free the memory allocated for ROM and RAM */
	for (i = 0;i < MAX_MEMORY_REGIONS;i++)
	{
		free(Machine->memory_region[i]);
		Machine->memory_region[i] = 0;
		Machine->memory_region_length[i] = 0;
		Machine->memory_region_type[i] = 0;
	}

	/* free the memory allocated for input ports definition */
	input_port_free(Machine->input_ports);
	Machine->input_ports = 0;
	input_port_free(Machine->input_ports_default);
	Machine->input_ports_default = 0;

	code_close();
}



static void vh_close(void)
{
	int i;


	for (i = 0;i < MAX_GFX_ELEMENTS;i++)
	{
		freegfx(Machine->gfx[i]);
		Machine->gfx[i] = 0;
	}
	freegfx(Machine->uifont);
	Machine->uifont = 0;
	osd_close_display();
	palette_stop();

	if (drv->video_attributes & VIDEO_BUFFERS_SPRITERAM) {
		if (buffered_spriteram) free(buffered_spriteram);
		if (buffered_spriteram_2) free(buffered_spriteram_2);
		buffered_spriteram=NULL;
		buffered_spriteram_2=NULL;
	}
}



static int vh_open(void)
{
	int i;


	for (i = 0;i < MAX_GFX_ELEMENTS;i++) Machine->gfx[i] = 0;
	Machine->uifont = 0;

	if (palette_start() != 0)
	{
		vh_close();
		return 1;
	}


	/* convert the gfx ROMs into character sets. This is done BEFORE calling the driver's */
	/* convert_color_prom() routine (in palette_init()) because it might need to check the */
	/* Machine->gfx[] data */
	if (drv->gfxdecodeinfo)
	{
		for (i = 0;i < MAX_GFX_ELEMENTS && drv->gfxdecodeinfo[i].memory_region != -1;i++)
		{
			if ((Machine->gfx[i] = decodegfx(memory_region(drv->gfxdecodeinfo[i].memory_region)
					+ drv->gfxdecodeinfo[i].start,
					drv->gfxdecodeinfo[i].gfxlayout)) == 0)
			{
				vh_close();
				return 1;
			}
			if (Machine->remapped_colortable)
				Machine->gfx[i]->colortable = &Machine->remapped_colortable[drv->gfxdecodeinfo[i].color_codes_start];
			Machine->gfx[i]->total_colors = drv->gfxdecodeinfo[i].total_color_codes;
		}
	}


	/* create the display bitmap, and allocate the palette */
	if ((Machine->scrbitmap = osd_create_display(
			drv->screen_width,drv->screen_height,
			Machine->color_depth,
			drv->video_attributes)) == 0)
	{
		vh_close();
		return 1;
	}

	/* create spriteram buffers if necessary */
	if (drv->video_attributes & VIDEO_BUFFERS_SPRITERAM) {
		if (spriteram_size!=0) {
			buffered_spriteram= malloc(spriteram_size);
			if (!buffered_spriteram) { vh_close(); return 1; }
			if (spriteram_2_size!=0) buffered_spriteram_2 = malloc(spriteram_2_size);
			if (spriteram_2_size && !buffered_spriteram_2) { vh_close(); return 1; }
		} else {
			if (errorlog) fprintf(errorlog,"vh_open():  Video buffers spriteram but spriteram_size is 0\n");
			buffered_spriteram=NULL;
			buffered_spriteram_2=NULL;
		}
	}

	/* build our private user interface font */
	/* This must be done AFTER osd_create_display() so the function knows the */
	/* resolution we are running at and can pick a different font depending on it. */
	/* It must be done BEFORE palette_init() because that will also initialize */
	/* (through osd_allocate_colors()) the uifont colortable. */
	if ((Machine->uifont = builduifont()) == 0)
	{
		vh_close();
		return 1;
	}

	/* initialize the palette - must be done after osd_create_display() */
	if (palette_init())
	{
		vh_close();
		return 1;
	}

	return 0;
}



/***************************************************************************

  This function takes care of refreshing the screen, processing user input,
  and throttling the emulation speed to obtain the required frames per second.

***************************************************************************/

int need_to_clear_bitmap;	/* set by the user interface */

int updatescreen(void)
{
	/* update sound */
	sound_update();

	if (osd_skip_this_frame() == 0)
	{
		profiler_mark(PROFILER_VIDEO);
		if (need_to_clear_bitmap)
		{
			osd_clearbitmap(Machine->scrbitmap);
			need_to_clear_bitmap = 0;
		}
		(*drv->vh_update)(Machine->scrbitmap,bitmap_dirty);  /* update screen */
		bitmap_dirty = 0;
		profiler_mark(PROFILER_END);
	}

	/* the user interface must be called between vh_update() and osd_update_video_and_audio(), */
	/* to allow it to overlay things on the game display. We must call it even */
	/* if the frame is skipped, to keep a consistent timing. */
	if (handle_user_interface())
		/* quit if the user asked to */
		return 1;

	osd_update_video_and_audio();

	if (drv->vh_eof_callback) (*drv->vh_eof_callback)();

	return 0;
}


/***************************************************************************

  Run the emulation. Start the various subsystems and the CPU emulation.
  Returns non zero in case of error.

***************************************************************************/
int run_machine(void)
{
	int res = 1;


	if (vh_open() == 0)
	{
		tilemap_init();
		sprite_init();
		gfxobj_init();
		if (drv->vh_start == 0 || (*drv->vh_start)() == 0)      /* start the video hardware */
		{
			if (sound_start() == 0) /* start the audio hardware */
			{
				int	region;

				/* free memory regions allocated with REGIONFLAG_DISPOSE (typically gfx roms) */
				for (region = 0; region < MAX_MEMORY_REGIONS; region++)
				{
					if (Machine->memory_region_type[region] & REGIONFLAG_DISPOSE)
					{
						int i;

						/* invalidate contents to avoid subtle bugs */
						for (i = 0;i < memory_region_length(region);i++)
							memory_region(region)[i] = rand();
						free(Machine->memory_region[region]);
						Machine->memory_region[region] = 0;
					}
				}

				if (settingsloaded == 0)
				{
					/* if there is no saved config, it must be first time we run this game, */
					/* so show the disclaimer. */
					if (showcopyright()) goto userquit;
				}

				if (showgamewarnings() == 0)  /* show info about incorrect behaviour (wrong colors etc.) */
				{
					/* shut down the leds (work around Allegro hanging bug in the DOS port) */
					osd_led_w(0,1);
					osd_led_w(1,1);
					osd_led_w(2,1);
					osd_led_w(3,1);
					osd_led_w(0,0);
					osd_led_w(1,0);
					osd_led_w(2,0);
					osd_led_w(3,0);

					init_user_interface();

					/* disable cheat if no roms */
					if (!gamedrv->rom) options.cheat = 0;

					if (options.cheat) InitCheat();

					if (drv->nvram_handler)
					{
						void *f;

						f = osd_fopen(Machine->gamedrv->name,0,OSD_FILETYPE_NVRAM,0);
						(*drv->nvram_handler)(f,0);
						if (f) osd_fclose(f);
					}

					cpu_run();      /* run the emulation! */

					if (drv->nvram_handler)
					{
						void *f;

						if ((f = osd_fopen(Machine->gamedrv->name,0,OSD_FILETYPE_NVRAM,1)) != 0)
						{
							(*drv->nvram_handler)(f,1);
							osd_fclose(f);
						}
					}

					if (options.cheat) StopCheat();

					/* save input ports settings */
					save_input_port_settings();
				}

userquit:
				/* the following MUST be done after hiscore_save() otherwise */
				/* some 68000 games will not work */
				sound_stop();
				if (drv->vh_stop) (*drv->vh_stop)();

				res = 0;
			}
			else if (!bailing)
			{
				bailing = 1;
				printf("Unable to start audio emulation\n");
			}
		}
		else if (!bailing)
		{
			bailing = 1;
			printf("Unable to start video emulation\n");
		}

		gfxobj_close();
		sprite_close();
		tilemap_close();
		vh_close();
	}
	else if (!bailing)
	{
		bailing = 1;
		printf("Unable to initialize display\n");
	}

	return res;
}



int mame_highscore_enabled(void)
{
	/* disable high score when record/playback is on */
	if (record != 0 || playback != 0) return 0;

	/* disable high score when cheats are used */
	if (he_did_cheat != 0) return 0;

#ifdef MAME_NET
    /* disable high score when playing network game */
    /* (this forces all networked machines to start from the same state!) */
    if (net_active()) return 0;
#endif /* MAME_NET */

	return 1;
}<|MERGE_RESOLUTION|>--- conflicted
+++ resolved
@@ -97,13 +97,8 @@
 				printf("%s is a duplicate description (%s, %s)\n",drivers[i]->description,drivers[i]->name,drivers[j]->name);
 				error = 1;
 			}
-<<<<<<< HEAD
-			if (drivers[i]->rom == drivers[j]->rom && drivers[i]->rom!=NULL
-			                                       && (drivers[j]->flags & NOT_A_DRIVER)==0)
-=======
 			if (drivers[i]->rom && drivers[i]->rom == drivers[j]->rom
 					&& (drivers[j]->flags & NOT_A_DRIVER) == 0)
->>>>>>> f1fe07d8
 			{
 				printf("%s and %s use the same ROM set\n",drivers[i]->name,drivers[j]->name);
 				error = 1;
