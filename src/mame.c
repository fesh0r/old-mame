--- conflicted
+++ resolved
@@ -2088,13 +2088,8 @@
 							error = 1;
 						}
 					}
-<<<<<<< HEAD
-					
-					if (inp->type > IPT_ANALOG_START && inp->type < IPT_ANALOG_END)
-=======
 
 					if (port_type_is_analog(inp->type))
->>>>>>> 8eb766ef
 					{
 						if (inp->analog.sensitivity == 0)
 						{
