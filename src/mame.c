--- conflicted
+++ resolved
@@ -744,16 +744,8 @@
 cant_init_palette:
 
 #ifdef MAME_DEBUG
-<<<<<<< HEAD
-	/* validity checks */
-	if (validitychecks()) return 1;
-	#ifdef MESS
-	if (messvaliditychecks()) return 1;
-	#endif
-=======
 cant_build_debugger_font:
 cant_create_debug_bitmap:
->>>>>>> 04b78ab2
 #endif
 
 cant_build_uifont:
@@ -1049,18 +1041,11 @@
 	*width = (int)((double)*width * scale);
 	*height = (int)((double)*height * scale);
 
-<<<<<<< HEAD
-	if (options.savegame)
-		cpu_loadsave_schedule(LOADSAVE_LOAD, options.savegame);
-	else
-		cpu_loadsave_reset();
-=======
 	/* round to the nearest 4 pixel value */
 	*width &= ~3;
 	*height &= ~3;
 }
 
->>>>>>> 04b78ab2
 
 
 /*-------------------------------------------------
