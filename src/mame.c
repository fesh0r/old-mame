--- conflicted
+++ resolved
@@ -904,15 +904,6 @@
 
 	if (drv->vh_eof_callback) (*drv->vh_eof_callback)();
 
-<<<<<<< HEAD
-#ifdef MESS
-	/* leave the driver and start over if mess_keep_going is set */
-	if (mess_keep_going)
-		return 1;
-#endif
-
-=======
->>>>>>> f7f00f45
     return 0;
 }
 
