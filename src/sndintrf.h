--- conflicted
+++ resolved
@@ -111,11 +111,7 @@
 	SOUND_SID6581,
 	SOUND_SID8580,
 	SOUND_SP0256,
-<<<<<<< HEAD
-#endif
-=======
 	SOUND_S14001A,
->>>>>>> 55138ca8
 
 	/* filters start here */
 	SOUND_FILTER_VOLUME,
