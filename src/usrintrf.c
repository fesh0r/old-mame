--- conflicted
+++ resolved
@@ -28,10 +28,6 @@
 extern unsigned int coinlockedout[COIN_COUNTERS];
 
 /* MARTINEZ.F 990207 Memory Card */
-<<<<<<< HEAD
-
-=======
->>>>>>> 8336acf0
 #ifndef MESS
 #ifndef TINY_COMPILE
 int 		memcard_menu(struct osd_bitmap *bitmap, int);
