//============================================================
//
//  winmain.c - Win32 main program
//
//  Copyright (c) 1996-2006, Nicola Salmoria and the MAME Team.
//  Visit http://mamedev.org for licensing and usage restrictions.
//
//============================================================

// standard windows headers
#define WIN32_LEAN_AND_MEAN
#include <windows.h>
#include <mmsystem.h>

// standard includes
#include <time.h>
#include <ctype.h>
#include <stdarg.h>

// MAME headers
#include "driver.h"
#include "window.h"
#include "video.h"
#include "input.h"
#include "output.h"
#include "config.h"
#include "osdepend.h"

#ifdef MESS
#include "parallel.h"
#endif

#define ENABLE_PROFILER		0
#define DEBUG_SLOW_LOCKS	0


//============================================================
//  TYPE DEFINITIONS
//============================================================

typedef BOOL (WINAPI *try_enter_critical_section_ptr)(LPCRITICAL_SECTION lpCriticalSection);

struct _osd_lock
{
	CRITICAL_SECTION	critsect;
};



//============================================================
//  GLOBAL VARIABLES
//============================================================

int verbose;

// this line prevents globbing on the command line
int _CRT_glob = 0;



//============================================================
//  LOCAL VARIABLES
//============================================================

static try_enter_critical_section_ptr try_enter_critical_section;

static char mapfile_name[MAX_PATH];
static LPTOP_LEVEL_EXCEPTION_FILTER pass_thru_filter;

#ifndef MESS
static const char helpfile[] = "docs\\windows.txt";
#else
static const char helpfile[] = "mess.chm";
#endif



//============================================================
//  PROTOTYPES
//============================================================

static int check_for_double_click_start(int argc);
static LONG CALLBACK exception_filter(struct _EXCEPTION_POINTERS *info);
static const char *lookup_symbol(UINT32 address);
static int get_code_base_size(UINT32 *base, UINT32 *size);

static void start_profiler(void);
static void stop_profiler(void);



//============================================================
//  main
//============================================================

#ifdef WINUI
#define main main_
#endif

#ifdef MESS
int __declspec(dllexport) DECL_SPEC main_(int argc, char **argv)
#else
int main(int argc, char **argv)
#endif
{
	int game_index;
	char *ext;
	int res = 0;
	extern void free_pathlists(void);
	HMODULE library;

	// set up exception handling
	pass_thru_filter = SetUnhandledExceptionFilter(exception_filter);

#ifndef WINUI
	// check for double-clicky starts
	if (check_for_double_click_start(argc) != 0)
		return 1;
#endif

	// see if we can use TryEnterCriticalSection
	try_enter_critical_section = NULL;
	library = LoadLibrary("kernel32.dll");
	if (library != NULL)
		try_enter_critical_section = (try_enter_critical_section_ptr)GetProcAddress(library, "TryEnterCriticalSection");


	strcpy(mapfile_name, argv[0]);
	ext = strchr(mapfile_name, '.');
	if (ext)
		strcpy(ext, ".map");
	else
		strcat(mapfile_name, ".map");

	// parse config and cmdline options
	game_index = cli_frontend_init(argc, argv);

	// have we decided on a game?
	if (game_index != -1)
	{
		TIMECAPS caps;
		MMRESULT result;

		// crank up the multimedia timer resolution to its max
		// this gives the system much finer timeslices
		result = timeGetDevCaps(&caps, sizeof(caps));
		if (result == TIMERR_NOERROR)
			timeBeginPeriod(caps.wPeriodMin);

		start_profiler();

		// run the game
		res = run_game(game_index);

		stop_profiler();

		// restore the timer resolution
		if (result == TIMERR_NOERROR)
			timeEndPeriod(caps.wPeriodMin);
	}

	// one last pass at events
	winwindow_process_events(0);

	// close errorlog, input and playback
	cli_frontend_exit();

	free_pathlists();

#ifdef MALLOC_DEBUG
	{
		void check_unfreed_mem(void);
		check_unfreed_mem();
	}
#endif

	return res;
}



//============================================================
//  output_oslog
//============================================================

static void output_oslog(const char *buffer)
{
	extern int win_erroroslog;
	if (win_erroroslog)
		OutputDebugString(buffer);
}



//============================================================
//  osd_init
//============================================================

int osd_init(void)
{
	extern int wininput_init(void);
	extern void win_blit_init(void);
	extern int win_erroroslog;
	int result = 0;

	if (result == 0)
		result = winvideo_init();

	if (result == 0)
		result = wininput_init();

<<<<<<< HEAD
=======
	if (result == 0)
		winoutput_init();

>>>>>>> d3852cae
#ifdef MESS
	if (result == 0)
		result = win_parallel_init();
#endif
<<<<<<< HEAD
	add_exit_callback(osd_exit);
=======
>>>>>>> d3852cae

	if (win_erroroslog)
		add_logerror_callback(output_oslog);

	return result;
}



//============================================================
//  osd_alloc_executable
//============================================================

void *osd_alloc_executable(size_t size)
{
	return VirtualAlloc(NULL, size, MEM_COMMIT, PAGE_EXECUTE_READWRITE);
}



//============================================================
//  osd_free_executable
//============================================================

void osd_free_executable(void *ptr, size_t size)
{
	VirtualFree(ptr, 0, MEM_RELEASE);
}



//============================================================
//  osd_is_bad_read_ptr
//============================================================

int osd_is_bad_read_ptr(const void *ptr, size_t size)
{
	return IsBadReadPtr(ptr, size);
}



//============================================================
//  osd_lock_alloc
//============================================================

osd_lock *osd_lock_alloc(void)
{
	osd_lock *lock = malloc_or_die(sizeof(*lock));
	InitializeCriticalSection(&lock->critsect);
	return lock;
}



//============================================================
//  osd_lock_acquire
//============================================================

void osd_lock_acquire(osd_lock *lock)
{
#if DEBUG_SLOW_LOCKS
	cycles_t cycles = osd_cycles();
#endif
	EnterCriticalSection(&lock->critsect);
#if DEBUG_SLOW_LOCKS
	cycles = osd_cycles() - cycles;
	if (cycles > 10000) printf("Blocked %d cycles on lock acquire\n", (int)cycles);
#endif
}



//============================================================
//  osd_lock_try
//============================================================

int osd_lock_try(osd_lock *lock)
{
	int result = TRUE;
	if (try_enter_critical_section != NULL)
		result = (*try_enter_critical_section)(&lock->critsect);
	else
		EnterCriticalSection(&lock->critsect);
	return result;
}



//============================================================
//  osd_lock_release
//============================================================

void osd_lock_release(osd_lock *lock)
{
	LeaveCriticalSection(&lock->critsect);
}



//============================================================
//  osd_lock_free
//============================================================

void osd_lock_free(osd_lock *lock)
{
	DeleteCriticalSection(&lock->critsect);
	free(lock);
}



//============================================================
//  verbose_printf
//============================================================

void CLIB_DECL verbose_printf(const char *text, ...)
{
	if (verbose)
	{
		va_list arg;

		/* dump to the buffer */
		va_start(arg, text);
		vprintf(text, arg);
		va_end(arg);
	}
}


//============================================================
//  check_for_double_click_start
//============================================================

static int check_for_double_click_start(int argc)
{
	STARTUPINFO startup_info = { sizeof(STARTUPINFO) };

	// determine our startup information
	GetStartupInfo(&startup_info);

	// try to determine if MAME was simply double-clicked
	if (argc <= 1 && startup_info.dwFlags && !(startup_info.dwFlags & STARTF_USESTDHANDLES))
	{
		char message_text[1024] = "";
		int button;

#ifndef MESS
		sprintf(message_text, APPLONGNAME " v%s - Multiple Arcade Machine Emulator\n"
							  "Copyright (C) 1997-2006 by Nicola Salmoria and the MAME Team\n"
							  "\n"
							  APPLONGNAME " is a console application, you should launch it from a command prompt.\n"
							  "\n"
							  "Usage:\tMAME gamename [options]\n"
							  "\n"
							  "\tMAME -showusage\t\tfor a brief list of options\n"
							  "\tMAME -showconfig\t\tfor a list of configuration options\n"
							  "\tMAME -createconfig\tto create a mame.ini\n"
							  "\n"
							  "Please consult the documentation for more information.\n"
							  "\n"
							  "Would you like to open the documentation now?"
							  , build_version);
#else
		sprintf(message_text, APPLONGNAME " is a console application, you should launch it from a command prompt.\n"
							  "\n"
							  "Please consult the documentation for more information.\n"
							  "\n"
							  "Would you like to open the documentation now?");
#endif

		// pop up a messagebox with some information
		button = MessageBox(NULL, message_text, APPLONGNAME " usage information...", MB_YESNO | MB_ICONASTERISK);

		if (button == IDYES)
		{
			// check if windows.txt exists
			FILE *fp = fopen(helpfile, "r");
			if (fp)
			{
				HANDLE hShell32;
				HINSTANCE (WINAPI *pfnShellExecuteA)(HWND hwnd, LPCSTR lpOperation, LPCSTR lpFile, LPCSTR lpParameters, LPCSTR lpDirectory, int nShowCmd);

				fclose(fp);

				// if so, open it with the default application
				hShell32 = LoadLibrary(TEXT("shell32.dll"));
				if (NULL != hShell32)
				{
					pfnShellExecuteA = (HINSTANCE (WINAPI *)(HWND,LPCSTR,LPCSTR,LPCSTR,LPCSTR,int))GetProcAddress(hShell32, TEXT("ShellExecuteA"));
					if (NULL != pfnShellExecuteA)
						pfnShellExecuteA(NULL, "open", helpfile, NULL, NULL, SW_SHOWNORMAL);
					FreeLibrary(hShell32);
				}
			}
			else
			{
				// if not, inform the user
				MessageBox(NULL, "Couldn't find the documentation.", "Error...", MB_OK | MB_ICONERROR);
			}
		}
		return 1;
	}
	return 0;
}


//============================================================
//  exception_filter
//============================================================

static LONG CALLBACK exception_filter(struct _EXCEPTION_POINTERS *info)
{
	static const struct
	{
		DWORD code;
		const char *string;
	} exception_table[] =
	{
		{ EXCEPTION_ACCESS_VIOLATION,		"ACCESS VIOLATION" },
		{ EXCEPTION_DATATYPE_MISALIGNMENT,	"DATATYPE MISALIGNMENT" },
		{ EXCEPTION_BREAKPOINT, 			"BREAKPOINT" },
		{ EXCEPTION_SINGLE_STEP,			"SINGLE STEP" },
		{ EXCEPTION_ARRAY_BOUNDS_EXCEEDED,	"ARRAY BOUNDS EXCEEDED" },
		{ EXCEPTION_FLT_DENORMAL_OPERAND,	"FLOAT DENORMAL OPERAND" },
		{ EXCEPTION_FLT_DIVIDE_BY_ZERO,		"FLOAT DIVIDE BY ZERO" },
		{ EXCEPTION_FLT_INEXACT_RESULT,		"FLOAT INEXACT RESULT" },
		{ EXCEPTION_FLT_INVALID_OPERATION,	"FLOAT INVALID OPERATION" },
		{ EXCEPTION_FLT_OVERFLOW,			"FLOAT OVERFLOW" },
		{ EXCEPTION_FLT_STACK_CHECK,		"FLOAT STACK CHECK" },
		{ EXCEPTION_FLT_UNDERFLOW,			"FLOAT UNDERFLOW" },
		{ EXCEPTION_INT_DIVIDE_BY_ZERO,		"INTEGER DIVIDE BY ZERO" },
		{ EXCEPTION_INT_OVERFLOW, 			"INTEGER OVERFLOW" },
		{ EXCEPTION_PRIV_INSTRUCTION, 		"PRIVILEGED INSTRUCTION" },
		{ EXCEPTION_IN_PAGE_ERROR, 			"IN PAGE ERROR" },
		{ EXCEPTION_ILLEGAL_INSTRUCTION, 	"ILLEGAL INSTRUCTION" },
		{ EXCEPTION_NONCONTINUABLE_EXCEPTION,"NONCONTINUABLE EXCEPTION" },
		{ EXCEPTION_STACK_OVERFLOW, 		"STACK OVERFLOW" },
		{ EXCEPTION_INVALID_DISPOSITION, 	"INVALID DISPOSITION" },
		{ EXCEPTION_GUARD_PAGE, 			"GUARD PAGE VIOLATION" },
		{ EXCEPTION_INVALID_HANDLE, 		"INVALID HANDLE" },
		{ 0,								"UNKNOWN EXCEPTION" }
	};
	static int already_hit = 0;
	UINT32 code_start, code_size;
	int i;

	// if we're hitting this recursively, just exit
	if (already_hit)
		return EXCEPTION_EXECUTE_HANDLER;
	already_hit = 1;

	// find our man
	for (i = 0; exception_table[i].code != 0; i++)
		if (info->ExceptionRecord->ExceptionCode == exception_table[i].code)
			break;

	// print the exception type and address
	fprintf(stderr, "\n-----------------------------------------------------\n");
	fprintf(stderr, "Exception at EIP=%08X%s: %s\n", (UINT32)info->ExceptionRecord->ExceptionAddress,
			lookup_symbol((UINT32)info->ExceptionRecord->ExceptionAddress), exception_table[i].string);

	// for access violations, print more info
	if (info->ExceptionRecord->ExceptionCode == EXCEPTION_ACCESS_VIOLATION)
		fprintf(stderr, "While attempting to %s memory at %08X\n",
				info->ExceptionRecord->ExceptionInformation[0] ? "write" : "read",
				(UINT32)info->ExceptionRecord->ExceptionInformation[1]);

	// print the state of the CPU
	fprintf(stderr, "-----------------------------------------------------\n");
#ifdef PTR64
	fprintf(stderr, "RAX=%p RBX=%p RCX=%p RDX=%p\n",
			(void *)info->ContextRecord->Rax,
			(void *)info->ContextRecord->Rbx,
			(void *)info->ContextRecord->Rcx,
			(void *)info->ContextRecord->Rdx);
	fprintf(stderr, "RSI=%p RDI=%p RBP=%p RSP=%p\n",
			(void *)info->ContextRecord->Rsi,
			(void *)info->ContextRecord->Rdi,
			(void *)info->ContextRecord->Rbp,
			(void *)info->ContextRecord->Rsp);
	fprintf(stderr, " R8=%p  R9=%p R10=%p R11=%p\n",
			(void *)info->ContextRecord->R8,
			(void *)info->ContextRecord->R9,
			(void *)info->ContextRecord->R10,
			(void *)info->ContextRecord->R11);
	fprintf(stderr, "R12=%p R13=%p R14=%p R15=%p\n",
			(void *)info->ContextRecord->R12,
			(void *)info->ContextRecord->R13,
			(void *)info->ContextRecord->R14,
			(void *)info->ContextRecord->R15);
#else
	fprintf(stderr, "EAX=%p EBX=%p ECX=%p EDX=%p\n",
			(void *)info->ContextRecord->Eax,
			(void *)info->ContextRecord->Ebx,
			(void *)info->ContextRecord->Ecx,
			(void *)info->ContextRecord->Edx);
	fprintf(stderr, "ESI=%p EDI=%p EBP=%p ESP=%p\n",
			(void *)info->ContextRecord->Esi,
			(void *)info->ContextRecord->Edi,
			(void *)info->ContextRecord->Ebp,
			(void *)info->ContextRecord->Esp);
#endif

#ifndef PTR64
	// crawl the stack for a while
	if (get_code_base_size(&code_start, &code_size))
	{
		char prev_symbol[1024], curr_symbol[1024];
		UINT32 last_call = (UINT32)info->ExceptionRecord->ExceptionAddress;
		UINT32 esp_start = info->ContextRecord->Esp;
		UINT32 esp_end = (esp_start | 0xffff) + 1;
		UINT32 esp;

		// reprint the actual exception address
		fprintf(stderr, "-----------------------------------------------------\n");
		fprintf(stderr, "Stack crawl:\n");
		fprintf(stderr, "exception-> %08X%s\n", last_call, strcpy(prev_symbol, lookup_symbol(last_call)));

		// crawl the stack until we hit the next 64k boundary
		for (esp = esp_start; esp < esp_end; esp += 4)
		{
			UINT32 stack_val = *(UINT32 *)esp;

			// if the value on the stack points within the code block, check it out
			if (stack_val >= code_start && stack_val < code_start + code_size)
			{
				UINT8 *return_addr = (UINT8 *)stack_val;
				UINT32 call_target = 0;

				// make sure the code that we think got us here is actually a CALL instruction
				if (return_addr[-5] == 0xe8)
					call_target = stack_val - 5 + *(INT32 *)&return_addr[-4];
				if ((return_addr[-2] == 0xff && (return_addr[-1] & 0x38) == 0x10) ||
					(return_addr[-3] == 0xff && (return_addr[-2] & 0x38) == 0x10) ||
					(return_addr[-4] == 0xff && (return_addr[-3] & 0x38) == 0x10) ||
					(return_addr[-5] == 0xff && (return_addr[-4] & 0x38) == 0x10) ||
					(return_addr[-6] == 0xff && (return_addr[-5] & 0x38) == 0x10) ||
					(return_addr[-7] == 0xff && (return_addr[-6] & 0x38) == 0x10))
					call_target = 1;

				// make sure it points somewhere a little before the last call
				if (call_target == 1 || (call_target < last_call && call_target >= last_call - 0x1000))
				{
					char *stop_compare = strchr(prev_symbol, '+');

					// don't print duplicate hits in the same routine
					strcpy(curr_symbol, lookup_symbol(stack_val));
					if (stop_compare == NULL || strncmp(curr_symbol, prev_symbol, stop_compare - prev_symbol))
					{
						strcpy(prev_symbol, curr_symbol);
						fprintf(stderr, "  %08X: %08X%s\n", esp, stack_val, curr_symbol);
						last_call = stack_val;
					}
				}
			}
		}
	}
#endif

	logerror("shutting down after exception\n");

	cli_frontend_exit();

	// exit
	return EXCEPTION_EXECUTE_HANDLER;
}



//============================================================
//  lookup_symbol
//============================================================

static const char *lookup_symbol(UINT32 address)
{
	static char buffer[1024];
	FILE *	map = fopen(mapfile_name, "r");
	char	symbol[1024], best_symbol[1024];
	UINT32	addr, best_addr = 0;
	char	line[1024];

	// if no file, return nothing
	if (map == NULL)
		return "";

	// reset the bests
	*best_symbol = 0;
	best_addr = 0;

	// parse the file, looking for map entries
	while (fgets(line, sizeof(line) - 1, map))
		if (!strncmp(line, "                0x", 18))
			if (sscanf(line, "                0x%08x %s", &addr, symbol) == 2)
				if (addr <= address && addr > best_addr)
				{
					best_addr = addr;
					strcpy(best_symbol, symbol);
				}

	// create the final result
	if (address - best_addr > 0x10000)
		return "";
	sprintf(buffer, " (%s+0x%04x)", best_symbol, address - best_addr);
	return buffer;
}



//============================================================
//  get_code_base_size
//============================================================

static int get_code_base_size(UINT32 *base, UINT32 *size)
{
	FILE *	map = fopen(mapfile_name, "r");
	char	line[1024];

	// if no file, return nothing
	if (map == NULL)
		return 0;

	// parse the file, looking for .text entry
	while (fgets(line, sizeof(line) - 1, map))
		if (!strncmp(line, ".text           0x", 18))
			if (sscanf(line, ".text           0x%08x 0x%x", base, size) == 2)
				return 1;

	return 0;
}


#if ENABLE_PROFILER

//============================================================
//
//  profiler.c - Sampling profiler
//
//============================================================

//============================================================
//  TYPE DEFINITIONS
//============================================================

#define MAX_SYMBOLS		65536

typedef struct _map_entry map_entry;

struct _map_entry
{
	UINT32 start;
	UINT32 end;
	UINT32 hits;
	char *name;
};

//============================================================
//  LOCAL VARIABLES
//============================================================

static map_entry symbol_map[MAX_SYMBOLS];
static int map_entries;

static HANDLE profiler_thread;
static DWORD profiler_thread_id;
static volatile UINT8 profiler_thread_exit;

//============================================================
//  compare_base
//  compare_hits -- qsort callbacks to sort on
//============================================================

static int CLIB_DECL compare_start(const void *item1, const void *item2)
{
	return ((const map_entry *)item1)->start - ((const map_entry *)item2)->start;
}

static int CLIB_DECL compare_hits(const void *item1, const void *item2)
{
	return ((const map_entry *)item2)->hits - ((const map_entry *)item1)->hits;
}


//============================================================
//  parse_map_file
//============================================================

static void parse_map_file(void)
{
	int got_text = 0;
	char line[1024];
	FILE *map;
	int i;

	// open the map file
	map = fopen(mapfile_name, "r");
	if (!map)
		return;

	// parse out the various symbols into map entries
	map_entries = 0;
	while (fgets(line, sizeof(line) - 1, map))
	{
		/* look for the code boundaries */
		if (!got_text && !strncmp(line, ".text           0x", 18))
		{
			UINT32 base, size;
			if (sscanf(line, ".text           0x%08x 0x%x", &base, &size) == 2)
			{
				symbol_map[map_entries].start = base;
				symbol_map[map_entries].name = strcpy(malloc(strlen("Code start") + 1), "Code start");
				map_entries++;
				symbol_map[map_entries].start = base + size;
				symbol_map[map_entries].name = strcpy(malloc(strlen("Other") + 1), "Other");
				map_entries++;
				got_text = 1;
			}
		}

		/* look for symbols */
		else if (!strncmp(line, "                0x", 18))
		{
			char symbol[1024];
			UINT32 addr;
			if (sscanf(line, "                0x%08x %s", &addr, symbol) == 2)
			{
				symbol_map[map_entries].start = addr;
				symbol_map[map_entries].name = strcpy(malloc(strlen(symbol) + 1), symbol);
				map_entries++;
			}
		}
	}

	/* add a symbol for end-of-memory */
	symbol_map[map_entries].start = ~0;
	symbol_map[map_entries].name = strcpy(malloc(strlen("<end>") + 1), "<end>");

	/* close the file */
	fclose(map);

	/* sort by address */
	qsort(symbol_map, map_entries, sizeof(symbol_map[0]), compare_start);

	/* fill in the end of each bucket */
	for (i = 0; i < map_entries; i++)
		symbol_map[i].end = symbol_map[i+1].start ? (symbol_map[i+1].start - 1) : 0;
}


//============================================================
//  free_symbol_map
//============================================================

static void free_symbol_map(void)
{
	int i;

	for (i = 0; i <= map_entries; i++)
	{
		free(symbol_map[i].name);
		symbol_map[i].name = NULL;
	}
}


//============================================================
//  output_symbol_list
//============================================================

static void output_symbol_list(FILE *f)
{
	map_entry *entry;
	int i;

	/* sort by hits */
	qsort(symbol_map, map_entries, sizeof(symbol_map[0]), compare_hits);

	for (i = 0, entry = symbol_map; i < map_entries; i++, entry++)
		if (entry->hits > 0)
			fprintf(f, "%10d  %08X-%08X  %s\n", entry->hits, entry->start, entry->end, entry->name);
}



//============================================================
//  increment_bucket
//============================================================

static void increment_bucket(UINT32 addr)
{
	int i;

	for (i = 0; i < map_entries; i++)
		if (addr <= symbol_map[i].end)
		{
			symbol_map[i].hits++;
			return;
		}
}



//============================================================
//  profiler_thread
//============================================================

static DWORD WINAPI profiler_thread_entry(LPVOID lpParameter)
{
	HANDLE mainThread = (HANDLE)lpParameter;
	CONTEXT context;

	/* loop until done */
	memset(&context, 0, sizeof(context));
	while (!profiler_thread_exit)
	{
		/* pause the main thread and get its context */
		SuspendThread(mainThread);
		context.ContextFlags = CONTEXT_FULL;
		GetThreadContext(mainThread, &context);
		ResumeThread(mainThread);

		/* add to the bucket */
		increment_bucket(context.Eip);

		/* sleep */
		Sleep(1);
	}

	return 0;
}



//============================================================
//  start_profiler
//============================================================

static void start_profiler(void)
{
	HANDLE currentThread;
	BOOL result;

	// parse the map file, if present
	parse_map_file();

	/* do the dance to get a handle to ourself */
	result = DuplicateHandle(GetCurrentProcess(), GetCurrentThread(), GetCurrentProcess(), &currentThread,
			THREAD_GET_CONTEXT | THREAD_SUSPEND_RESUME | THREAD_QUERY_INFORMATION, FALSE, 0);
	assert_always(result, "Failed to get thread handle for main thread");

	profiler_thread_exit = 0;

	/* start the thread */
	profiler_thread = CreateThread(NULL, 0, profiler_thread_entry, (LPVOID)currentThread, 0, &profiler_thread_id);
	assert_always(profiler_thread, "Failed to create profiler thread\n");

	/* max out the priority */
	SetThreadPriority(profiler_thread, THREAD_PRIORITY_TIME_CRITICAL);
}



//============================================================
//  stop_profiler
//============================================================

static void stop_profiler(void)
{
	profiler_thread_exit = 1;
	WaitForSingleObject(profiler_thread, 2000);
	output_symbol_list(stderr);
	free_symbol_map();
}
#else
static void start_profiler(void) {}
static void stop_profiler(void) {}
#endif<|MERGE_RESOLUTION|>--- conflicted
+++ resolved
@@ -209,20 +209,13 @@
 	if (result == 0)
 		result = wininput_init();
 
-<<<<<<< HEAD
-=======
 	if (result == 0)
 		winoutput_init();
 
->>>>>>> d3852cae
 #ifdef MESS
 	if (result == 0)
 		result = win_parallel_init();
 #endif
-<<<<<<< HEAD
-	add_exit_callback(osd_exit);
-=======
->>>>>>> d3852cae
 
 	if (win_erroroslog)
 		add_logerror_callback(output_oslog);
