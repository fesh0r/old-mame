# only Windows specific output files and rules
# the first two targets generate the prefix.h header
# note this requires that OSOBJS be the first target
<<<<<<< HEAD
OSOBJS =  $(OBJ)/windows/winmain.o  $(OBJ)/windows/config.o \
	  $(OBJ)/windows/ticker.o   $(OBJ)/windows/fronthlp.o $(OBJ)/windows/video.o \
	  $(OBJ)/windows/input.o    $(OBJ)/windows/sound.o    $(OBJ)/windows/blit.o \
	  $(OBJ)/windows/snprintf.o $(OBJ)/windows/rc.o       $(OBJ)/windows/misc.o \
	  $(OBJ)/windows/window.o   $(OBJ)/windows/asmblit.o \

ifndef MESS
OSOBJS += $(OBJ)/windows/fileio.o 
else
OSOBJS += $(OBJ)/mess/windows/fileio.o	$(OBJ)/mess/windows/dirio.o \
	  $(OBJ)/mess/windows/messwin.o 
endif
=======
OSOBJS = $(OBJ)/windows/winmain.o $(OBJ)/windows/fileio.o $(OBJ)/windows/config.o \
	 $(OBJ)/windows/ticker.o $(OBJ)/windows/fronthlp.o $(OBJ)/windows/video.o \
	 $(OBJ)/windows/input.o $(OBJ)/windows/sound.o $(OBJ)/windows/blit.o \
	 $(OBJ)/windows/snprintf.o $(OBJ)/windows/rc.o $(OBJ)/windows/misc.o \
	 $(OBJ)/windows/window.o $(OBJ)/windows/winddraw.o $(OBJ)/windows/asmblit.o
>>>>>>> e7b267e4

# video blitting functions
$(OBJ)/windows/asmblit.o: src/windows/asmblit.asm
	@echo Assembling $<...
#	$(ASM) -e $(ASMFLAGS) $(subst -D,-d,$(ASMDEFS)) $<
	$(ASM) -o $@ $(ASMFLAGS) $(subst -D,-d,$(ASMDEFS)) $<

# add our prefix files to the mix
CFLAGS += -mwindows -include src/windows/winprefix.h

# add the windows libaries
LIBS += -luser32 -lgdi32 -lddraw -ldsound -ldinput -ldxguid -lwinmm

# due to quirks of using /bin/sh, we need to explicitly specify the current path
CURPATH = ./<|MERGE_RESOLUTION|>--- conflicted
+++ resolved
@@ -1,26 +1,11 @@
 # only Windows specific output files and rules
 # the first two targets generate the prefix.h header
 # note this requires that OSOBJS be the first target
-<<<<<<< HEAD
-OSOBJS =  $(OBJ)/windows/winmain.o  $(OBJ)/windows/config.o \
-	  $(OBJ)/windows/ticker.o   $(OBJ)/windows/fronthlp.o $(OBJ)/windows/video.o \
-	  $(OBJ)/windows/input.o    $(OBJ)/windows/sound.o    $(OBJ)/windows/blit.o \
-	  $(OBJ)/windows/snprintf.o $(OBJ)/windows/rc.o       $(OBJ)/windows/misc.o \
-	  $(OBJ)/windows/window.o   $(OBJ)/windows/asmblit.o \
-
-ifndef MESS
-OSOBJS += $(OBJ)/windows/fileio.o 
-else
-OSOBJS += $(OBJ)/mess/windows/fileio.o	$(OBJ)/mess/windows/dirio.o \
-	  $(OBJ)/mess/windows/messwin.o 
-endif
-=======
 OSOBJS = $(OBJ)/windows/winmain.o $(OBJ)/windows/fileio.o $(OBJ)/windows/config.o \
 	 $(OBJ)/windows/ticker.o $(OBJ)/windows/fronthlp.o $(OBJ)/windows/video.o \
 	 $(OBJ)/windows/input.o $(OBJ)/windows/sound.o $(OBJ)/windows/blit.o \
 	 $(OBJ)/windows/snprintf.o $(OBJ)/windows/rc.o $(OBJ)/windows/misc.o \
 	 $(OBJ)/windows/window.o $(OBJ)/windows/winddraw.o $(OBJ)/windows/asmblit.o
->>>>>>> e7b267e4
 
 # video blitting functions
 $(OBJ)/windows/asmblit.o: src/windows/asmblit.asm
