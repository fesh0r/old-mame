--- conflicted
+++ resolved
@@ -23,15 +23,6 @@
  */
 
 
-<<<<<<< HEAD
-// compiler options
-#define BLIT_ROTATE		1
-
-
-
-#include <windows.h>
-=======
->>>>>>> f86e9e33
 #include <stdarg.h>
 #include <ctype.h>
 #include <time.h>
@@ -191,19 +182,11 @@
 	/* options supported by the mame core */
 	/* video */
 	{ "Mame CORE video options", NULL, rc_seperator, NULL, NULL, 0, 0, NULL, NULL },
-<<<<<<< HEAD
-	{ "norotate", NULL, rc_bool , &options.norotate, "0", 0, 0, NULL, "do not apply rotation" },
-	{ "ror", NULL, rc_bool, &options.ror, "0", 0, 0, NULL, "rotate screen clockwise" },
-	{ "rol", NULL, rc_bool, &options.rol, "0", 0, 0, NULL, "rotate screen anti-clockwise" },
-	{ "flipx", NULL, rc_bool, &options.flipx, "0", 0, 0, NULL, "flip screen upside-down" },
-	{ "flipy", NULL, rc_bool, &options.flipy, "0", 0, 0, NULL, "flip screen left-right" },
-=======
 	{ "norotate", NULL, rc_bool, &video_norotate, "0", 0, 0, NULL, "do not apply rotation" },
 	{ "ror", NULL, rc_bool, &video_ror, "0", 0, 0, NULL, "rotate screen clockwise" },
 	{ "rol", NULL, rc_bool, &video_rol, "0", 0, 0, NULL, "rotate screen anti-clockwise" },
 	{ "flipx", NULL, rc_bool, &video_flipx, "0", 0, 0, NULL, "flip screen upside-down" },
 	{ "flipy", NULL, rc_bool, &video_flipy, "0", 0, 0, NULL, "flip screen left-right" },
->>>>>>> f86e9e33
 	{ "debug_resolution", "dr", rc_string, &debugres, "auto", 0, 0, video_set_debugres, "set resolution for debugger window" },
 	{ "gamma", NULL, rc_float, &options.gamma, "1.0", 0.5, 2.0, NULL, "gamma correction"},
 	{ "brightness", "bright", rc_float, &options.brightness, "1.0", 0.5, 2.0, NULL, "brightness correction"},
@@ -725,13 +708,6 @@
 	blit_flipx = ((orientation & ORIENTATION_FLIP_X) != 0);
 	blit_flipy = ((orientation & ORIENTATION_FLIP_Y) != 0);
 	blit_swapxy = ((orientation & ORIENTATION_SWAP_XY) != 0);
-<<<<<<< HEAD
-	
-	/* disable rotation in the core */
-	options.norotate = 1;
-	options.ror = options.rol = options.flipx = options.flipy = 0;
-=======
->>>>>>> f86e9e33
 }
 
 	return game_index;
