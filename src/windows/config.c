--- conflicted
+++ resolved
@@ -316,74 +316,9 @@
 	{ "mouse_device",             "mouse",    0,                 "enable (keyboard|mouse|joystick) if a mouse control is present" },
 #endif
 
-<<<<<<< HEAD
-	/* options supported by the mame core */
-	/* video */
-	{ "Mame CORE video options", NULL, rc_seperator, NULL, NULL, 0, 0, NULL, NULL },
-	{ "norotate", NULL, rc_bool, &video_norotate, "0", 0, 0, NULL, "do not apply rotation" },
-	{ "ror", NULL, rc_bool, &video_ror, "0", 0, 0, NULL, "rotate screen clockwise" },
-	{ "rol", NULL, rc_bool, &video_rol, "0", 0, 0, NULL, "rotate screen anti-clockwise" },
-	{ "autoror", NULL, rc_bool, &video_autoror, "0", 0, 0, NULL, "automatically rotate screen clockwise for vertical " GAMESNOUN },
-	{ "autorol", NULL, rc_bool, &video_autorol, "0", 0, 0, NULL, "automatically rotate screen anti-clockwise for vertical " GAMESNOUN },
-	{ "flipx", NULL, rc_bool, &video_flipx, "0", 0, 0, NULL, "flip screen upside-down" },
-	{ "flipy", NULL, rc_bool, &video_flipy, "0", 0, 0, NULL, "flip screen left-right" },
-	{ "gamma", NULL, rc_float, &options.gamma, "1.0", 0.5, 2.0, NULL, "gamma correction"},
-	{ "brightness", "bright", rc_float, &options.brightness, "1.0", 0.5, 2.0, NULL, "brightness correction"},
-	{ "pause_brightness", NULL, rc_float, &options.pause_bright, "0.65", 0.5, 2.0, NULL, "additional pause brightness"},
-
-	/* vector */
-	{ "Mame CORE vector " GAMENOUN " options", NULL, rc_seperator, NULL, NULL, 0, 0, NULL, NULL },
-	{ "antialias", "aa", rc_bool, &options.antialias, "1", 0, 0, NULL, "draw antialiased vectors" },
-	{ "translucency", "tl", rc_bool, &options.translucency, "1", 0, 0, NULL, "draw translucent vectors" },
-	{ "beam", NULL, rc_float, &f_beam, "1.0", 1.0, 16.0, video_set_beam, "set beam width in vector " GAMESNOUN },
-	{ "flicker", NULL, rc_float, &f_flicker, "0.0", 0.0, 100.0, video_set_flicker, "set flickering in vector " GAMESNOUN },
-	{ "intensity", NULL, rc_float, &f_intensity, "1.5", 0.5, 3.0, video_set_intensity, "set intensity in vector " GAMESNOUN },
-
-	/* sound */
-	{ "Mame CORE sound options", NULL, rc_seperator, NULL, NULL, 0, 0, NULL, NULL },
-	{ "samplerate", "sr", rc_int, &options.samplerate, "44100", 5000, 50000, NULL, "set samplerate" },
-	{ "samples", NULL, rc_bool, &options.use_samples, "1", 0, 0, NULL, "use samples" },
-	{ "sound", NULL, rc_bool, &enable_sound, "1", 0, 0, NULL, "enable/disable sound and sound CPUs" },
-	{ "volume", "vol", rc_int, &attenuation, "0", -32, 0, NULL, "volume (range [-32,0])" },
-
-	/* misc */
-	{ "Mame CORE misc options", NULL, rc_seperator, NULL, NULL, 0, 0, NULL, NULL },
-	{ "validate", "valid", rc_bool, &validate, "0", 0, 0, NULL, "validate all game drivers" },
-	{ "artwork", "art", rc_bool, &use_artwork, "1", 0, 0, NULL, "use additional " GAMENOUN " artwork (sets default for specific options below)" },
-	{ "use_backdrops", "backdrop", rc_bool, &use_backdrops, "1", 0, 0, NULL, "use backdrop artwork" },
-	{ "use_overlays", "overlay", rc_bool, &use_overlays, "1", 0, 0, NULL, "use overlay artwork" },
-	{ "use_bezels", "bezel", rc_bool, &use_bezels, "1", 0, 0, NULL, "use bezel artwork" },
-	{ "artwork_crop", "artcrop", rc_bool, &options.artwork_crop, "0", 0, 0, NULL, "crop artwork to " GAMENOUN " screen only" },
-	{ "artwork_resolution", "artres", rc_int, &options.artwork_res, "0", 0, 0, NULL, "artwork resolution (0 for auto)" },
-	{ "cheat", "c", rc_bool, &options.cheat, "0", 0, 0, NULL, "enable/disable cheat subsystem" },
-	{ "debug", "d", rc_bool, &options.mame_debug, "0", 0, 0, NULL, "enable/disable debugger (only if available)" },
-	{ "debugscript", NULL, rc_string, &debugscript, NULL, 0, 0, NULL, "script for debugger (only if available)" },
-	{ "playback", "pb", rc_string, &playbackname, NULL, 0, 0, NULL, "playback an input file" },
-	{ "record", "rec", rc_string, &recordname, NULL, 0, 0, NULL, "record an input file" },
-	{ "log", NULL, rc_bool, &errorlog, "0", 0, 0, init_errorlog, "generate error.log" },
-	{ "oslog", NULL, rc_bool, &win_erroroslog, "0", 0, 0, NULL, "output error log to debugger" },
-	{ "skip_gameinfo", NULL, rc_bool, &options.skip_gameinfo, "0", 0, 0, NULL, "skip displaying the " GAMENOUN " info screen" },
-#ifdef MESS
-	{ "skip_warnings", NULL, rc_bool, &options.skip_warnings, "0", 0, 0, NULL, "skip displaying the warnings screen" },
-#endif
-	{ "bios", NULL, rc_string, &options.bios, "default", 0, 14, NULL, "change system bios" },
-	{ "state", NULL, rc_string, &statename, NULL, 0, 0, NULL, "state to load" },
-	{ "autosave", NULL, rc_bool, &options.auto_save, "0", 0, 0, NULL, "enable automatic restore at startup and save at exit" },
-
-	/* config options */
-	{ "Configuration options", NULL, rc_seperator, NULL, NULL, 0, 0, NULL, NULL },
-	{ "createconfig", "cc", rc_set_int, &createconfig, NULL, 1, 0, NULL, "create the default configuration file" },
-	{ "showconfig",	"sc", rc_set_int, &showconfig, NULL, 1, 0, NULL, "display running parameters in rc style" },
-	{ "showusage", "su", rc_set_int, &showusage, NULL, 1, 0, NULL, "show this help" },
-	{ "readconfig",	"rc", rc_bool, &readconfig, "1", 0, 0, NULL, "enable/disable loading of configfiles" },
-	{ "verbose", "v", rc_bool, &verbose, "0", 0, 0, NULL, "display additional diagnostic information" },
-	{ NULL,	NULL, rc_end, NULL, NULL, 0, 0,	NULL, NULL }
-};
-=======
 	{ NULL,                       NULL,       OPTION_HEADER,     "OUTPUT DEVICE OPTIONS" },
 	{ "keyboard_leds;leds",       "1",        OPTION_BOOLEAN,    "enable keyboard LED emulation" },
 	{ "led_mode",                 "ps/2",     0,                 "LED mode (PS/2|USB)" },
->>>>>>> 626aa559
 
 	{ NULL }
 };
@@ -1024,217 +959,4 @@
 		options.vector_height = temp;
 	}
 }
-<<<<<<< HEAD
-
-	return game_index;
-}
-
-void cli_frontend_exit(void)
-{
-	if (gamename)
-	{
-		free(gamename);
-		gamename = NULL;
-	}
-	if (gamepath)
-	{
-		free(gamepath);
-		gamepath = NULL;
-	}
-
-	rc_destroy(rc);
-	rc = NULL;
-
-	/* close open files */
-	if (options.logfile)
-	{
-		mame_fclose(options.logfile);
-		options.logfile = NULL;
-	}
-
-	if (options.playback)
-	{
-		mame_fclose(options.playback);
-		options.playback = NULL;
-	}
-	if (options.record)
-	{
-		mame_fclose(options.record);
-		options.record = NULL;
-	}
-	if (options.language_file)
-	{
-		mame_fclose(options.language_file);
-		options.language_file = NULL;
-	}
-}
-
-static int config_handle_arg(char *arg)
-{
-	int i;
-
-	/* notice: for MESS game means system */
-	if (got_gamename)
-	{
-		fprintf(stderr,"error: duplicate gamename: %s\n", arg);
-		return -1;
-	}
-
-	if (!strcmp(arg, "random"))
-	{
-		/* special case: random driver */
-		i = 0;
-		while (drivers[i])
-			i++;	/* count available drivers */
-
-		srand(time(0));
-		/* call rand() once to get away from the seed */
-		rand();
-		game_index = rand() % i;
-
-		/* make sure that we prompt the driver name */
-		prompt_driver_name = TRUE;
-	}
-	else
-	{
-		rompath_extra = win_dirname(arg);
-
-		if (rompath_extra && !strlen(rompath_extra))
-		{
-			free (rompath_extra);
-			rompath_extra = NULL;
-		}
-
-		gamename = arg;
-		gamename = win_basename(gamename);
-		gamename = win_strip_extension(gamename);
-		gamepath = mame_strdup(arg);
-
-		/* do we have a driver for this? */
-		for (i = 0; drivers[i]; i++)
-		{
-			if (mame_stricmp(gamename, drivers[i]->name) == 0)
-			{
-				game_index = i;
-				break;
-			}
-		}
-	}
-
-#ifdef MESS
-	if (game_index >= 0)
-		win_add_mess_device_options(rc, drivers[game_index]);
-#endif /* MESS */
-
-	got_gamename = TRUE;
-	return 0;
-}
-
-
-//============================================================
-//  win_basename
-//============================================================
-
-static char *win_basename(char *filename)
-{
-	char *c;
-
-	// NULL begets NULL
-	if (!filename)
-		return NULL;
-
-	// start at the end and return when we hit a slash or colon
-	for (c = filename + strlen(filename) - 1; c >= filename; c--)
-		if (*c == '\\' || *c == '/' || *c == ':')
-			return c + 1;
-
-	// otherwise, return the whole thing
-	return filename;
-}
-
-
-
-//============================================================
-//  win_dirname
-//============================================================
-
-static char *win_dirname(char *filename)
-{
-	char *dirname;
-	char *c;
-
-	// NULL begets NULL
-	if (!filename)
-		return NULL;
-
-	// allocate space for it
-	dirname = malloc(strlen(filename) + 1);
-	if (!dirname)
-	{
-		fprintf(stderr, "error: malloc failed in win_dirname\n");
-		return NULL;
-	}
-
-	// copy in the name
-	strcpy(dirname, filename);
-
-	// search backward for a slash or a colon
-	for (c = dirname + strlen(dirname) - 1; c >= dirname; c--)
-		if (*c == '\\' || *c == '/' || *c == ':')
-		{
-			// found it: NULL terminate and return
-			*(c + 1) = 0;
-			return dirname;
-		}
-
-	// otherwise, return an empty string
-	dirname[0] = 0;
-	return dirname;
-}
-
-
-
-//============================================================
-//  win_strip_extension
-//============================================================
-
-static char *win_strip_extension(char *filename)
-{
-	char *newname;
-	char *c;
-
-	// NULL begets NULL
-	if (!filename)
-		return NULL;
-
-	// allocate space for it
-	newname = malloc(strlen(filename) + 1);
-	if (!newname)
-	{
-		fprintf(stderr, "error: malloc failed in win_strip_extension\n");
-		return NULL;
-	}
-
-	// copy in the name
-	strcpy(newname, filename);
-
-	// search backward for a period, failing if we hit a slash or a colon
-	for (c = newname + strlen(newname) - 1; c >= newname; c--)
-	{
-		// if we hit a period, NULL terminate and break
-		if (*c == '.')
-		{
-			*c = 0;
-			break;
-		}
-
-		// if we hit a slash or colon just stop
-		if (*c == '\\' || *c == '/' || *c == ':')
-			break;
-	}
-
-	return newname;
-}
-=======
-#endif
->>>>>>> 626aa559
+#endif