//============================================================
//
//	ticker.c - Win32 timing code
//
//============================================================

// standard windows headers
#define WIN32_LEAN_AND_MEAN
#include <windows.h>
#include <mmsystem.h>

// MAME headers
#include "driver.h"

#ifndef _MSC_VER
#define HAS_RDTSC 1
#else
#define HAS_RDTSC 0
#endif


//============================================================
//	PROTOTYPES
//============================================================

static cycles_t init_cycle_counter(void);
static cycles_t rdtsc_cycle_counter(void);
static cycles_t time_cycle_counter(void);



//============================================================
//	GLOBAL VARIABLES
//============================================================

// global cycle_counter function and divider
cycles_t		(*cycle_counter)(void) = init_cycle_counter;
cycles_t		cycles_per_sec;



//============================================================
//	init_cycle_counter
//============================================================

<<<<<<< HEAD
#if HAS_RDTSC
=======
#ifdef _MSC_VER

static int has_rdtsc(void)
{
	int nFeatures;

	__asm {

		mov eax, 1
		cpuid
		mov nFeatures, edx
	}

	return ((nFeatures & 0x10) == 0x10) ? TRUE : FALSE;
}

#else

>>>>>>> 04b78ab2
static int has_rdtsc(void)
{
	int result;

	__asm__ (
		"movl $1,%%eax     ; "
		"xorl %%ebx,%%ebx  ; "
		"xorl %%ecx,%%ecx  ; "
		"xorl %%edx,%%edx  ; "
		"cpuid             ; "
		"testl $0x10,%%edx ; "
		"setne %%al        ; "
		"andl $1,%%eax     ; "
	:  "=&a" (result)   /* the result has to go in eax */
	:       /* no inputs */
	:  "%ebx", "%ecx", "%edx" /* clobbers ebx ecx edx */
	);
	return result;
}
<<<<<<< HEAD
#else
#define has_rdtsc()	(0)
#endif // HAS_RDTSC
=======

#endif

>>>>>>> 04b78ab2


//============================================================
//	init_cycle_counter
//============================================================

static cycles_t init_cycle_counter(void)
{
	cycles_t start, end;
	DWORD a, b;
	int priority;

	// if the RDTSC instruction is available use it because
	// it is more precise and has less overhead than timeGetTime()
	if (has_rdtsc())
	{
		cycle_counter = rdtsc_cycle_counter;
		logerror("using RDTSC for timing ... ");
	}
	else
	{
		cycle_counter = time_cycle_counter;
		logerror("using timeGetTime for timing ... ");
	}

	// temporarily set our priority higher
	priority = GetThreadPriority(GetCurrentThread());
	SetThreadPriority(GetCurrentThread(), THREAD_PRIORITY_TIME_CRITICAL);

	// wait for an edge on the timeGetTime call
	a = timeGetTime();
	do
	{
		b = timeGetTime();
	} while (a == b);

	// get the starting cycle count
	start = (*cycle_counter)();

	// now wait for 1/4 second total
	do
	{
		a = timeGetTime();
	} while (a - b < 250);

	// get the ending cycle count
	end = (*cycle_counter)();

	// compute ticks_per_sec
	cycles_per_sec = (end - start) * 4;

	// reduce our priority
	SetThreadPriority(GetCurrentThread(), priority);

	// log the results
	logerror("cycles/second = %d\n", (int)cycles_per_sec);

	// return the current cycle count
	return (*cycle_counter)();
}



//============================================================
//	rdtsc_cycle_counter
//============================================================

#ifdef _MSC_VER

static cycles_t rdtsc_cycle_counter(void)
{
	INT64 result;
	INT64 *presult = &result;

	__asm {

		rdtsc
		mov ebx, presult
		mov [ebx],eax
		mov [ebx+4],edx
	}

	return result;
}

#else

static cycles_t rdtsc_cycle_counter(void)
{
#if HAS_RDTSC
	INT64 result;

	// use RDTSC
	__asm__ __volatile__ (
		"rdtsc"
		: "=A" (result)
	);

	return result;
#else
	return 0;
#endif // HAS_RDTSC
}

#endif



//============================================================
//	time_cycle_counter
//============================================================

static cycles_t time_cycle_counter(void)
{
	// use timeGetTime
	return (cycles_t)timeGetTime();
}



//============================================================
//	osd_cycles
//============================================================

cycles_t osd_cycles(void)
{
	return (*cycle_counter)();
}



//============================================================
//	osd_cycles_per_second
//============================================================

cycles_t osd_cycles_per_second(void)
{
	return cycles_per_sec;
}<|MERGE_RESOLUTION|>--- conflicted
+++ resolved
@@ -43,9 +43,6 @@
 //	init_cycle_counter
 //============================================================
 
-<<<<<<< HEAD
-#if HAS_RDTSC
-=======
 #ifdef _MSC_VER
 
 static int has_rdtsc(void)
@@ -64,7 +61,6 @@
 
 #else
 
->>>>>>> 04b78ab2
 static int has_rdtsc(void)
 {
 	int result;
@@ -84,15 +80,9 @@
 	);
 	return result;
 }
-<<<<<<< HEAD
-#else
-#define has_rdtsc()	(0)
-#endif // HAS_RDTSC
-=======
 
 #endif
 
->>>>>>> 04b78ab2
 
 
 //============================================================
