//============================================================
//
//  fileio.c - Win32 file access functions
//
//  Copyright (c) 1996-2006, Nicola Salmoria and the MAME Team.
//  Visit http://mamedev.org for licensing and usage restrictions.
//
//============================================================

// standard windows headers
#define WIN32_LEAN_AND_MEAN
#include <windows.h>
#include <ctype.h>
#include <tchar.h>

// MAME headers
#include "osdepend.h"
#include "driver.h"
#include "unzip.h"
#include "options.h"

#ifdef MESS
#include "image.h"
#endif

/* Quick fix to allow compilation with win32api 2.4 */
#undef INVALID_FILE_ATTRIBUTES
#undef INVALID_SET_FILE_POINTER

/* Older versions of Platform SDK don't define these */
#ifndef INVALID_FILE_ATTRIBUTES
#define INVALID_FILE_ATTRIBUTES ((DWORD)-1)
#endif

#ifndef INVALID_SET_FILE_POINTER
#define INVALID_SET_FILE_POINTER ((DWORD)-1)
#endif

#define VERBOSE				0

#define MAX_OPEN_FILES		16
#define FILE_BUFFER_SIZE	256

#ifdef UNICODE
#define appendstring(dest,src)	wsprintf((dest) + wcslen(dest), TEXT("%S"), (src))
#else
#define appendstring(dest,src)	strcat((dest), (src))
#endif // UNICODE



//============================================================
//  TYPE DEFINITIONS
//============================================================

typedef struct _pathdata pathdata;
struct _pathdata
{
	const char **path;
	int pathcount;
};

struct _osd_file
{
	HANDLE		handle;
	UINT64		filepos;
	UINT64		end;
	UINT64		offset;
	UINT64		bufferbase;
	DWORD		bufferbytes;
	UINT8		buffer[FILE_BUFFER_SIZE];
};

static pathdata pathlist[FILETYPE_end];
static osd_file openfile[MAX_OPEN_FILES];



//============================================================
//  FILE PATH OPTIONS
//============================================================

static const struct
{
	int	filetype;
	const char *option;
} fileio_options[] =
{
#ifndef MESS
	{ FILETYPE_ROM,			"rompath" },
	{ FILETYPE_IMAGE,		"rompath" },
#else
	{ FILETYPE_ROM,			"biospath" },
	{ FILETYPE_IMAGE,		"softwarepath" },
	{ FILETYPE_HASH,		"hash_directory" },
#endif
	{ FILETYPE_IMAGE_DIFF,	"diff_directory" },
	{ FILETYPE_SAMPLE,		"samplepath" },
	{ FILETYPE_ARTWORK,		"artpath" },
	{ FILETYPE_NVRAM,		"nvram_directory" },
	{ FILETYPE_HIGHSCORE,	"hiscore_directory" },
	{ FILETYPE_CONFIG,		"cfg_directory" },
	{ FILETYPE_INPUTLOG,	"input_directory" },
	{ FILETYPE_STATE,		"state_directory" },
	{ FILETYPE_MEMCARD,		"memcard_directory" },
	{ FILETYPE_SCREENSHOT,	"snapshot_directory" },
	{ FILETYPE_MOVIE,		"snapshot_directory" },
	{ FILETYPE_CTRLR,		"ctrlrpath" },
	{ FILETYPE_INI,			"inipath" },
	{ FILETYPE_COMMENT,		"comment_directory" },
	{ 0 }
};


//============================================================
//  is_pathsep
//============================================================

INLINE int is_pathsep(TCHAR c)
{
	return (c == '/' || c == '\\' || c == ':');
}



//============================================================
//  find_reverse_path_sep
//============================================================

static TCHAR *find_reverse_path_sep(TCHAR *name)
{
	TCHAR *p = name + _tcslen(name) - 1;
	while (p >= name && !is_pathsep(*p))
		p--;
	return (p >= name) ? p : NULL;
}



//============================================================
//  create_path
//============================================================

static int create_path(TCHAR *path, int has_filename)
{
	TCHAR *sep = find_reverse_path_sep(path);
	DWORD attributes;

	/* if there's still a separator, and it's not the root, nuke it and recurse */
	if (sep && sep > path && !is_pathsep(sep[-1]))
	{
		*sep = 0;
		if (!create_path(path, FALSE))
			return 0;
		*sep = '\\';
	}

	/* if we have a filename, we're done */
	if (has_filename)
		return 1;

	/* if the path already exists, we're done */
	attributes = GetFileAttributes(path);
	if (attributes != INVALID_FILE_ATTRIBUTES)
		return 1;

	/* create the path */
	return CreateDirectory(path, NULL);
}



//============================================================
//  is_variablechar
//============================================================

INLINE int is_variablechar(char c)
{
	return (isalnum(c) || c == '_' || c == '-');
}



//============================================================
//  parse_variable
//============================================================

static const char *parse_variable(const char **start, const char *end)
{
	const char *src = *start, *var;
	char variable[1024];
	char *dest = variable;

	/* copy until we hit the end or until we hit a non-variable character */
	for (src = *start; src < end && is_variablechar(*src); src++)
		*dest++ = *src;

	// an empty variable means "$" and should not be expanded
	if(src == *start)
		return("$");

	/* NULL terminate and return a pointer to the end */
	*dest = 0;
	*start = src;

	/* return the actual variable value */
	var = getenv(variable);
	return (var) ? var : "";
}



//============================================================
//  copy_and_expand_variables
//============================================================

static char *copy_and_expand_variables(const char *path, int len)
{
	char *dst, *result;
	const char *src;
	int length = 0;

	/* first determine the length of the expanded string */
	for (src = path; src < path + len; )
		if (*src++ == '$')
			length += strlen(parse_variable(&src, path + len));
		else
			length++;

	/* allocate a string of the appropriate length */
	result = malloc(length + 1);
	assert_always(result != NULL, "Out of memory in variable expansion!");

	/* now actually generate the string */
	for (src = path, dst = result; src < path + len; )
	{
		char c = *src++;
		if (c == '$')
			dst += sprintf(dst, "%s", parse_variable(&src, path + len));
		else
			*dst++ = c;
	}

	/* NULL terminate and return */
	*dst = 0;
	return result;
}



//============================================================
//  free_pathlist
//============================================================

void free_pathlist(pathdata *list)
{
	// free any existing paths
	if (list->pathcount != 0)
	{
		int pathindex;

		for (pathindex = 0; pathindex < list->pathcount; pathindex++)
			free((void *)list->path[pathindex]);
		free((void *)list->path);
	}

	// by default, start with an empty list
	list->path = NULL;
	list->pathcount = 0;
}



//============================================================
//  expand_pathlist
//============================================================

static void expand_pathlist(pathdata *list, const char *rawpath)
{
	const char *token;

#if VERBOSE
	printf("Expanding: %s\n", rawpath);
#endif

	// free any existing paths
	free_pathlist(list);

	// look for separators
	token = strchr(rawpath, ';');
	if (!token)
		token = rawpath + strlen(rawpath);

	// loop until done
	while (1)
	{
		// allocate space for the new pointer
		list->path = realloc((void *)list->path, (list->pathcount + 1) * sizeof(char *));
		assert_always(list->path != NULL, "Out of memory!");

		// copy the path in
		list->path[list->pathcount++] = copy_and_expand_variables(rawpath, token - rawpath);
#if VERBOSE
		printf("  %s\n", list->path[list->pathcount - 1]);
#endif

		// if this was the end, break
		if (*token == 0)
			break;
		rawpath = token + 1;

		// find the next separator
		token = strchr(rawpath, ';');
		if (!token)
			token = rawpath + strlen(rawpath);
	}
}



//============================================================
//  free_pathlists
//============================================================

void free_pathlists(void)
{
	int i;

	for (i = 0;i < FILETYPE_end;i++)
		free_pathlist(&pathlist[i]);
}



//============================================================
//  get_path_for_filetype
//============================================================

static const char *get_path_for_filetype(int filetype, int pathindex, DWORD *count)
{
	pathdata *list = &pathlist[filetype];

	// if we don't have expanded paths, expand them now
	if (list->pathcount == 0)
	{
		const char *rawpath = NULL;
		int optnum;

		// find the filetype in the list of options
		for (optnum = 0; fileio_options[optnum].option != NULL; optnum++)
			if (fileio_options[optnum].filetype == filetype)
			{
				rawpath = options_get_string(fileio_options[optnum].option, FALSE);
				break;
			}

		// if we don't have a path, set an empty string
		if (rawpath == NULL)
			rawpath = "";

		// decompose the path
		expand_pathlist(list, rawpath);
	}

	// set the count
	if (count)
		*count = list->pathcount;

	// return a valid path always
	return (pathindex < list->pathcount) ? list->path[pathindex] : "";
}



//============================================================
//  compose_path
//============================================================

static void compose_path(TCHAR *output, int pathtype, int pathindex, const char *filename)
{
	const char *basepath = get_path_for_filetype(pathtype, pathindex, NULL);
	TCHAR *p;

#ifdef MESS
	if (osd_is_absolute_path(filename))
		basepath = NULL;
#endif

	/* compose the full path */
	*output = 0;
	if (basepath)
		appendstring(output, basepath);
	if (*output && !is_pathsep(output[_tcslen(output) - 1]))
		appendstring(output, "\\");
	appendstring(output, filename);

	/* convert forward slashes to backslashes */
	for (p = output; *p; p++)
		if (*p == '/')
			*p = '\\';
}



//============================================================
//  get_last_fileerror
//============================================================

static osd_file_error get_last_fileerror(void)
{
	osd_file_error error;

	switch(GetLastError())
	{
		case ERROR_SUCCESS:
			error = FILEERR_SUCCESS;
			break;

		case ERROR_OUTOFMEMORY:
			error = FILEERR_OUT_OF_MEMORY;
			break;

		case ERROR_FILE_NOT_FOUND:
		case ERROR_PATH_NOT_FOUND:
			error = FILEERR_NOT_FOUND;
			break;

		case ERROR_ACCESS_DENIED:
			error = FILEERR_ACCESS_DENIED;
			break;

		case ERROR_SHARING_VIOLATION:
			error = FILEERR_ALREADY_OPEN;
			break;

		default:
			error = FILEERR_FAILURE;
			break;
	}
	return error;
}



//============================================================
//  osd_get_path_count
//============================================================

int osd_get_path_count(int pathtype)
{
	DWORD count;

	/* get the count and return it */
	get_path_for_filetype(pathtype, 0, &count);
	return count;
}



//============================================================
//  osd_get_path_info
//============================================================

int osd_get_path_info(int pathtype, int pathindex, const char *filename)
{
	TCHAR fullpath[1024];
	DWORD attributes;

	/* compose the full path */
	compose_path(fullpath, pathtype, pathindex, filename);

	/* get the file attributes */
	attributes = GetFileAttributes(fullpath);
	if (attributes == INVALID_FILE_ATTRIBUTES)
		return PATH_NOT_FOUND;
	else if (attributes & FILE_ATTRIBUTE_DIRECTORY)
		return PATH_IS_DIRECTORY;
	else
		return PATH_IS_FILE;
}



//============================================================
//  osd_fopen
//============================================================

osd_file *osd_fopen(int pathtype, int pathindex, const char *filename, const char *mode, osd_file_error *error)
{
	osd_file_error err = 0;
	DWORD disposition = 0, access = 0, sharemode = 0, flags = 0;
	TCHAR fullpath[1024];
	DWORD upperPos = 0;
	osd_file *file;
	int i;
	const TCHAR *s;
	TCHAR temp_dir[1024];
	TCHAR temp_file[MAX_PATH];

	temp_file[0] = '\0';

	/* find an empty file handle */
	for (i = 0; i < MAX_OPEN_FILES; i++)
		if (openfile[i].handle == NULL || openfile[i].handle == INVALID_HANDLE_VALUE)
			break;
	if (i == MAX_OPEN_FILES)
	{
		err = FILEERR_TOO_MANY_FILES;
		goto error;
	}

	/* zap the file record */
	file = &openfile[i];
	memset(file, 0, sizeof(*file));

	/* convert the mode into disposition and access */
	if (strchr(mode, 'r'))
		disposition = OPEN_EXISTING, access = GENERIC_READ, sharemode = FILE_SHARE_READ;
	if (strchr(mode, 'w'))
		disposition = CREATE_ALWAYS, access = GENERIC_WRITE, sharemode = 0;
	if (strchr(mode, '+'))
		access = GENERIC_READ | GENERIC_WRITE;

	/* compose the full path */
	compose_path(fullpath, pathtype, pathindex, filename);

	/* if 'g' is specified, we 'ghost' our changes; in other words any changes
     * made to the file last only as long as the file is open.  Under the hood
     * this is implemented by using a temporary file */
	if (strchr(mode, 'g'))
	{
		GetTempPath(sizeof(temp_dir) / sizeof(temp_dir[0]), temp_dir);
		GetTempFileName(temp_dir, TEXT("tmp"), 0, temp_file);

		if (!CopyFile(fullpath, temp_file, FALSE))
			goto error;

		s = temp_file;
		flags |= FILE_ATTRIBUTE_TEMPORARY | FILE_FLAG_DELETE_ON_CLOSE;
	}
	else
	{
		s = fullpath;
	}

	/* attempt to open the file */
	file->handle = CreateFile(s, access, sharemode, NULL, disposition, 0, NULL);
	if (file->handle == INVALID_HANDLE_VALUE)
	{
		DWORD error = GetLastError();

		/* if it's read-only, or if the path exists, then that's final */
		if (!(access & GENERIC_WRITE) || error != ERROR_PATH_NOT_FOUND)
			goto error;

		/* create the path and try again */
		create_path(fullpath, TRUE);
		file->handle = CreateFile(fullpath, access, sharemode, NULL, disposition, flags, NULL);

		/* if that doesn't work, we give up */
		if (file->handle == INVALID_HANDLE_VALUE)
			goto error;
	}

	/* get the file size */
	file->end = GetFileSize(file->handle, &upperPos);
	file->end |= (UINT64)upperPos << 32;
	*error = FILEERR_SUCCESS;
	return file;

error:
	if (!err)
		err = get_last_fileerror();
	*error = err;
	if (temp_file[0])
		DeleteFile(temp_file);
	return NULL;
}


//============================================================
//  osd_fseek
//============================================================

int osd_fseek(osd_file *file, INT64 offset, int whence)
{
	/* convert the whence into method */
	switch (whence)
	{
		default:
		case SEEK_SET:	file->offset = offset;				break;
		case SEEK_CUR:	file->offset += offset;				break;
		case SEEK_END:	file->offset = file->end + offset;	break;
	}
	return 0;
}



//============================================================
//  osd_ftell
//============================================================

UINT64 osd_ftell(osd_file *file)
{
	return file->offset;
}



//============================================================
//  osd_feof
//============================================================

int osd_feof(osd_file *file)
{
	return (file->offset >= file->end);
}



//============================================================
//  osd_fread
//============================================================

UINT32 osd_fread(osd_file *file, void *buffer, UINT32 length)
{
	UINT32 bytes_left = length;
	int bytes_to_copy;
	DWORD result;

	// handle data from within the buffer
	if (file->offset >= file->bufferbase && file->offset < file->bufferbase + file->bufferbytes)
	{
		// copy as much as we can
		bytes_to_copy = file->bufferbase + file->bufferbytes - file->offset;
		if (bytes_to_copy > length)
			bytes_to_copy = length;
		memcpy(buffer, &file->buffer[file->offset - file->bufferbase], bytes_to_copy);

		// account for it
		bytes_left -= bytes_to_copy;
		file->offset += bytes_to_copy;
		buffer = (UINT8 *)buffer + bytes_to_copy;

		// if that's it, we're done
		if (bytes_left == 0)
			return length;
	}

	// attempt to seek to the current location if we're not there already
	if (file->offset != file->filepos)
	{
		LONG upperPos = file->offset >> 32;
		result = SetFilePointer(file->handle, (UINT32)file->offset, &upperPos, FILE_BEGIN);
		if (result == INVALID_SET_FILE_POINTER && GetLastError() != NO_ERROR)
		{
			file->filepos = ~0;
			return length - bytes_left;
		}
		file->filepos = file->offset;
	}

	// if we have a small read remaining, do it to the buffer and copy out the results
	if (length < FILE_BUFFER_SIZE/2)
	{
		// read as much of the buffer as we can
		file->bufferbase = file->offset;
		file->bufferbytes = 0;
		ReadFile(file->handle, file->buffer, FILE_BUFFER_SIZE, &file->bufferbytes, NULL);
		file->filepos += file->bufferbytes;

		// copy it out
		bytes_to_copy = bytes_left;
		if (bytes_to_copy > file->bufferbytes)
			bytes_to_copy = file->bufferbytes;
		memcpy(buffer, file->buffer, bytes_to_copy);

		// adjust pointers and return
		file->offset += bytes_to_copy;
		bytes_left -= bytes_to_copy;
		return length - bytes_left;
	}

	// otherwise, just read directly to the buffer
	else
	{
		// do the read
		ReadFile(file->handle, buffer, bytes_left, &result, NULL);
		file->filepos += result;

		// adjust the pointers and return
		file->offset += result;
		bytes_left -= result;
		return length - bytes_left;
	}
}



//============================================================
//  osd_fwrite
//============================================================

UINT32 osd_fwrite(osd_file *file, const void *buffer, UINT32 length)
{
	LONG upperPos;
	DWORD result;

	// invalidate any buffered data
	file->bufferbytes = 0;

	// attempt to seek to the current location
	upperPos = file->offset >> 32;
	result = SetFilePointer(file->handle, (UINT32)file->offset, &upperPos, FILE_BEGIN);
	if (result == INVALID_SET_FILE_POINTER && GetLastError() != NO_ERROR)
		return 0;

    // do the write
    WriteFile(file->handle, buffer, length, &result, NULL);
    file->filepos = file->offset + result;

	// adjust the pointers
	file->offset += result;
	if (file->offset > file->end)
		file->end = file->offset;
	return result;
}



//============================================================
//  osd_fclose
//============================================================

void osd_fclose(osd_file *file)
{
	// close the handle and clear it out
	if (file->handle)
		CloseHandle(file->handle);
	file->handle = NULL;
}



//============================================================
//  osd_create_directory
//============================================================

int osd_create_directory(int pathtype, int pathindex, const char *dirname)
{
	TCHAR fullpath[1024];

	/* compose the full path */
	compose_path(fullpath, pathtype, pathindex, dirname);
	return create_path(fullpath, FALSE);
}



//============================================================
//  osd_display_loading_rom_message
//============================================================

// called while loading ROMs. It is called a last time with name == 0 to signal
// that the ROM loading process is finished.
// return non-zero to abort loading
#ifndef WINUI
int osd_display_loading_rom_message(const char *name,rom_load_data *romdata)
{
	if (name)
		fprintf(stdout, "loading %-32s\r", name);
	else
		fprintf(stdout, "                                        \r");
	fflush(stdout);

	return 0;
}

#endif


//============================================================
//  set_pathlist
//============================================================

void set_pathlist(int file_type, const char *new_rawpath)
{
	pathdata *list = &pathlist[file_type];

	// free any existing paths
<<<<<<< HEAD
	if (list->pathcount != 0)
	{
		int pathindex;

		for (pathindex = 0; pathindex < list->pathcount; pathindex++)
			free((void *)list->path[pathindex]);
		free((void *) list->path);
	}

	// by default, start with an empty list
	list->path = NULL;
	list->pathcount = 0;
=======
	free_pathlist(list);
>>>>>>> 626aa559

	// set a new path value if present
	if (new_rawpath)
		expand_pathlist(list, new_rawpath);
}<|MERGE_RESOLUTION|>--- conflicted
+++ resolved
@@ -789,22 +789,7 @@
 	pathdata *list = &pathlist[file_type];
 
 	// free any existing paths
-<<<<<<< HEAD
-	if (list->pathcount != 0)
-	{
-		int pathindex;
-
-		for (pathindex = 0; pathindex < list->pathcount; pathindex++)
-			free((void *)list->path[pathindex]);
-		free((void *) list->path);
-	}
-
-	// by default, start with an empty list
-	list->path = NULL;
-	list->pathcount = 0;
-=======
 	free_pathlist(list);
->>>>>>> 626aa559
 
 	// set a new path value if present
 	if (new_rawpath)
