//============================================================
//
//  window.c - Win32 window handling
//
//  Copyright (c) 1996-2006, Nicola Salmoria and the MAME Team.
//  Visit http://mamedev.org for licensing and usage restrictions.
//
//============================================================

// Needed for RAW Input
#define _WIN32_WINNT 0x501
#define WM_INPUT 0x00FF

// standard windows headers
#define WIN32_LEAN_AND_MEAN
#ifndef WINVER
#define WINVER 0x500
#define COMPILE_MULTIMON_STUBS
#include <windows.h>
#include <windowsx.h>
#include <multimon.h>
#else
#include <windows.h>
#include <windowsx.h>
#endif

// missing stuff from the mingw headers
#ifndef ENUM_CURRENT_SETTINGS
#define ENUM_CURRENT_SETTINGS       ((DWORD)-1)
#define ENUM_REGISTRY_SETTINGS      ((DWORD)-2)
#endif

// hack for older header sets - unsafe
#ifndef WM_XBUTTONDOWN
#define WM_XBUTTONDOWN 0x020B
#endif

// hack for older header sets - unsafe
#ifndef WM_XBUTTONUP
#define WM_XBUTTONUP 0x020C
#endif

// standard C headers
#include <math.h>

<<<<<<< HEAD
// MAME headers
=======
// Windows 95/NT multimonitor stubs
#ifdef WIN95_MULTIMON
#include "multidef.h"
#endif

// MAME headers
#include "osdepend.h"
>>>>>>> 639010a9
#include "driver.h"
#include "window.h"
#include "winddraw.h"
#include "wind3d.h"
#include "video.h"
#include "blit.h"
#include "input.h"
#include "../debug/window.h"

#ifdef NEW_DEBUGGER
#include "debugwin.h"
#endif

#ifdef MESS
#include "menu.h"
#endif /* MESS */



//============================================================
//  IMPORTS
//============================================================

// from input.c
extern void win_pause_input(int pause);
extern int win_is_mouse_captured(void);

// from video.c
extern HMONITOR monitor;

// from wind3dfx.c
int win_d3d_effects_in_use(void);



//============================================================
//  PARAMETERS
//============================================================

// window styles
#define WINDOW_STYLE			WS_OVERLAPPEDWINDOW
#define WINDOW_STYLE_EX			0

// debugger window styles
#define DEBUG_WINDOW_STYLE		WS_OVERLAPPED
#define DEBUG_WINDOW_STYLE_EX	0

// full screen window styles
#define FULLSCREEN_STYLE		WS_POPUP
#define FULLSCREEN_STYLE_EX		WS_EX_TOPMOST

// menu items
#define MENU_FULLSCREEN			1000

// minimum window dimension
#define MIN_WINDOW_DIM			200



//============================================================
//  GLOBAL VARIABLES
//============================================================

// command line config
int	win_window_mode;
int	win_wait_vsync;
int	win_triple_buffer;
int	win_use_ddraw;
int	win_use_d3d;
int	win_dd_hw_stretch;
int win_force_int_stretch;
int	win_gfx_width;
int	win_gfx_height;
int win_gfx_depth;
int win_gfx_zoom;
int win_old_scanlines;
int win_switch_res;
int win_switch_bpp;
int win_start_maximized;
int win_keep_aspect;
int win_gfx_refresh;
int win_match_refresh;
int win_sync_refresh;
float win_gfx_brightness;
int win_blit_effect;
float win_screen_aspect = (4.0 / 3.0);
int win_suspend_directx;

// windows
HWND win_video_window;
HWND win_debug_window;

// video bounds
double win_aspect_ratio_adjust = 1.0;
int win_default_constraints;

// visible bounds
RECT win_visible_rect;
int win_visible_width;
int win_visible_height;

// 16bpp color conversion
int win_color16_rsrc_shift = 3;
int win_color16_gsrc_shift = 3;
int win_color16_bsrc_shift = 3;
int win_color16_rdst_shift = 10;
int win_color16_gdst_shift = 5;
int win_color16_bdst_shift = 0;

// 32bpp color conversion
int win_color32_rdst_shift = 16;
int win_color32_gdst_shift = 8;
int win_color32_bdst_shift = 0;

// actual physical resolution
int win_physical_width;
int win_physical_height;

// raw mouse support
int win_use_raw_mouse = 0;



//============================================================
//  LOCAL VARIABLES
//============================================================

// config
static int win_use_directx;
#define USE_DDRAW 1
#define USE_D3D 2

// DIB bitmap data
static UINT8 video_dib_info_data[sizeof(BITMAPINFO) + 256 * sizeof(RGBQUAD)];
static BITMAPINFO *video_dib_info = (BITMAPINFO *)video_dib_info_data;
static UINT8 *converted_bitmap;

// video bounds
static double aspect_ratio;

// visible bounds
static int visible_area_set;

// event handling
static cycles_t last_event_check;

// derived attributes
static int pixel_aspect_ratio;
static int vector_game;

// cached bounding rects
static RECT non_fullscreen_bounds;
static RECT non_maximized_bounds;

// debugger
static int in_background;

#ifndef NEW_DEBUGGER
static int debug_focus;
static UINT8 debug_dib_info_data[sizeof(BITMAPINFO) + 256 * sizeof(RGBQUAD)];
static BITMAPINFO *debug_dib_info = (BITMAPINFO *)debug_dib_info_data;
#endif

// effects table
static const win_effect_data effect_table[] =
{
	{ "none",    EFFECT_NONE,        1, 1, 3, 4 },
	{ "scan25",  EFFECT_SCANLINE_25, 1, 2, 3, 4 },
	{ "scan50",  EFFECT_SCANLINE_50, 1, 2, 3, 4 },
	{ "scan75",  EFFECT_SCANLINE_75, 1, 2, 3, 4 },
	{ "rgb16",   EFFECT_RGB16,       2, 2, 2, 2 },
	{ "rgb6",    EFFECT_RGB6,        2, 2, 2, 2 },
	{ "rgb4",    EFFECT_RGB4,        2, 2, 2, 2 },
	{ "rgb4v",   EFFECT_RGB4V,       2, 2, 2, 2 },
	{ "rgb3",    EFFECT_RGB3,        2, 2, 2, 2 },
	{ "rgbtiny", EFFECT_RGB_TINY,    2, 2, 2, 2 },
	{ "scan75v", EFFECT_SCANLINE_75V,2, 2, 2, 2 },
	{ "sharp",   EFFECT_SHARP,       2, 2, 2, 2 },
};

static mame_bitmap *last_bitmap;


//============================================================
//  PROTOTYPES
//============================================================

static void compute_multipliers_internal(const RECT *rect, int visible_width, int visible_height, int *xmult, int *ymult);
static void update_system_menu(void);
static void draw_video_contents(HDC dc, mame_bitmap *bitmap, const rectangle *bounds, void *vector_dirty_pixels, int update);

static void dib_draw_window(HDC dc, mame_bitmap *bitmap, const rectangle *bounds, void *vector_dirty_pixels, int update);

#ifndef NEW_DEBUGGER
static LRESULT CALLBACK debug_window_proc(HWND wnd, UINT message, WPARAM wparam, LPARAM lparam);
static void draw_debug_contents(HDC dc, mame_bitmap *bitmap, const rgb_t *palette);
#endif



//============================================================
//  wnd_extra_width
//============================================================

INLINE int wnd_extra_width(void)
{
	RECT window = { 100, 100, 200, 200 };
	if (!win_window_mode)
		return 0;
	AdjustWindowRectEx(&window, WINDOW_STYLE, win_has_menu(), WINDOW_STYLE_EX);
	return (window.right - window.left) - 100;
}



//============================================================
//  wnd_extra_height
//============================================================

INLINE int wnd_extra_height(void)
{
	RECT window = { 100, 100, 200, 200 };
	if (!win_window_mode)
		return 0;
	AdjustWindowRectEx(&window, WINDOW_STYLE, win_has_menu(), WINDOW_STYLE_EX);
	return (window.bottom - window.top) - 100;
}



//============================================================
//  wnd_extra_left
//============================================================

INLINE int wnd_extra_left(void)
{
	RECT window = { 100, 100, 200, 200 };
	if (!win_window_mode)
		return 0;
	AdjustWindowRectEx(&window, WINDOW_STYLE, win_has_menu(), WINDOW_STYLE_EX);
	return 100 - window.left;
}



//============================================================
//  get_aligned_window_pos
//============================================================

INLINE int get_aligned_window_pos(int x)
{
	// get a DC for the screen
	HDC dc = GetDC(NULL);
	if (dc)
	{
		// determine the pixel depth
		int bytes_per_pixel = (GetDeviceCaps(dc, BITSPIXEL) + 7) / 8;
		if (bytes_per_pixel)
		{
			// compute the amount necessary to align to 16 byte boundary
			int pixels_per_16bytes = 16 / bytes_per_pixel;
			int extra_left = wnd_extra_left();
			x = (((x + extra_left) + pixels_per_16bytes - 1) / pixels_per_16bytes) * pixels_per_16bytes - extra_left;
		}

		// release the DC
		ReleaseDC(NULL, dc);
	}
	return x;
}



//============================================================
//  get_screen_bounds
//============================================================

INLINE void get_screen_bounds(RECT *bounds)
{
	// reset the bounds to a reasonable default
	bounds->top = bounds->left = 0;
	bounds->right = 640;
	bounds->bottom = 480;

	if (monitor == NULL)
	{
		// get entire windows desktop rect
		// get a DC for the screen
		HDC dc = GetDC(NULL);
		if (dc)
		{
			// get the bounds from the DC
			bounds->right = GetDeviceCaps(dc, HORZRES);
			bounds->bottom = GetDeviceCaps(dc, VERTRES);

			// release the DC
			ReleaseDC(NULL, dc);
		}
	}
	else
	{
		MONITORINFO info;

		// get the position and size of the chosen monitor only
		info.cbSize = sizeof(info);
		if (GetMonitorInfo(monitor,&info))
		{
			*bounds = info.rcMonitor;
		}
	}
}



//============================================================
//  set_aligned_window_pos
//============================================================

INLINE void set_aligned_window_pos(HWND wnd, HWND insert, int x, int y, int cx, int cy, UINT flags)
{
	SetWindowPos(wnd, insert, get_aligned_window_pos(x), y, cx, cy, flags);
}



//============================================================
//  erase_outer_rect
//============================================================

INLINE void erase_outer_rect(RECT *outer, RECT *inner, HDC dc)
{
	HBRUSH brush = GetStockObject(BLACK_BRUSH);
	RECT clear;

	// clear the left edge
	if (inner->left > outer->left)
	{
		clear = *outer;
		clear.right = inner->left;
		if (dc)
			FillRect(dc, &clear, brush);
	}

	// clear the right edge
	if (inner->right < outer->right)
	{
		clear = *outer;
		clear.left = inner->right;
		if (dc)
			FillRect(dc, &clear, brush);
	}

	// clear the top edge
	if (inner->top > outer->top)
	{
		clear = *outer;
		clear.bottom = inner->top;
		if (dc)
			FillRect(dc, &clear, brush);
	}

	// clear the bottom edge
	if (inner->bottom < outer->bottom)
	{
		clear = *outer;
		clear.top = inner->bottom;
		if (dc)
			FillRect(dc, &clear, brush);
	}
}



//============================================================
//  get_work_area
//============================================================

INLINE void get_work_area(RECT *maximum)
{
	int tempwidth = blit_swapxy ? win_gfx_height : win_gfx_width;
	int tempheight = blit_swapxy ? win_gfx_width : win_gfx_height;

	if (SystemParametersInfo(SPI_GETWORKAREA, 0, maximum, 0))
	{
		// clamp to the width specified
		if (tempwidth && (maximum->right - maximum->left) > (tempwidth + wnd_extra_width()))
		{
			int diff = (maximum->right - maximum->left) - (tempwidth + wnd_extra_width());
			if (diff > 0)
			{
				maximum->left += diff / 2;
				maximum->right -= diff - (diff / 2);
			}
		}

		// clamp to the height specified
		if (tempheight && (maximum->bottom - maximum->top) > (tempheight + wnd_extra_height()))
		{
			int diff = (maximum->bottom - maximum->top) - (tempheight + wnd_extra_height());
			if (diff > 0)
			{
				maximum->top += diff / 2;
				maximum->bottom -= diff - (diff / 2);
			}
		}
	}
}



//============================================================
//  win_init_window
//============================================================

int win_init_window(void)
{
	static int classes_created = FALSE;
	TCHAR title[256];
	HMENU menu = NULL;

	// if we already have a window, just leave it alone
	if (win_video_window)
		return 0;

#ifdef MAME_DEBUG
	// if we are in debug mode, never go full screen
	if (options.mame_debug)
		win_window_mode = 1;
#endif

	// disable win_old_scanlines if a win_blit_effect is active
	if (win_blit_effect != 0)
		win_old_scanlines = 0;

	// set up window class and register it
	if (!classes_created)
	{
		WNDCLASS wc = { 0 };

		// initialize the description of the window class
		wc.lpszClassName 	= TEXT("MAME");
		wc.hInstance 		= GetModuleHandle(NULL);
#ifdef MESS
		wc.lpfnWndProc		= win_mess_window_proc;
#else
		wc.lpfnWndProc		= win_video_window_proc;
#endif
		wc.hCursor			= LoadCursor(NULL, IDC_ARROW);
		wc.hIcon			= LoadIcon(NULL, IDI_APPLICATION);
		wc.lpszMenuName		= NULL;
		wc.hbrBackground	= NULL;
		wc.style			= 0;
		wc.cbClsExtra		= 0;
		wc.cbWndExtra		= 0;

		// register the class; fail if we can't
		if (!RegisterClass(&wc))
			return 1;
		classes_created = TRUE;
	}

	// make the window title
	sprintf(title, APPNAME ": %s [%s]", Machine->gamedrv->description, Machine->gamedrv->name);

#if HAS_WINDOW_MENU
	if (win_create_menu(&menu))
		return 1;
#endif

	// create the window, but don't show it yet
	win_video_window = CreateWindowEx(win_window_mode ? WINDOW_STYLE_EX : FULLSCREEN_STYLE_EX,
			TEXT("MAME"), title, win_window_mode ? WINDOW_STYLE : FULLSCREEN_STYLE,
			20, 20, 100, 100, NULL, menu, GetModuleHandle(NULL), NULL);
	if (!win_video_window)
		return 1;

	// possibly create the debug window, but don't show it yet
#ifdef MAME_DEBUG
	if (options.mame_debug)
		if (debugwin_init_windows())
			return 1;
#endif

	// update system menu
	update_system_menu();
	return 0;
}



//============================================================
//  win_create_window
//============================================================

int win_create_window(int width, int height, int depth, int attributes, double aspect)
{
	int i, result = 0;

	// clear the initial state
	last_bitmap = NULL;
	visible_area_set = 0;

	// extract useful parameters from the attributes
	pixel_aspect_ratio	= (attributes & VIDEO_PIXEL_ASPECT_RATIO_MASK);
	vector_game			= ((attributes & VIDEO_TYPE_VECTOR) != 0);

	// handle failure if we couldn't create the video window
	if (!win_video_window)
		return 1;

	// adjust the window position
	set_aligned_window_pos(win_video_window, NULL, 20, 20,
			width + wnd_extra_width() + 2, height + wnd_extra_height() + 2,
			SWP_NOZORDER);

	// make sure we paint the window once here
	win_update_video_window(NULL, NULL, NULL);

	// fill in the bitmap info header
	video_dib_info->bmiHeader.biSize			= sizeof(video_dib_info->bmiHeader);
	video_dib_info->bmiHeader.biPlanes			= 1;
	video_dib_info->bmiHeader.biCompression		= BI_RGB;
	video_dib_info->bmiHeader.biSizeImage		= 0;
	video_dib_info->bmiHeader.biXPelsPerMeter	= 0;
	video_dib_info->bmiHeader.biYPelsPerMeter	= 0;
	video_dib_info->bmiHeader.biClrUsed			= 0;
	video_dib_info->bmiHeader.biClrImportant	= 0;

	// initialize the palette to a gray ramp
	for (i = 0; i < 255; i++)
	{
		video_dib_info->bmiColors[i].rgbRed			= i;
		video_dib_info->bmiColors[i].rgbGreen		= i;
		video_dib_info->bmiColors[i].rgbBlue		= i;
		video_dib_info->bmiColors[i].rgbReserved	= i;
	}

	win_default_constraints = 0;

	// Determine which DirectX components to use
	if (win_use_d3d)
		win_use_directx = USE_D3D;
	else if (win_use_ddraw)
		win_use_directx = USE_DDRAW;

	// determine the aspect ratio: hardware stretch case
	if (win_force_int_stretch != FORCE_INT_STRECT_FULL && (win_use_directx == USE_D3D || (win_use_directx == USE_DDRAW && win_dd_hw_stretch)))
	{
		aspect_ratio = aspect;
	}
	// determine the aspect ratio: software stretch / full cleanstretch case
	else
	{
		aspect_ratio = (double)width / (double)height;
		if (pixel_aspect_ratio == VIDEO_PIXEL_ASPECT_RATIO_2_1)
		{
			if (!blit_swapxy)
				aspect_ratio *= 2.0;
			else
				aspect_ratio /= 2.0;
		}
		else if (pixel_aspect_ratio == VIDEO_PIXEL_ASPECT_RATIO_1_2)
		{
			if (!blit_swapxy)
				aspect_ratio /= 2.0;
			else
				aspect_ratio *= 2.0;
		}
	}

	win_default_constraints = 0;
	switch (win_force_int_stretch)
	{
		// contrain height for full cleanstretch
		case FORCE_INT_STRECT_FULL:
			win_default_constraints = blit_swapxy ? CONSTRAIN_INTEGER_HEIGHT : CONSTRAIN_INTEGER_WIDTH;
			break;
		// contrain width (relative to the game)
		case FORCE_INT_STRECT_HOR:
			win_default_constraints = blit_swapxy ? CONSTRAIN_INTEGER_HEIGHT : CONSTRAIN_INTEGER_WIDTH;
			break;
		// contrain height (relative to the game)
		case FORCE_INT_STRECT_VER:
			win_default_constraints = blit_swapxy ? CONSTRAIN_INTEGER_WIDTH : CONSTRAIN_INTEGER_HEIGHT;
			break;
	}

	// finish off by trying to initialize DirectX
	if (win_use_directx)
	{
		if (win_use_directx == USE_D3D)
			result = win_d3d_init(width, height, depth, attributes, aspect_ratio, &effect_table[win_blit_effect]);
		else
			result = win_ddraw_init(width, height, depth, attributes, &effect_table[win_blit_effect]);
	}

	// warn the user if effects for an inactive/possibly inapropriate effects engine are selected
	if (win_use_directx == USE_D3D)
	{
		if (win_blit_effect)
			fprintf(stderr, "Warning: non-hardware-accelerated blitting-effects engine enabled\n         use the -d3deffect option to enable hardware acceleration\n");
	}
	else
	{
		if (win_d3d_effects_in_use())
			fprintf(stderr, "Warning: hardware-accelerated blitting-effects selected, but currently disabled\n         use the -direct3d option to enable hardware acceleration\n");
	}

	// return directx initialisation status
	if (win_use_directx)
		return result;

	return 0;
}



//============================================================
//  win_destroy_window
//============================================================

void win_destroy_window(void)
{
	// possibly kill the debug window
#ifdef MAME_DEBUG
	if (options.mame_debug)
		debugwin_destroy_windows();
#endif

	// kill directdraw
	if (win_use_directx)
	{
		if (win_use_directx == USE_D3D)
			win_d3d_kill();
		else
			win_ddraw_kill();
	}

	// kill the window if it still exists
	if (win_video_window)
		DestroyWindow(win_video_window);

	// free converted bitmap, if allocated
	if (converted_bitmap)
	{
		free(converted_bitmap);
		converted_bitmap = NULL;
	}
}



//============================================================
//  win_update_cursor_state
//============================================================

void win_update_cursor_state(void)
{
	static POINT last_cursor_pos = {-1,-1};
	RECT bounds;	// actual screen area of game video
	POINT video_ul;	// client area upper left corner
	POINT video_lr;	// client area lower right corner

	// store the cursor if just initialized
	if (win_use_raw_mouse && last_cursor_pos.x == -1 && last_cursor_pos.y == -1) GetCursorPos(&last_cursor_pos);

	if ((win_window_mode || win_has_menu()) && !win_is_mouse_captured())
	{
		// show cursor
		while (ShowCursor(TRUE) < 0) ;

		if (win_use_raw_mouse)
		{
			// allow cursor to move freely
			ClipCursor(NULL);
			// restore cursor to last position
			SetCursorPos(last_cursor_pos.x, last_cursor_pos.y);
		}
	}
	else
	{
		// hide cursor
		while (ShowCursor(FALSE) >= 0) ;

		if (win_use_raw_mouse)
		{
			// store the cursor position
			GetCursorPos(&last_cursor_pos);
			// clip cursor to game video window
			GetClientRect(win_video_window, &bounds);
			video_ul.x = bounds.left;
			video_ul.y = bounds.top;
			video_lr.x = bounds.right;
			video_lr.y = bounds.bottom;
			ClientToScreen(win_video_window, &video_ul);
			ClientToScreen(win_video_window, &video_lr);
			SetRect(&bounds, video_ul.x, video_ul.y, video_lr.x, video_lr.y);
			ClipCursor(&bounds);
		}
	}
}



//============================================================
//  update_system_menu
//============================================================

static void update_system_menu(void)
{
	HMENU menu;

	// revert the system menu
	GetSystemMenu(win_video_window, TRUE);

	// add to the system menu
	menu = GetSystemMenu(win_video_window, FALSE);
	if (menu)
		AppendMenu(menu, MF_ENABLED | MF_STRING, MENU_FULLSCREEN, "Full Screen\tAlt+Enter");
}



//============================================================
//  win_update_video_window
//============================================================

void win_update_video_window(mame_bitmap *bitmap, const rectangle *bounds, void *vector_dirty_pixels)
{
	// get the client DC and draw to it
	if (win_video_window)
	{
		HDC dc = GetDC(win_video_window);
		draw_video_contents(dc, bitmap, bounds, vector_dirty_pixels, 0);
		ReleaseDC(win_video_window, dc);
	}
}



//============================================================
//  draw_video_contents
//============================================================

static void draw_video_contents(HDC dc, mame_bitmap *bitmap, const rectangle *bounds, void *vector_dirty_pixels, int update)
{
	// if no bitmap, use the last one we got
	if (bitmap == NULL)
		bitmap = last_bitmap;

	// if no bitmap, just fill
	if (bitmap == NULL)
	{
		RECT fill;
		GetClientRect(win_video_window, &fill);
		FillRect(dc, &fill, (HBRUSH)GetStockObject(BLACK_BRUSH));
		return;
	}
	last_bitmap = bitmap;

	// if we're iconic, don't bother
	if (IsIconic(win_video_window))
		return;

	// if we're in a window, constrain to a 16-byte aligned boundary
	if (win_window_mode && !update)
	{
		RECT original;
		int newleft;

		GetWindowRect(win_video_window, &original);
		newleft = get_aligned_window_pos(original.left);
		if (newleft != original.left)
			SetWindowPos(win_video_window, NULL, newleft, original.top, 0, 0, SWP_NOZORDER | SWP_NOSIZE | SWP_NOACTIVATE);
	}

	// if we have a blit surface, use that

	if (win_use_directx && !win_suspend_directx)
	{
		if (win_use_directx == USE_D3D)
		{
			if (win_d3d_draw(bitmap, bounds, vector_dirty_pixels, update))
				return;
		}
		else
		{
			if (win_ddraw_draw(bitmap, bounds, vector_dirty_pixels, update))
				return;
		}
	}

	// draw to the window with a DIB
	dib_draw_window(dc, bitmap, bounds, vector_dirty_pixels, update);
}



//============================================================
//  win_video_window_proc
//============================================================

LRESULT CALLBACK win_video_window_proc(HWND wnd, UINT message, WPARAM wparam, LPARAM lparam)
{
	extern void win_timer_enable(int enabled);

	// handle a few messages
	switch (message)
	{
		// input: handle the raw mouse input
		case WM_INPUT:
		{
			if (win_use_raw_mouse)
				win_raw_mouse_update((HRAWINPUT)lparam);
			break;
		}

		// paint: redraw the last bitmap
		case WM_PAINT:
		{
			PAINTSTRUCT pstruct;
			HDC hdc = BeginPaint(wnd, &pstruct);
 			if (win_video_window)
  				draw_video_contents(hdc, NULL, NULL, NULL, 1);
 			if (win_has_menu())
 				DrawMenuBar(win_video_window);
			EndPaint(wnd, &pstruct);
			break;
		}

#if !HAS_WINDOW_MENU
		// non-client paint: punt if full screen
		case WM_NCPAINT:
			if (win_window_mode)
				return DefWindowProc(wnd, message, wparam, lparam);
			break;
#endif /* !HAS_WINDOW_MENU */

		// suspend sound and timer if we are resizing or a menu is coming up
		case WM_ENTERMENULOOP:
		case WM_ENTERSIZEMOVE:
			osd_sound_enable(0);
			win_timer_enable(0);
			break;

		// resume sound and timer if we dome with resizing or a menu
		case WM_EXITMENULOOP:
		case WM_EXITSIZEMOVE:
			osd_sound_enable(1);
			win_timer_enable(1);
			break;

		// get min/max info: set the minimum window size
		case WM_GETMINMAXINFO:
		{
			MINMAXINFO *minmax = (MINMAXINFO *)lparam;
			minmax->ptMinTrackSize.x = MIN_WINDOW_DIM;
			minmax->ptMinTrackSize.y = MIN_WINDOW_DIM;
			break;
		}

		// sizing: constrain to the aspect ratio unless control key is held down
		case WM_SIZING:
		{
			RECT *rect = (RECT *)lparam;
			if (win_keep_aspect && !(GetAsyncKeyState(VK_CONTROL) & 0x8000))
				win_constrain_to_aspect_ratio(rect, wparam, 0, COORDINATES_DESKTOP);
			InvalidateRect(win_video_window, NULL, FALSE);
			break;
		}

		// syscommands: catch win_start_maximized
		case WM_SYSCOMMAND:
		{
			// prevent screensaver or monitor power events
			if (wparam == SC_MONITORPOWER || wparam == SC_SCREENSAVE)
				return 1;

			InvalidateRect(win_video_window, NULL, FALSE);
			if ((wparam & 0xfff0) == SC_MAXIMIZE)
			{
				win_toggle_maximize(0);
				break;
			}
			else if (wparam == MENU_FULLSCREEN)
			{
				win_toggle_full_screen();
				break;
			}
			return DefWindowProc(wnd, message, wparam, lparam);
		}

		// close: handle clicks on the close box
		case WM_CLOSE:
			mame_schedule_exit();
			break;

		// destroy: close down the app
		case WM_DESTROY:
			if (win_use_directx)
			{
				if (win_use_directx == USE_D3D)
				{
					win_d3d_kill();
				}
				else
				{
					win_ddraw_kill();
				}
			}
			win_video_window = 0;
			break;

		// track whether we are in the foreground
		case WM_ACTIVATEAPP:
			in_background = !wparam;
			break;

		// everything else: defaults
		default:
			return DefWindowProc(wnd, message, wparam, lparam);
	}

	return 0;
}



//============================================================
//  win_constrain_to_aspect_ratio
//============================================================

void win_constrain_to_aspect_ratio(RECT *rect, int adjustment, int constraints, int coordinate_system)
{
	double adjusted_ratio = aspect_ratio;
	int extrawidth = wnd_extra_width();
	int extraheight = wnd_extra_height();
	int reqwidth, reqheight;
	int adjwidth, adjheight;
	RECT minrect, maxrect, temp;
	RECT rectcopy = *rect;

	// adjust if hardware stretching
	if (win_force_int_stretch != FORCE_INT_STRECT_FULL && (win_use_directx == USE_D3D || (win_use_directx == USE_DDRAW && win_dd_hw_stretch)))
		adjusted_ratio *= win_aspect_ratio_adjust;

	// determine the minimum rect
	minrect = rectcopy;
	if (win_visible_width < win_visible_height)
	{
		minrect.right = minrect.left + MIN_WINDOW_DIM + extrawidth;
		minrect.bottom = minrect.top + (int)((double)MIN_WINDOW_DIM / adjusted_ratio + 0.5) + extraheight;
	}
	else
	{
		minrect.right = minrect.left + (int)((double)MIN_WINDOW_DIM * adjusted_ratio + 0.5) + extrawidth;
		minrect.bottom = minrect.top + MIN_WINDOW_DIM + extraheight;
	}

	// determine the maximum rect
	if (win_window_mode)
		get_work_area(&maxrect);
	else
	{
		get_screen_bounds(&maxrect);
		if (coordinate_system == COORDINATES_DISPLAY)
		{
			// normalize the rect back to the top left at 0,0
			maxrect.right -= maxrect.left;
			maxrect.left = 0;
			maxrect.bottom -= maxrect.top;
			maxrect.top = 0;
		}
	}

	// expand the initial rect past the minimum
	temp = rectcopy;
	UnionRect(&rectcopy, &temp, &minrect);

	// clamp the initial rect to its maxrect box
	temp = rectcopy;
	IntersectRect(&rectcopy, &temp, &maxrect);

	// if we're not forcing the aspect ratio, just return the intersection
	if (!win_keep_aspect)
		return;

	if (constraints == CONSTRAIN_INTEGER_WIDTH)
	{
		int maxwidth = (rectcopy.right - rectcopy.left - extrawidth) / win_visible_width;

		while (maxwidth > 1 && maxrect.bottom - maxrect.top < (int)((double)maxwidth * win_visible_width / adjusted_ratio + 0.5) + extraheight)
			maxwidth--;
		if (maxrect.right - maxrect.left > maxwidth * win_visible_width + extrawidth)
			maxrect.right = maxrect.left + maxwidth * win_visible_width + extrawidth;
	}
	else if (constraints == CONSTRAIN_INTEGER_HEIGHT)
	{
		int maxheight = (rectcopy.bottom - rectcopy.top - extraheight) / win_visible_height;

		while (maxheight > 1 && maxrect.right - maxrect.left < (int)((double)maxheight * win_visible_height * adjusted_ratio + 0.5) + extrawidth)
			maxheight--;
		if (maxrect.bottom - maxrect.top > maxheight * win_visible_height + extraheight)
			maxrect.bottom = maxrect.top + maxheight * win_visible_height + extraheight;
	}

	// compute the maximum requested width/height
	switch (adjustment)
	{
		case WMSZ_LEFT:
		case WMSZ_RIGHT:
			reqwidth = rectcopy.right - rectcopy.left - extrawidth;
			reqheight = (int)((double)reqwidth / adjusted_ratio + 0.5);
			break;

		case WMSZ_TOP:
		case WMSZ_BOTTOM:
			reqheight = rectcopy.bottom - rectcopy.top - extraheight;
			reqwidth = (int)((double)reqheight * adjusted_ratio + 0.5);
			break;

		default:
			reqwidth = rectcopy.right - rectcopy.left - extrawidth;
			reqheight = (int)((double)reqwidth / adjusted_ratio + 0.5);
			if (reqheight < (rectcopy.bottom - rectcopy.top - extraheight))
			{
				reqheight = rectcopy.bottom - rectcopy.top - extraheight;
				reqwidth = (int)((double)reqheight * adjusted_ratio + 0.5);
			}
			break;
	}

	// scale up if too small
	if (reqwidth + extrawidth < minrect.right - minrect.left)
	{
		reqwidth = minrect.right - minrect.left - extrawidth;
		reqheight = (int)((double)reqwidth / adjusted_ratio + 0.5);
	}
	if (reqheight + extraheight < minrect.bottom - minrect.top)
	{
		reqheight = minrect.bottom - minrect.top - extraheight;
		reqwidth = (int)((double)reqheight * adjusted_ratio + 0.5);
	}

	// scale down if too big
	if (reqwidth + extrawidth > maxrect.right - maxrect.left)
	{
		reqwidth = maxrect.right - maxrect.left - extrawidth;
		reqheight = (int)((double)reqwidth / adjusted_ratio + 0.5);
	}
	if (reqheight + extraheight > maxrect.bottom - maxrect.top)
	{
		reqheight = maxrect.bottom - maxrect.top - extraheight;
		reqwidth = (int)((double)reqheight * adjusted_ratio + 0.5);
	}

	// compute the adjustments we need to make
	adjwidth = (reqwidth + extrawidth) - (rect->right - rect->left);
	adjheight = (reqheight + extraheight) - (rect->bottom - rect->top);

	// based on which corner we're adjusting, constrain in different ways
	switch (adjustment)
	{
		case WMSZ_BOTTOM:
		case WMSZ_BOTTOMRIGHT:
		case WMSZ_RIGHT:
			rect->right += adjwidth;
			rect->bottom += adjheight;
			break;

		case WMSZ_BOTTOMLEFT:
			rect->left -= adjwidth;
			rect->bottom += adjheight;
			break;

		case WMSZ_LEFT:
		case WMSZ_TOPLEFT:
		case WMSZ_TOP:
			rect->left -= adjwidth;
			rect->top -= adjheight;
			break;

		case WMSZ_TOPRIGHT:
			rect->right += adjwidth;
			rect->top -= adjheight;
			break;
	}
}



//============================================================
//  adjust_window_for_visible
//============================================================

void win_adjust_window_for_visible(int min_x, int max_x, int min_y, int max_y)
{
	int old_visible_width = win_visible_rect.right - win_visible_rect.left;
	int old_visible_height = win_visible_rect.bottom - win_visible_rect.top;

	// set the new values
	win_visible_rect.left = min_x;
	win_visible_rect.top = min_y;
	win_visible_rect.right = max_x + 1;
	win_visible_rect.bottom = max_y + 1;
	win_visible_width = win_visible_rect.right - win_visible_rect.left;
	win_visible_height = win_visible_rect.bottom - win_visible_rect.top;

	// if we're not using hardware stretching, recompute the aspect ratio
	if (win_use_directx != USE_D3D && (win_use_directx != USE_DDRAW || !win_dd_hw_stretch))
	{
		aspect_ratio = (double)win_visible_width / (double)win_visible_height;
		if (pixel_aspect_ratio == VIDEO_PIXEL_ASPECT_RATIO_2_1)
		{
			if (!blit_swapxy)
				aspect_ratio *= 2.0;
			else
				aspect_ratio /= 2.0;
		}
		else if (pixel_aspect_ratio == VIDEO_PIXEL_ASPECT_RATIO_1_2)
		{
			if (!blit_swapxy)
				aspect_ratio /= 2.0;
			else
				aspect_ratio *= 2.0;
		}
	}

 	// if we are adjusting the size in windowed mode without stretch, use our own way of changing the window size
 	if (visible_area_set && win_window_mode && win_use_directx != USE_D3D && (win_use_directx != USE_DDRAW || !win_dd_hw_stretch))
 	{
 		RECT r;
 		int xmult, ymult;

 		GetClientRect(win_video_window, &r);
 		compute_multipliers_internal(&r, old_visible_width, old_visible_height, &xmult, &ymult);

 		GetWindowRect(win_video_window, &r);
 		r.right += (win_visible_width - old_visible_width) * xmult;
 		r.bottom += (win_visible_height - old_visible_height) * ymult;
 		set_aligned_window_pos(win_video_window, NULL, r.left, r.top,
 				r.right - r.left,
 				r.bottom - r.top,
 				SWP_NOZORDER | SWP_NOMOVE);
 	}
 	else
 	{
  		// adjust the window
  		win_adjust_window();
 	}

	// first time through here, we need to show the window
	if (!visible_area_set)
	{
		// let's also win_start_maximized the window
		if (win_window_mode)
		{
			RECT bounds, work;

			// compute the non-maximized bounds here
			get_work_area(&work);
			GetWindowRect(win_video_window, &bounds);
			non_maximized_bounds.left = work.left + ((work.right - work.left) - (bounds.right - bounds.left)) / 2;
			non_maximized_bounds.top = work.top + ((work.bottom - work.top) - (bounds.bottom - bounds.top)) / 2;
			non_maximized_bounds.right = non_maximized_bounds.left + bounds.right - bounds.left;
			non_maximized_bounds.bottom = non_maximized_bounds.top + bounds.bottom - bounds.top;

			// if maximizing, toggle it
			if (win_start_maximized)
				win_toggle_maximize(0);

			// otherwise, just enforce the bounds
			else
				set_aligned_window_pos(win_video_window, NULL, non_maximized_bounds.left, non_maximized_bounds.top,
						non_maximized_bounds.right - non_maximized_bounds.left,
						non_maximized_bounds.bottom - non_maximized_bounds.top,
						SWP_NOZORDER);
		}

		// kludge to fix full screen mode for the non-ddraw case
		if (!win_use_directx && !win_window_mode)
		{
			win_window_mode = 1;
			win_toggle_full_screen();
			memset(&non_fullscreen_bounds, 0, sizeof(non_fullscreen_bounds));
		}

		// show the result
		ShowWindow(win_video_window, SW_SHOW);
		SetForegroundWindow(win_video_window);
		win_update_video_window(NULL, NULL, NULL);

		// update the cursor state
		win_update_cursor_state();

		// unpause the input devices
		win_pause_input(0);
		visible_area_set = 1;
	}
}



//============================================================
//  win_toggle_maximize
//============================================================

void win_toggle_maximize(int force_maximize)
{
	RECT current, constrained, maximum;
	int xoffset, yoffset;
	int center_window = 0;

	// get the current position
	GetWindowRect(win_video_window, &current);

	// get the desktop work area
	get_work_area(&maximum);

	// get the maximum constrained area
	constrained = maximum;
	if (win_default_constraints)
	{
		win_constrain_to_aspect_ratio(&constrained, WMSZ_BOTTOMRIGHT, win_default_constraints, COORDINATES_DESKTOP);
	}

	if (force_maximize)
	{
		current = constrained;
		center_window = 1;
	}
	else if (win_default_constraints)
	{
		// toggle between maximised, contrained, and normal sizes
		if ((current.right - current.left) >= (maximum.right - maximum.left) ||
			(current.bottom - current.top) >= (maximum.bottom - maximum.top))
		{
			current = non_maximized_bounds;
		}
		else if ((current.right - current.left) == (constrained.right - constrained.left) &&
				 (current.bottom - current.top) == (constrained.bottom - constrained.top))
		{
			current = maximum;

			win_constrain_to_aspect_ratio(&current, WMSZ_BOTTOMRIGHT, 0, COORDINATES_DESKTOP);
			center_window = 1;
		}
		else if ((current.right - current.left) > (constrained.right - constrained.left) &&
				 (current.bottom - current.top) > (constrained.bottom - constrained.top))
		{
			// save the current location
			non_maximized_bounds = current;

			current = maximum;

			win_constrain_to_aspect_ratio(&current, WMSZ_BOTTOMRIGHT, 0, COORDINATES_DESKTOP);
			center_window = 1;
		}
		else
		{
			// save the current location
			non_maximized_bounds = current;

			current = constrained;
			center_window = 1;
		}
	}
	else
	{
		// toggle between maximised and mormal sizes
		if ((current.right - current.left) >= (maximum.right - maximum.left) ||
			(current.bottom - current.top) >= (maximum.bottom - maximum.top))
		{
			current = non_maximized_bounds;
		}
		else
		{
			// save the current location
			non_maximized_bounds = current;

			current = maximum;
			center_window = 1;
		}

		win_constrain_to_aspect_ratio(&current, WMSZ_BOTTOMRIGHT, 0, COORDINATES_DESKTOP);
	}

	if (center_window == 1)
	{
		// if we're not stretching, compute the multipliers
		if (win_use_directx != USE_D3D && (win_use_directx != USE_DDRAW || !win_dd_hw_stretch))
		{
			int xmult, ymult;

			current.right -= wnd_extra_width() + 2;
			current.bottom -= wnd_extra_height() + 2;
			win_compute_multipliers(&current, &xmult, &ymult);
			current.right = current.left + win_visible_width * xmult + wnd_extra_width() + 2;
			current.bottom = current.top + win_visible_height * ymult + wnd_extra_height() + 2;
		}

		// center it
		xoffset = ((maximum.right - maximum.left) - (current.right - current.left)) / 2;
		yoffset = ((maximum.bottom - maximum.top) - (current.bottom - current.top)) / 2;
		current.left += xoffset;
		current.right += xoffset;
		current.top += yoffset;
		current.bottom += yoffset;
	}

	// set the new position
	set_aligned_window_pos(win_video_window, NULL, current.left, current.top,
			current.right - current.left, current.bottom - current.top,
			SWP_NOZORDER);
}



//============================================================
//  win_toggle_full_screen
//============================================================

void win_toggle_full_screen(void)
{
#ifdef MAME_DEBUG
	// if we are in debug mode, never go full screen
	if (options.mame_debug)
		return;
#endif

	// rip down DirectDraw
	if (win_use_directx)
	{
		if (win_use_directx == USE_D3D)
		{
			win_d3d_kill();
		}
		else
		{
			win_ddraw_kill();
		}
	}

	// hide the window
	ShowWindow(win_video_window, SW_HIDE);
#ifdef MAME_DEBUG
	if (win_window_mode)
		debugwin_show(SW_HIDE);
#endif

	// toggle the window mode
	win_window_mode = !win_window_mode;

	// adjust the window style and z order
	if (win_window_mode)
	{
		// adjust the style
		SetWindowLong(win_video_window, GWL_STYLE, WINDOW_STYLE);
		SetWindowLong(win_video_window, GWL_EXSTYLE, WINDOW_STYLE_EX);
		set_aligned_window_pos(win_video_window, 0, 0, 0, 0, 0, SWP_NOMOVE | SWP_NOSIZE | SWP_NOZORDER | SWP_FRAMECHANGED);

		// force to the bottom, then back on top
		set_aligned_window_pos(win_video_window, HWND_BOTTOM, 0, 0, 0, 0, SWP_NOMOVE | SWP_NOSIZE);
		set_aligned_window_pos(win_video_window, HWND_TOP, 0, 0, 0, 0, SWP_NOMOVE | SWP_NOSIZE);

		// adjust the bounds
		if (non_fullscreen_bounds.right != non_fullscreen_bounds.left)
			set_aligned_window_pos(win_video_window, HWND_TOP, non_fullscreen_bounds.left, non_fullscreen_bounds.top,
						non_fullscreen_bounds.right - non_fullscreen_bounds.left, non_fullscreen_bounds.bottom - non_fullscreen_bounds.top,
						SWP_NOZORDER);
		else
		{
			set_aligned_window_pos(win_video_window, HWND_TOP, 0, 0, win_visible_width + 2, win_visible_height + 2, SWP_NOZORDER);
			win_toggle_maximize(1);
		}
	}
	else
	{
		// save the bounds
		GetWindowRect(win_video_window, &non_fullscreen_bounds);

		// adjust the style
		SetWindowLong(win_video_window, GWL_STYLE, FULLSCREEN_STYLE);
		SetWindowLong(win_video_window, GWL_EXSTYLE, FULLSCREEN_STYLE_EX);
		set_aligned_window_pos(win_video_window, 0, 0, 0, 0, 0, SWP_NOMOVE | SWP_NOSIZE | SWP_NOZORDER | SWP_FRAMECHANGED);

		// set topmost
		set_aligned_window_pos(win_video_window, HWND_TOPMOST, 0, 0, 0, 0, SWP_NOMOVE | SWP_NOSIZE);
	}

	// adjust the window to compensate for the change
	win_adjust_window();
	update_system_menu();

	// show and adjust the window
	ShowWindow(win_video_window, SW_SHOW);
#ifdef MAME_DEBUG
	if (win_window_mode)
		debugwin_show(SW_SHOW);
#endif

	// reinit
	if (win_use_directx)
	{
		if (win_use_directx == USE_D3D)
		{
			if (win_d3d_init(0, 0, 0, 0, 0, NULL))
				exit(1);
		}
		else
		{
			if (win_ddraw_init(0, 0, 0, 0, NULL))
				exit(1);
		}
	}

	// make sure the window is properly readjusted
	win_adjust_window();
}



//============================================================
//  win_adjust_window
//============================================================

void win_adjust_window(void)
{
	RECT original, window;

	// get the current size
	GetWindowRect(win_video_window, &original);

	// adjust the window size so the client area is what we want
	if (win_window_mode)
	{
		// constrain the existing size to the aspect ratio
		window = original;
		win_constrain_to_aspect_ratio(&window, WMSZ_BOTTOMRIGHT, 0, COORDINATES_DESKTOP);
	}

	// in full screen, make sure it covers the primary display
	else
		get_screen_bounds(&window);

	// adjust the position if different
	if (original.left != window.left ||
		original.top != window.top ||
		original.right != window.right ||
		original.bottom != window.bottom ||
		original.left != get_aligned_window_pos(original.left))
		set_aligned_window_pos(win_video_window, win_window_mode ? HWND_TOP : HWND_TOPMOST,
				window.left, window.top,
				window.right - window.left, window.bottom - window.top, 0);

	// take note of physical window size (used for lightgun coordinate calculation)
	win_physical_width=window.right - window.left;
	win_physical_height=window.bottom - window.top;

	logerror("Physical width %d, height %d\n",win_physical_width,win_physical_height);

	// update the cursor state
	win_update_cursor_state();
}



//============================================================
//  win_process_events_periodic
//============================================================

void win_process_events_periodic(void)
{
	cycles_t curr = osd_cycles();
	if (curr - last_event_check < osd_cycles_per_second() / 8)
		return;
	win_process_events(1);
}



//============================================================
//  win_process_events
//============================================================

int win_process_events(int ingame)
{
	int is_debugger_visible = 0;
	MSG message;

	// if we're running, disable some parts of the debugger
#if defined(MAME_DEBUG) && defined(NEW_DEBUGGER)
	if (ingame)
	{
		is_debugger_visible = (options.mame_debug && debugwin_is_debugger_visible());
		debugwin_update_during_game();
	}
#endif

	// remember the last time we did this
	last_event_check = osd_cycles();

	// loop over all messages in the queue
	while (PeekMessage(&message, NULL, 0, 0, PM_REMOVE))
	{
		int dispatch = 1;

		switch (message.message)
		{
			// special case for quit
			case WM_QUIT:
				exit(0);
				break;

			// ignore keyboard messages
			case WM_SYSKEYUP:
			case WM_SYSKEYDOWN:
#ifndef MESS
			case WM_KEYUP:
			case WM_KEYDOWN:
			case WM_CHAR:
#endif
				dispatch = is_debugger_visible;
				break;

			case WM_LBUTTONDOWN:
				input_mouse_button_down(0,GET_X_LPARAM(message.lParam),GET_Y_LPARAM(message.lParam));
				dispatch = is_debugger_visible;
				break;
			case WM_RBUTTONDOWN:
				input_mouse_button_down(1,GET_X_LPARAM(message.lParam),GET_Y_LPARAM(message.lParam));
				dispatch = is_debugger_visible;
				break;
			case WM_MBUTTONDOWN:
				input_mouse_button_down(2,GET_X_LPARAM(message.lParam),GET_Y_LPARAM(message.lParam));
				dispatch = is_debugger_visible;
				break;
			case WM_XBUTTONDOWN:
				input_mouse_button_down(3,GET_X_LPARAM(message.lParam),GET_Y_LPARAM(message.lParam));
				dispatch = is_debugger_visible;
				break;
			case WM_LBUTTONUP:
				input_mouse_button_up(0);
				dispatch = is_debugger_visible;
				break;
			case WM_RBUTTONUP:
				input_mouse_button_up(1);
				dispatch = is_debugger_visible;
				break;
			case WM_MBUTTONUP:
				input_mouse_button_up(2);
				dispatch = is_debugger_visible;
				break;
			case WM_XBUTTONUP:
				input_mouse_button_up(3);
				dispatch = is_debugger_visible;
				break;
		}

		// dispatch if necessary
		if (dispatch)
		{
			TranslateMessage(&message);
			DispatchMessage(&message);
		}
	}

	// return 1 if we slept this frame
	return 0;
}



//============================================================
//  win_prepare_palette
//============================================================

UINT32 *win_prepare_palette(win_blit_params *params)
{
	// 16bpp source only needs a palette if RGB direct or modifiable
	if (params->srcdepth == 15 || params->srcdepth == 16)
		return (params->dstdepth == 16) ? palette_16bit_lookup : palette_32bit_lookup;

	// nobody else needs it
	return NULL;
}



//============================================================
//  dib_draw_window
//============================================================

static void dib_draw_window(HDC dc, mame_bitmap *bitmap, const rectangle *bounds, void *vector_dirty_pixels, int update)
{
	int depth = (bitmap->depth == 15) ? 16 : bitmap->depth;
	win_blit_params params;
	int xmult, ymult;
	RECT client;
	int cx, cy;

	// compute the multipliers
	GetClientRect(win_video_window, &client);
	win_compute_multipliers(&client, &xmult, &ymult);

	// allocate a temporary bitmap in case we need it
	if (!converted_bitmap)
		converted_bitmap = malloc(MAX_VIDEO_WIDTH * MAX_VIDEO_HEIGHT * 4);
	if (!converted_bitmap)
		return;

	// blit to our temporary bitmap
	params.dstdata		= (void *)(((UINT32)converted_bitmap + 15) & ~15);
	params.dstpitch		= (((win_visible_width * xmult) + 3) & ~3) * depth / 8;
	params.dstdepth		= depth;
	params.dstxoffs		= 0;
	params.dstyoffs		= 0;
	params.dstxscale	= xmult;
	params.dstyscale	= (!win_old_scanlines || ymult == 1) ? ymult : ymult - 1;
	params.dstyskip		= (!win_old_scanlines || ymult == 1) ? 0 : 1;
	params.dsteffect	= win_determine_effect(&params);

	params.srcdata		= bitmap->base;
	params.srcpitch		= bitmap->rowbytes;
	params.srcdepth		= bitmap->depth;
	params.srclookup	= win_prepare_palette(&params);
	params.srcxoffs		= win_visible_rect.left;
	params.srcyoffs		= win_visible_rect.top;
	params.srcwidth		= win_visible_width;
	params.srcheight	= win_visible_height;

	params.vecdirty		= vector_dirty_pixels;

	params.flipx		= blit_flipx;
	params.flipy		= blit_flipy;
	params.swapxy		= blit_swapxy;

	// adjust for more optimal bounds
	if (bounds && !update && !vector_dirty_pixels)
	{
		params.dstxoffs += (bounds->min_x - win_visible_rect.left) * xmult;
		params.dstyoffs += (bounds->min_y - win_visible_rect.top) * ymult;
		params.srcxoffs += bounds->min_x - win_visible_rect.left;
		params.srcyoffs += bounds->min_y - win_visible_rect.top;
		params.srcwidth = bounds->max_x - bounds->min_x + 1;
		params.srcheight = bounds->max_y - bounds->min_y + 1;
	}

	win_perform_blit(&params, update);

	// fill in bitmap-specific info
	video_dib_info->bmiHeader.biWidth = params.dstpitch / (depth / 8);
	video_dib_info->bmiHeader.biHeight = -win_visible_height * ymult;
	video_dib_info->bmiHeader.biBitCount = depth;

	// compute the center position
	cx = client.left + ((client.right - client.left) - win_visible_width * xmult) / 2;
	cy = client.top + ((client.bottom - client.top) - win_visible_height * ymult) / 2;

	// blit to the screen
	StretchDIBits(dc, cx, cy, win_visible_width * xmult, win_visible_height * ymult,
				0, 0, win_visible_width * xmult, win_visible_height * ymult,
				converted_bitmap, video_dib_info, DIB_RGB_COLORS, SRCCOPY);

	// erase the edges if updating
	if (update)
	{
		RECT inner;

		inner.left = cx;
		inner.top = cy;
		inner.right = cx + win_visible_width * xmult;
		inner.bottom = cy + win_visible_height * ymult;
		erase_outer_rect(&client, &inner, dc);
	}
}



//============================================================
//  lookup_effect
//============================================================

int win_lookup_effect(const char *arg)
{
	int effindex;

	// loop through all the effects and find a match
	for (effindex = 0; effindex < sizeof(effect_table) / sizeof(effect_table[0]); effindex++)
		if (!strcmp(arg, effect_table[effindex].name))
			return effindex;

	return -1;
}



//============================================================
//  win_determine_effect
//============================================================

int win_determine_effect(const win_blit_params *params)
{
	// default to what was selected
	int result = effect_table[win_blit_effect].effect;

	// if we're out of range, revert to NONE
	if (params->dstxscale < effect_table[win_blit_effect].min_xscale ||
		params->dstxscale > effect_table[win_blit_effect].max_xscale ||
		params->dstyscale < effect_table[win_blit_effect].min_yscale ||
		params->dstyscale > effect_table[win_blit_effect].max_yscale)
		result = EFFECT_NONE;

	return result;
}



//============================================================
//  compute_multipliers_internal
//============================================================

static void compute_multipliers_internal(const RECT *rect, int visible_width, int visible_height, int *xmult, int *ymult)
{
	// first compute simply
	*xmult = (rect->right - rect->left) / visible_width;
	*ymult = (rect->bottom - rect->top) / visible_height;

	// clamp to the hardcoded max
	if (*xmult > MAX_X_MULTIPLY)
		*xmult = MAX_X_MULTIPLY;
	if (*ymult > MAX_Y_MULTIPLY)
		*ymult = MAX_Y_MULTIPLY;

	// clamp to the effect max
	if (*xmult > effect_table[win_blit_effect].max_xscale)
		*xmult = effect_table[win_blit_effect].max_xscale;
	if (*ymult > effect_table[win_blit_effect].max_yscale)
		*ymult = effect_table[win_blit_effect].max_yscale;

	// adjust for pixel aspect ratio
	if (pixel_aspect_ratio == VIDEO_PIXEL_ASPECT_RATIO_1_2)
	{
		if (!blit_swapxy)
		{
			if (*ymult > 1)
				*ymult &= ~1;
		}
		else
		{
			if (*xmult > 1)
				*xmult &= ~1;
		}
	}
	if (pixel_aspect_ratio == VIDEO_PIXEL_ASPECT_RATIO_2_1)
	{
		if (!blit_swapxy)
		{
			if (*xmult > 1)
				*xmult &= ~1;
		}
		else
		{
			if (*ymult > 1)
				*ymult &= ~1;
		}
	}

	// make sure we have at least 1
	if (*xmult < 1)
		*xmult = 1;
	if (*ymult < 1)
		*ymult = 1;
}



//============================================================
//  win_compute_multipliers
//============================================================

void win_compute_multipliers(const RECT *rect, int *xmult, int *ymult)
{
	compute_multipliers_internal(rect, win_visible_width, win_visible_height, xmult, ymult);
}<|MERGE_RESOLUTION|>--- conflicted
+++ resolved
@@ -43,9 +43,6 @@
 // standard C headers
 #include <math.h>
 
-<<<<<<< HEAD
-// MAME headers
-=======
 // Windows 95/NT multimonitor stubs
 #ifdef WIN95_MULTIMON
 #include "multidef.h"
@@ -53,7 +50,6 @@
 
 // MAME headers
 #include "osdepend.h"
->>>>>>> 639010a9
 #include "driver.h"
 #include "window.h"
 #include "winddraw.h"
