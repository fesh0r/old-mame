--- conflicted
+++ resolved
@@ -673,20 +673,11 @@
 	switch (message)
 	{
 		// non-client paint: punt if full screen
-<<<<<<< HEAD
-#if !WINDOW_HAS_MENU
-=======
->>>>>>> f86e9e33
 		case WM_NCPAINT:
 			if (win_window_mode)
 				return DefWindowProc(wnd, message, wparam, lparam);
 			break;
-<<<<<<< HEAD
-#endif
-	
-=======
-
->>>>>>> f86e9e33
+
 		// paint: redraw the last bitmap
 		case WM_PAINT:
 		{
