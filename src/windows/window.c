//============================================================
//
//  window.c - Win32 window handling
//
//  Copyright (c) 1996-2006, Nicola Salmoria and the MAME Team.
//  Visit http://mamedev.org for licensing and usage restrictions.
//
//============================================================

#define ENABLE_THREADS		0

// Needed for RAW Input
#define _WIN32_WINNT 0x501
#define WM_INPUT 0x00FF

// standard windows headers
#define WIN32_LEAN_AND_MEAN
#include <windows.h>
#include <windowsx.h>
#include <mmsystem.h>

// standard C headers
#include <math.h>
#include <process.h>

// MAME headers
#include "osdepend.h"
#include "driver.h"
#include "window.h"
#include "video.h"
#include "blit.h"
#include "input.h"
#include "options.h"
#include "debugwin.h"

#ifdef MESS
#include "menu.h"
#endif /* MESS */

extern void win_timer_enable(int enabled);

extern int drawgdi_init(win_draw_callbacks *callbacks);
extern int drawdd_init(win_draw_callbacks *callbacks);
extern int drawd3d_init(win_draw_callbacks *callbacks);


//============================================================
//  PARAMETERS
//============================================================

// window styles
#define WINDOW_STYLE					WS_OVERLAPPEDWINDOW
#define WINDOW_STYLE_EX					0

// debugger window styles
#define DEBUG_WINDOW_STYLE				WS_OVERLAPPED
#define DEBUG_WINDOW_STYLE_EX			0

// full screen window styles
#define FULLSCREEN_STYLE				WS_POPUP
#define FULLSCREEN_STYLE_EX				WS_EX_TOPMOST

// minimum window dimension
#define MIN_WINDOW_DIM					200

// custom window messages
#define WM_USER_FINISH_CREATE_WINDOW	(WM_USER + 0)
#define WM_USER_SELF_TERMINATE			(WM_USER + 1)
#define WM_USER_REDRAW					(WM_USER + 2)
#define WM_USER_SET_FULLSCREEN			(WM_USER + 3)
#define WM_USER_SET_MAXSIZE				(WM_USER + 4)
#define WM_USER_SET_MINSIZE				(WM_USER + 5)
#define WM_USER_UI_TEMP_PAUSE			(WM_USER + 6)
#define WM_USER_REQUEST_EXIT			(WM_USER + 7)



//============================================================
//  GLOBAL VARIABLES
//============================================================

win_window_info *win_window_list;
static win_window_info **last_window_ptr;
static DWORD main_threadid;

// actual physical resolution
int win_physical_width;
int win_physical_height;

// raw mouse support
int win_use_raw_mouse = 0;



//============================================================
//  LOCAL VARIABLES
//============================================================

// event handling
static cycles_t last_event_check;

// debugger
static int in_background;

static int ui_temp_pause;
static int ui_temp_was_paused;

static HANDLE window_thread;
static DWORD window_threadid;

static DWORD last_update_time;

static win_draw_callbacks draw;



//============================================================
//  PROTOTYPES
//============================================================

static void winwindow_exit(void);
static void winwindow_video_window_destroy(win_window_info *window);
static void draw_video_contents(win_window_info *window, HDC dc, int update);

static unsigned __stdcall thread_entry(void *param);
static int complete_create(win_window_info *window);
static int create_window_class(void);
static void set_starting_view(int index, win_window_info *window, const char *view);
static void temp_pause_ui(int pause);

static void constrain_to_aspect_ratio(win_window_info *window, RECT *rect, int adjustment);
static void get_min_bounds(win_window_info *window, RECT *bounds, int constrain);
static void get_max_bounds(win_window_info *window, RECT *bounds, int constrain);
static void update_minmax_state(win_window_info *window);
static void minimize_window(win_window_info *window);
static void maximize_window(win_window_info *window);

static void adjust_window_position_after_major_change(win_window_info *window);
static void set_fullscreen(win_window_info *window, int fullscreen);


// temporary hacks
#if ENABLE_THREADS
struct _mtlog
{
	cycles_t	timestamp;
	const char *event;
};

static struct _mtlog mtlog[100000];
static volatile LONG mtlogindex;

void mtlog_add(const char *event)
{
	int index = InterlockedIncrement((LONG *) &mtlogindex) - 1;
	if (index < ARRAY_LENGTH(mtlog))
	{
		mtlog[index].timestamp = osd_cycles();
		mtlog[index].event = event;
	}
}

static void mtlog_dump(void)
{
	cycles_t cps = osd_cycles_per_second();
	cycles_t last = mtlog[0].timestamp * 1000000 / cps;
	int i;

	FILE *f = fopen("mt.log", "w");
	for (i = 0; i < mtlogindex; i++)
	{
		cycles_t curr = mtlog[i].timestamp * 1000000 / cps;
		fprintf(f, "%20I64d %10I64d %s\n", curr, curr - last, mtlog[i].event);
		last = curr;
	}
	fclose(f);
}
#else
void mtlog_add(const char *event) { }
#endif



//============================================================
//  win_init_window
//  (main thread)
//============================================================

int winwindow_init(void)
{
	// get the main thread ID
	main_threadid = GetCurrentThreadId();

	// ensure we get called on the way out
	add_exit_callback(winwindow_exit);

	// set up window class and register it
	if (create_window_class())
		return 1;

#if ENABLE_THREADS
{
	// create a thread to run the windows from
	size_t temp = _beginthreadex(NULL, 0, thread_entry, NULL, 0, (unsigned *)&window_threadid);
	window_thread = (HANDLE)temp;
	if (window_thread == NULL)
		return 1;

	// set the thread priority equal to the main MAME thread
	SetThreadPriority(window_thread, GetThreadPriority(GetCurrentThread()));
}
#else
	window_thread = GetCurrentThread();
	window_threadid = main_threadid;
#endif

	// initialize the drawers
	if (video_config.mode == VIDEO_MODE_D3D)
	{
		if (drawd3d_init(&draw))
			video_config.mode = VIDEO_MODE_GDI;
	}
	if (video_config.mode == VIDEO_MODE_DDRAW)
	{
		if (drawdd_init(&draw))
			video_config.mode = VIDEO_MODE_GDI;
	}
	if (video_config.mode == VIDEO_MODE_GDI)
	{
		if (drawgdi_init(&draw))
			return 1;
	}

	// set up the window list
	last_window_ptr = &win_window_list;
	return 0;
}



//============================================================
//  winwindow_exit
//  (main thread)
//============================================================

static void winwindow_exit(void)
{
	assert(GetCurrentThreadId() == main_threadid);

	// free all the windows
	while (win_window_list != NULL)
	{
		win_window_info *temp = win_window_list;
		win_window_list = temp->next;
		winwindow_video_window_destroy(temp);
	}

	// kill the drawers
	(*draw.exit)();

#if ENABLE_THREADS
	// kill the window thread
	PostThreadMessage(window_threadid, WM_USER_SELF_TERMINATE, 0, 0);
	WaitForSingleObject(window_thread, INFINITE);

	mtlog_dump();
#endif
}



//============================================================
//  winwindow_process_events_periodic
//  (main thread)
//============================================================

void winwindow_process_events_periodic(void)
{
	cycles_t curr;

	assert(GetCurrentThreadId() == main_threadid);

	// update once every 1/8th of a second
	curr = osd_cycles();
	if (curr - last_event_check < osd_cycles_per_second() / 8)
		return;
	winwindow_process_events(TRUE);
}



//============================================================
//  winwindow_process_events
//  (main thread)
//============================================================

void winwindow_process_events(int ingame)
{
	int is_debugger_visible = 0;
	MSG message;

	assert(GetCurrentThreadId() == main_threadid);

	// if we're running, disable some parts of the debugger
#if defined(MAME_DEBUG)
	if (ingame)
	{
		is_debugger_visible = (options.mame_debug && debugwin_is_debugger_visible());
		debugwin_update_during_game();
	}
#endif

	// remember the last time we did this
	last_event_check = osd_cycles();

	// loop over all messages in the queue
	while (PeekMessage(&message, NULL, 0, 0, PM_REMOVE))
	{
		int dispatch = TRUE;

		switch (message.message)
		{
			// ignore keyboard messages
			case WM_SYSKEYUP:
			case WM_SYSKEYDOWN:
#ifndef MESS
			case WM_KEYUP:
			case WM_KEYDOWN:
			case WM_CHAR:
#endif
				dispatch = is_debugger_visible;
				break;

			// special case for quit
			case WM_QUIT:
				fatalerror("Unexpected WM_QUIT message\n");
				break;

			// temporary pause from the window thread
			case WM_USER_UI_TEMP_PAUSE:
				temp_pause_ui(message.wParam);
				dispatch = FALSE;
				break;

			// request exit from the window thread
			case WM_USER_REQUEST_EXIT:
				mame_schedule_exit();
				dispatch = FALSE;
				break;

			// forward mouse button downs to the input system
			case WM_LBUTTONDOWN:
				input_mouse_button_down(0, GET_X_LPARAM(message.lParam), GET_Y_LPARAM(message.lParam));
				dispatch = is_debugger_visible;
				break;

			case WM_RBUTTONDOWN:
				input_mouse_button_down(1, GET_X_LPARAM(message.lParam), GET_Y_LPARAM(message.lParam));
				dispatch = is_debugger_visible;
				break;

			case WM_MBUTTONDOWN:
				input_mouse_button_down(2, GET_X_LPARAM(message.lParam), GET_Y_LPARAM(message.lParam));
				dispatch = is_debugger_visible;
				break;

			case WM_XBUTTONDOWN:
				input_mouse_button_down(3, GET_X_LPARAM(message.lParam), GET_Y_LPARAM(message.lParam));
				dispatch = is_debugger_visible;
				break;

			// forward mouse button ups to the input system
			case WM_LBUTTONUP:
				input_mouse_button_up(0);
				dispatch = is_debugger_visible;
				break;

			case WM_RBUTTONUP:
				input_mouse_button_up(1);
				dispatch = is_debugger_visible;
				break;

			case WM_MBUTTONUP:
				input_mouse_button_up(2);
				dispatch = is_debugger_visible;
				break;

			case WM_XBUTTONUP:
				input_mouse_button_up(3);
				dispatch = is_debugger_visible;
				break;
		}

		// dispatch if necessary
		if (dispatch)
		{
			TranslateMessage(&message);
			DispatchMessage(&message);
		}
	}
}



//============================================================
//  winwindow_toggle_full_screen
//  (main thread)
//============================================================

void winwindow_toggle_full_screen(void)
{
	win_window_info *window;

	assert(GetCurrentThreadId() == main_threadid);

#ifdef MAME_DEBUG
	// if we are in debug mode, never go full screen
	if (options.mame_debug)
		return;
#endif

	// toggle the window mode
	video_config.windowed = !video_config.windowed;

	// iterate over windows and toggle their fullscreen state
	for (window = win_window_list; window != NULL; window = window->next)
		SendMessage(window->hwnd, WM_USER_SET_FULLSCREEN, !video_config.windowed, 0);
	SetForegroundWindow(win_window_list->hwnd);
}



//============================================================
//  winwindow_update_cursor_state
//  (main or window thread)
//============================================================

void winwindow_update_cursor_state(void)
{
	static POINT last_cursor_pos = {-1,-1};
	win_window_info *window = win_window_list;
	RECT bounds;	// actual screen area of game video
	POINT video_ul;	// client area upper left corner
	POINT video_lr;	// client area lower right corner

	// store the cursor if just initialized
	if (win_use_raw_mouse && last_cursor_pos.x == -1 && last_cursor_pos.y == -1)
		GetCursorPos(&last_cursor_pos);

	if ((video_config.windowed || win_has_menu(window)) && !win_is_mouse_captured())
	{
		// show cursor
		while (ShowCursor(TRUE) < 0) ;

		if (win_use_raw_mouse)
		{
			// allow cursor to move freely
			ClipCursor(NULL);
			// restore cursor to last position
			SetCursorPos(last_cursor_pos.x, last_cursor_pos.y);
		}
	}
	else
	{
		// hide cursor
		while (ShowCursor(FALSE) >= 0) ;

		if (win_use_raw_mouse)
		{
			// store the cursor position
			GetCursorPos(&last_cursor_pos);

			// clip cursor to game video window
			GetClientRect(window->hwnd, &bounds);
			video_ul.x = bounds.left;
			video_ul.y = bounds.top;
			video_lr.x = bounds.right;
			video_lr.y = bounds.bottom;
			ClientToScreen(window->hwnd, &video_ul);
			ClientToScreen(window->hwnd, &video_lr);
			SetRect(&bounds, video_ul.x, video_ul.y, video_lr.x, video_lr.y);
			ClipCursor(&bounds);
		}
	}
}



//============================================================
//  winwindow_video_window_create
//  (main thread)
//============================================================

int winwindow_video_window_create(int index, win_monitor_info *monitor, const win_window_config *config)
{
	win_window_info *window, *win;
	char option[20];

	assert(GetCurrentThreadId() == main_threadid);

	// allocate a new window object
	window = malloc_or_die(sizeof(*window));
	memset(window, 0, sizeof(*window));
	window->maxwidth = config->width;
	window->maxheight = config->height;
	window->depth = config->depth;
	window->refresh = config->refresh;
	window->monitor = monitor;
	window->fullscreen = !video_config.windowed;

	// see if we are safe for fullscreen
	window->fullscreen_safe = TRUE;
	for (win = win_window_list; win != NULL; win = win->next)
		if (win->monitor == monitor)
			window->fullscreen_safe = FALSE;

	// add us to the list
	*last_window_ptr = window;
	last_window_ptr = &window->next;

	// create a lock that we can use to skip blitting
	window->render_lock = osd_lock_alloc();

	// load the layout
	window->target = render_target_alloc(NULL, FALSE);
	if (window->target == NULL)
		goto error;
	render_target_set_orientation(window->target, video_orientation);
	render_target_set_layer_config(window->target, video_config.layerconfig);

	// set the specific view
	sprintf(option, "view%d", index);
	set_starting_view(index, window, options_get_string(option, TRUE));

	// remember the current values in case they change
	window->targetview = render_target_get_view(window->target);
	window->targetorient = render_target_get_orientation(window->target);
	window->targetlayerconfig = render_target_get_layer_config(window->target);

	// make the window title
	if (video_config.numscreens == 1)
		sprintf(window->title, APPNAME ": %s [%s]", Machine->gamedrv->description, Machine->gamedrv->name);
	else
		sprintf(window->title, APPNAME ": %s [%s] - Screen %d", Machine->gamedrv->description, Machine->gamedrv->name, index);

	// set the initial maximized state
	window->startmaximized = options_get_bool("maximize", TRUE);

	// finish the window creation on the window thread
#if ENABLE_THREADS
	PostThreadMessage(window_threadid, WM_USER_FINISH_CREATE_WINDOW, 0, (LPARAM)window);
	while (window->init_state == 0)
		Sleep(1);
#else
	window->init_state = complete_create(window) ? -1 : 1;
#endif
	if (window->init_state == -1)
		goto error;
	return 0;

error:
	winwindow_video_window_destroy(window);
	return 1;
}



//============================================================
//  winwindow_video_window_destroy
//  (main thread)
//============================================================

static void winwindow_video_window_destroy(win_window_info *window)
{
	win_window_info **prevptr;

	assert(GetCurrentThreadId() == main_threadid);

	// remove us from the list
	for (prevptr = &win_window_list; *prevptr != NULL; prevptr = &(*prevptr)->next)
		if (*prevptr == window)
		{
			*prevptr = window->next;
			break;
		}

	// destroy the window
	if (window->hwnd != NULL)
		SendMessage(window->hwnd, WM_USER_SELF_TERMINATE, 0, 0);

	// free the render target
	if (window->target != NULL)
		render_target_free(window->target);

	// free the lock
	osd_lock_free(window->render_lock);

	// free the window itself
	free(window);
}



//============================================================
//  winwindow_video_window_update
//  (main thread)
//============================================================

void winwindow_video_window_update(win_window_info *window)
{
	int targetview, targetorient, targetlayerconfig;

	assert(GetCurrentThreadId() == main_threadid);

	mtlog_add("winwindow_video_window_update: begin");

	// see if the target has changed significantly in window mode
	targetview = render_target_get_view(window->target);
	targetorient = render_target_get_orientation(window->target);
	targetlayerconfig = render_target_get_layer_config(window->target);
	if (targetview != window->targetview || targetorient != window->targetorient || targetlayerconfig != window->targetlayerconfig)
	{
		window->targetview = targetview;
		window->targetorient = targetorient;
		window->targetlayerconfig = targetlayerconfig;

		// in window mode, reminimize/maximize
		if (!window->fullscreen)
		{
			if (window->isminimized)
				SendMessage(window->hwnd, WM_USER_SET_MINSIZE, 0, 0);
			if (window->ismaximized)
				SendMessage(window->hwnd, WM_USER_SET_MAXSIZE, 0, 0);
		}
	}

	// if we're visible and running and not in the middle of a resize, draw
	if (window->hwnd != NULL && window->target != NULL)
	{
		int got_lock = TRUE;

		mtlog_add("winwindow_video_window_update: try lock");

		// only block if we're throttled
		if (video_config.throttle || timeGetTime() - last_update_time > 250)
			osd_lock_acquire(window->render_lock);
		else
			got_lock = osd_lock_try(window->render_lock);

		// only render if we were able to get the lock
		if (got_lock)
		{
			const render_primitive_list *primlist;

			mtlog_add("winwindow_video_window_update: got lock");

			// don't hold the lock; we just used it to see if rendering was still happening
			osd_lock_release(window->render_lock);

			// ensure the target bounds are up-to-date, and then get the primitives
			primlist = (*draw.window_get_primitives)(window);

			// post a redraw request with the primitive list as a parameter
			last_update_time = timeGetTime();
			mtlog_add("winwindow_video_window_update: PostMessage start");
#if ENABLE_THREADS
			PostMessage(window->hwnd, WM_USER_REDRAW, 0, (LPARAM)primlist);
#else
			SendMessage(window->hwnd, WM_USER_REDRAW, 0, (LPARAM)primlist);
#endif
			mtlog_add("winwindow_video_window_update: PostMessage end");
		}
	}

	mtlog_add("winwindow_video_window_update: end");
}



//============================================================
//  winwindow_video_window_monitor
//  (window thread)
//============================================================

win_monitor_info *winwindow_video_window_monitor(win_window_info *window, const RECT *proposed)
{
	win_monitor_info *monitor;

	// in window mode, find the nearest
	if (!window->fullscreen)
	{
		if (proposed != NULL)
			monitor = winvideo_monitor_from_handle(MonitorFromRect(proposed, MONITOR_DEFAULTTONEAREST));
		else
			monitor = winvideo_monitor_from_handle(MonitorFromWindow(window->hwnd, MONITOR_DEFAULTTONEAREST));
	}

	// in full screen, just use the configured monitor
	else
		monitor = window->monitor;

	// make sure we're up-to-date
	winvideo_monitor_refresh(monitor);
	return monitor;
}



//============================================================
//  create_window_class
//  (main thread)
//============================================================

static int create_window_class(void)
{
	static int classes_created = FALSE;

	assert(GetCurrentThreadId() == main_threadid);

	if (!classes_created)
	{
		WNDCLASS wc = { 0 };

		// initialize the description of the window class
		wc.lpszClassName 	= TEXT("MAME");
		wc.hInstance 		= GetModuleHandle(NULL);
#ifdef MESS
		wc.lpfnWndProc		= win_mess_window_proc;
#else
		wc.lpfnWndProc		= winwindow_video_window_proc;
#endif
		wc.hCursor			= LoadCursor(NULL, IDC_ARROW);
		wc.hIcon			= LoadIcon(NULL, IDI_APPLICATION);
		wc.lpszMenuName		= NULL;
		wc.hbrBackground	= NULL;
		wc.style			= 0;
		wc.cbClsExtra		= 0;
		wc.cbWndExtra		= 0;

		// register the class; fail if we can't
		if (!RegisterClass(&wc))
			return 1;
		classes_created = TRUE;
	}

	return 0;
}



//============================================================
//  set_starting_view
//  (main thread)
//============================================================

static void set_starting_view(int index, win_window_info *window, const char *view)
{
	int viewindex = -1;

	assert(GetCurrentThreadId() == main_threadid);

	// NULL is the same as auto
	if (view == NULL)
		view = "auto";

	// auto view just selects the nth view
	if (strcmp(view, "auto") != 0)
	{
		// scan for a matching view name
		for (viewindex = 0; ; viewindex++)
		{
			const char *name = render_target_get_view_name(window->target, viewindex);

			// stop scanning if we hit NULL
			if (name == NULL)
			{
				viewindex = -1;
				break;
			}
			if (mame_strnicmp(name, view, strlen(view)) == 0)
				break;
		}
	}

	// if we don't have a match, default to the nth view
	if (viewindex == -1)
	{
		int scrcount;

		// count the number of screens
		for (scrcount = 0; Machine->drv->screen[scrcount].tag != NULL; scrcount++) ;

		// if we have enough screens to be one per monitor, assign in order
		if (video_config.numscreens >= scrcount)
		{
			// find the first view with this screen and this screen only
			for (viewindex = 0; ; viewindex++)
			{
				UINT32 viewscreens = render_target_get_view_screens(window->target, viewindex);
				if (viewscreens == (1 << index))
					break;
				if (viewscreens == 0)
				{
					viewindex = -1;
					break;
				}
			}
		}

		// otherwise, find the first view that has all the screens
		if (viewindex == -1)
		{
			for (viewindex = 0; ; viewindex++)
			{
				UINT32 viewscreens = render_target_get_view_screens(window->target, viewindex);
				if (viewscreens == (1 << scrcount) - 1)
					break;
				if (viewscreens == 0)
					break;
			}
		}
	}

	// make sure it's a valid view
	if (render_target_get_view_name(window->target, viewindex) == NULL)
		viewindex = 0;

	// set the view
	render_target_set_view(window->target, viewindex);
}



//============================================================
//  temp_pause_ui
//  (main thread)
//============================================================

static void temp_pause_ui(int pause)
{
	// if we're pausing, increment the pause counter
	if (pause)
	{
		// if we're the first to pause, we have to actually initiate it
		if (ui_temp_pause++ == 0)
		{
			// only call mame_pause if we weren't already paused due to some external reason
			ui_temp_was_paused = mame_is_paused();
			if (!ui_temp_was_paused)
				mame_pause(TRUE);
		}
	}

	// if we're resuming, decrement the pause counter
	else
	{
		// if we're the last to resume, unpause MAME
		if (--ui_temp_pause == 0)
		{
			// but only do it if we were the ones who initiated it
			if (!ui_temp_was_paused)
				mame_pause(FALSE);
		}
	}
}



//============================================================
//  wnd_extra_width
//  (window thread)
//============================================================

INLINE int wnd_extra_width(win_window_info *window)
{
	RECT temprect = { 100, 100, 200, 200 };
	if (window->fullscreen)
		return 0;
	AdjustWindowRectEx(&temprect, WINDOW_STYLE, win_has_menu(window), WINDOW_STYLE_EX);
	return rect_width(&temprect) - 100;
}



//============================================================
//  wnd_extra_height
//  (window thread)
//============================================================

INLINE int wnd_extra_height(win_window_info *window)
{
	RECT temprect = { 100, 100, 200, 200 };
	if (window->fullscreen)
		return 0;
	AdjustWindowRectEx(&temprect, WINDOW_STYLE, win_has_menu(window), WINDOW_STYLE_EX);
	return rect_height(&temprect) - 100;
}



//============================================================
//  thread_entry
//  (window thread)
//============================================================

static unsigned __stdcall thread_entry(void *param)
{
	MSG message;

	// make a bogus user call to make us a message thread
	PeekMessage(&message, NULL, 0, 0, PM_NOREMOVE);

	// attach our input to the main thread
	AttachThreadInput(main_threadid, window_threadid, TRUE);

	// run the message pump
	while (GetMessage(&message, NULL, 0, 0))
	{
		int dispatch = TRUE;

		switch (message.message)
		{
			// ignore input messages here
			case WM_SYSKEYUP:
			case WM_SYSKEYDOWN:
#ifndef MESS
			case WM_KEYUP:
			case WM_KEYDOWN:
			case WM_CHAR:
#endif // MESS
			case WM_LBUTTONDOWN:
			case WM_RBUTTONDOWN:
			case WM_MBUTTONDOWN:
			case WM_XBUTTONDOWN:
			case WM_LBUTTONUP:
			case WM_RBUTTONUP:
			case WM_MBUTTONUP:
			case WM_XBUTTONUP:
				dispatch = FALSE;
				break;

			// a terminate message to the thread posts a quit
			case WM_USER_SELF_TERMINATE:
				PostQuitMessage(0);
				dispatch = FALSE;
				break;

			// handle the "complete create" message
			case WM_USER_FINISH_CREATE_WINDOW:
			{
				win_window_info *window = (win_window_info *)message.lParam;
				window->init_state = complete_create(window) ? -1 : 1;
				dispatch = FALSE;
				break;
			}
		}

		// dispatch if necessary
		if (dispatch)
		{
			TranslateMessage(&message);
			DispatchMessage(&message);
		}
	}
	return 0;
}



//============================================================
//  complete_create
//  (window thread)
//============================================================

static int complete_create(win_window_info *window)
{
	RECT monitorbounds, client;
	int tempwidth, tempheight;
	HMENU menu = NULL;
	HDC dc;

	assert(GetCurrentThreadId() == window_threadid);

	// get the monitor bounds
	monitorbounds = window->monitor->info.rcMonitor;

	// create the window menu if needed
#if HAS_WINDOW_MENU
	if (win_create_menu(&menu))
		return 1;
#endif

	// create the window, but don't show it yet
	window->hwnd = CreateWindowEx(
						window->fullscreen ? FULLSCREEN_STYLE_EX : WINDOW_STYLE_EX,
						TEXT("MAME"),
						window->title,
						window->fullscreen ? FULLSCREEN_STYLE : WINDOW_STYLE,
						monitorbounds.left + 20, monitorbounds.top + 20,
						monitorbounds.left + 100, monitorbounds.top + 100,
						NULL,//(win_window_list != NULL) ? win_window_list->hwnd : NULL,
						menu,
						GetModuleHandle(NULL),
						NULL);
	if (window->hwnd == NULL)
		return 1;

	// set a pointer back to us
	SetWindowLongPtr(window->hwnd, GWLP_USERDATA, (LONG_PTR)window);

	// adjust the window position to the initial width/height
	tempwidth = (window->maxwidth != 0) ? window->maxwidth : 640;
	tempheight = (window->maxheight != 0) ? window->maxheight : 480;
	SetWindowPos(window->hwnd, NULL, monitorbounds.left + 20, monitorbounds.top + 20,
			monitorbounds.left + tempwidth + wnd_extra_width(window),
			monitorbounds.top + tempheight + wnd_extra_height(window),
			SWP_NOZORDER);

	// maximum or minimize as appropriate
	if (window->startmaximized)
		maximize_window(window);
	else
		minimize_window(window);
	adjust_window_position_after_major_change(window);

	// show the window
	if (!window->fullscreen || window->fullscreen_safe)
	{
		// finish off by trying to initialize DirectX; if we fail, ignore it
		if ((*draw.window_init)(window))
			return 1;
		ShowWindow(window->hwnd, SW_SHOW);
	}

	// clear the window
	dc = GetDC(window->hwnd);
	GetClientRect(window->hwnd, &client);
	FillRect(dc, &client, (HBRUSH)GetStockObject(BLACK_BRUSH));
	ReleaseDC(window->hwnd, dc);
	return 0;
}



//============================================================
//  winwindow_video_window_proc
//  (window thread)
//============================================================

LRESULT CALLBACK winwindow_video_window_proc(HWND wnd, UINT message, WPARAM wparam, LPARAM lparam)
{
	LONG_PTR ptr = GetWindowLongPtr(wnd, GWLP_USERDATA);
	win_window_info *window = (win_window_info *)ptr;

	// we may get called before SetWindowLongPtr is called
	if (window != NULL)
	{
		assert(GetCurrentThreadId() == window_threadid);
		update_minmax_state(window);
	}

	// handle a few messages
	switch (message)
	{
		// paint: redraw the last bitmap
		case WM_PAINT:
		{
			PAINTSTRUCT pstruct;
			HDC hdc = BeginPaint(wnd, &pstruct);
			draw_video_contents(window, hdc, TRUE);
 			if (win_has_menu(window))
 				DrawMenuBar(window->hwnd);
			EndPaint(wnd, &pstruct);
			break;
		}

		// non-client paint: punt if full screen
		case WM_NCPAINT:
			if (!window->fullscreen || HAS_WINDOW_MENU)
				return DefWindowProc(wnd, message, wparam, lparam);
			break;
<<<<<<< HEAD

#else

		case WM_SYSKEYUP:
		case WM_SYSKEYDOWN:
			break;

#endif /* !HAS_WINDOW_MENU */
=======
>>>>>>> 626aa559

		// input: handle the raw mouse input
		case WM_INPUT:
			if (win_use_raw_mouse)
				win_raw_mouse_update((HRAWINPUT)lparam);
			break;

		// syskeys - ignore
		case WM_SYSKEYUP:
		case WM_SYSKEYDOWN:
			break;

		// pause the system when we start a menu or resize
		case WM_ENTERSIZEMOVE:
			window->resize_state = RESIZE_STATE_RESIZING;
		case WM_ENTERMENULOOP:
#if ENABLE_THREADS
			PostThreadMessage(main_threadid, WM_USER_UI_TEMP_PAUSE, TRUE, 0);
#else
			temp_pause_ui(TRUE);
#endif
			break;

		// unpause the system when we stop a menu or resize and force a redraw
		case WM_EXITSIZEMOVE:
			window->resize_state = RESIZE_STATE_PENDING;
		case WM_EXITMENULOOP:
#if ENABLE_THREADS
			PostThreadMessage(main_threadid, WM_USER_UI_TEMP_PAUSE, FALSE, 0);
#else
			temp_pause_ui(FALSE);
#endif
			InvalidateRect(wnd, NULL, FALSE);
			break;

		// get min/max info: set the minimum window size
		case WM_GETMINMAXINFO:
		{
			MINMAXINFO *minmax = (MINMAXINFO *)lparam;
			minmax->ptMinTrackSize.x = MIN_WINDOW_DIM;
			minmax->ptMinTrackSize.y = MIN_WINDOW_DIM;
			break;
		}

		// sizing: constrain to the aspect ratio unless control key is held down
		case WM_SIZING:
		{
			RECT *rect = (RECT *)lparam;
			if (video_config.keepaspect && !(GetAsyncKeyState(VK_CONTROL) & 0x8000))
				constrain_to_aspect_ratio(window, rect, wparam);
			InvalidateRect(wnd, NULL, FALSE);
			break;
		}

		// syscommands: catch win_start_maximized
		case WM_SYSCOMMAND:
		{
			// prevent screensaver or monitor power events
			if (wparam == SC_MONITORPOWER || wparam == SC_SCREENSAVE)
				return 1;

			// most SYSCOMMANDs require us to invalidate the window
			InvalidateRect(wnd, NULL, FALSE);

			// handle maximize
			if ((wparam & 0xfff0) == SC_MAXIMIZE)
			{
				update_minmax_state(window);
				if (window->ismaximized)
					minimize_window(window);
				else
					maximize_window(window);
				break;
			}
			return DefWindowProc(wnd, message, wparam, lparam);
		}

		// track whether we are in the foreground
		case WM_ACTIVATEAPP:
			in_background = !wparam;
			break;

		// close: cause MAME to exit
		case WM_CLOSE:
#if ENABLE_THREADS
			PostThreadMessage(main_threadid, WM_USER_REQUEST_EXIT, 0, 0);
#else
			mame_schedule_exit();
#endif
			break;

		// destroy: clean up all attached rendering bits and NULL out our hwnd
		case WM_DESTROY:
			(*draw.window_destroy)(window);
			window->hwnd = NULL;
			return DefWindowProc(wnd, message, wparam, lparam);

		// self redraw: draw ourself in a non-painty way
		case WM_USER_REDRAW:
		{
			HDC hdc = GetDC(wnd);

			mtlog_add("winwindow_video_window_proc: WM_USER_REDRAW begin");
			window->primlist = (const render_primitive_list *)lparam;
			draw_video_contents(window, hdc, FALSE);
			mtlog_add("winwindow_video_window_proc: WM_USER_REDRAW end");

			ReleaseDC(wnd, hdc);
			break;
		}

		// self destruct
		case WM_USER_SELF_TERMINATE:
			DestroyWindow(window->hwnd);
			break;

		// fullscreen set
		case WM_USER_SET_FULLSCREEN:
			set_fullscreen(window, wparam);
			break;

		// minimum size set
		case WM_USER_SET_MINSIZE:
			minimize_window(window);
			break;

		// maximum size set
		case WM_USER_SET_MAXSIZE:
			maximize_window(window);
			break;

		// set focus: if we're not the primary window, switch back
		// commented out ATM because this prevents us from resizing secondary windows
//      case WM_SETFOCUS:
//          if (window != win_window_list && win_window_list != NULL)
//              SetFocus(win_window_list->hwnd);
//          break;

		// everything else: defaults
		default:
			return DefWindowProc(wnd, message, wparam, lparam);
	}

	return 0;
}



//============================================================
//  draw_video_contents
//  (window thread)
//============================================================

static void draw_video_contents(win_window_info *window, HDC dc, int update)
{
	assert(GetCurrentThreadId() == window_threadid);

	mtlog_add("draw_video_contents: begin");

	mtlog_add("draw_video_contents: render lock acquire");
	osd_lock_acquire(window->render_lock);
	mtlog_add("draw_video_contents: render lock acquired");

	// if we're iconic, don't bother
	if (window->hwnd != NULL && !IsIconic(window->hwnd))
	{
		// if no bitmap, just fill
		if (window->primlist == NULL)
		{
			RECT fill;
			GetClientRect(window->hwnd, &fill);
			FillRect(dc, &fill, (HBRUSH)GetStockObject(BLACK_BRUSH));
		}

		// otherwise, render with our drawing system
		else
		{
			(*draw.window_draw)(window, dc, update);
			mtlog_add("draw_video_contents: drawing finished");
		}
	}

	osd_lock_release(window->render_lock);
	mtlog_add("draw_video_contents: render lock released");

	mtlog_add("draw_video_contents: end");
}



//============================================================
//  constrain_to_aspect_ratio
//  (window thread)
//============================================================

static void constrain_to_aspect_ratio(win_window_info *window, RECT *rect, int adjustment)
{
	win_monitor_info *monitor = winwindow_video_window_monitor(window, rect);
	INT32 extrawidth = wnd_extra_width(window);
	INT32 extraheight = wnd_extra_height(window);
	INT32 propwidth, propheight;
	INT32 minwidth, minheight;
	INT32 maxwidth, maxheight;
	INT32 viswidth, visheight;
	INT32 adjwidth, adjheight;
	float pixel_aspect;

	assert(GetCurrentThreadId() == window_threadid);

	// get the pixel aspect ratio for the target monitor
	pixel_aspect = winvideo_monitor_get_aspect(monitor);

	// determine the proposed width/height
	propwidth = rect_width(rect) - extrawidth;
	propheight = rect_height(rect) - extraheight;

	// based on which edge we are adjusting, take either the width, height, or both as gospel
	// and scale to fit using that as our parameter
	switch (adjustment)
	{
		case WMSZ_BOTTOM:
		case WMSZ_TOP:
			render_target_compute_visible_area(window->target, 10000, propheight, pixel_aspect, render_target_get_orientation(window->target), &propwidth, &propheight);
			break;

		case WMSZ_LEFT:
		case WMSZ_RIGHT:
			render_target_compute_visible_area(window->target, propwidth, 10000, pixel_aspect, render_target_get_orientation(window->target), &propwidth, &propheight);
			break;

		default:
			render_target_compute_visible_area(window->target, propwidth, propheight, pixel_aspect, render_target_get_orientation(window->target), &propwidth, &propheight);
			break;
	}

	// get the minimum width/height for the current layout
	render_target_get_minimum_size(window->target, &minwidth, &minheight);

	// clamp against the absolute minimum
	propwidth = MAX(propwidth, MIN_WINDOW_DIM);
	propheight = MAX(propheight, MIN_WINDOW_DIM);

	// clamp against the minimum width and height
	propwidth = MAX(propwidth, minwidth);
	propheight = MAX(propheight, minheight);

	// clamp against the maximum (fit on one screen for full screen mode)
	if (window->fullscreen)
	{
		maxwidth = rect_width(&monitor->info.rcMonitor) - extrawidth;
		maxheight = rect_height(&monitor->info.rcMonitor) - extraheight;
	}
	else
	{
		maxwidth = rect_width(&monitor->info.rcWork) - extrawidth;
		maxheight = rect_height(&monitor->info.rcWork) - extraheight;

		// further clamp to the maximum width/height in the window
		if (window->maxwidth != 0)
			maxwidth = MIN(maxwidth, window->maxwidth + extrawidth);
		if (window->maxheight != 0)
			maxheight = MIN(maxheight, window->maxheight + extraheight);
	}

	// clamp to the maximum
	propwidth = MIN(propwidth, maxwidth);
	propheight = MIN(propheight, maxheight);

	// compute the visible area based on the proposed rectangle
	render_target_compute_visible_area(window->target, propwidth, propheight, pixel_aspect, render_target_get_orientation(window->target), &viswidth, &visheight);

	// compute the adjustments we need to make
	adjwidth = (viswidth + extrawidth) - rect_width(rect);
	adjheight = (visheight + extraheight) - rect_height(rect);

	// based on which corner we're adjusting, constrain in different ways
	switch (adjustment)
	{
		case WMSZ_BOTTOM:
		case WMSZ_BOTTOMRIGHT:
		case WMSZ_RIGHT:
			rect->right += adjwidth;
			rect->bottom += adjheight;
			break;

		case WMSZ_BOTTOMLEFT:
			rect->left -= adjwidth;
			rect->bottom += adjheight;
			break;

		case WMSZ_LEFT:
		case WMSZ_TOPLEFT:
		case WMSZ_TOP:
			rect->left -= adjwidth;
			rect->top -= adjheight;
			break;

		case WMSZ_TOPRIGHT:
			rect->right += adjwidth;
			rect->top -= adjheight;
			break;
	}
}



//============================================================
//  get_min_bounds
//  (window thread)
//============================================================

static void get_min_bounds(win_window_info *window, RECT *bounds, int constrain)
{
	INT32 minwidth, minheight;

	assert(GetCurrentThreadId() == window_threadid);

	// get the minimum target size
	render_target_get_minimum_size(window->target, &minwidth, &minheight);

	// expand to our minimum dimensions
	if (minwidth < MIN_WINDOW_DIM)
		minwidth = MIN_WINDOW_DIM;
	if (minheight < MIN_WINDOW_DIM)
		minheight = MIN_WINDOW_DIM;

	// account for extra window stuff
	minwidth += wnd_extra_width(window);
	minheight += wnd_extra_height(window);

	// if we want it constrained, figure out which one is larger
	if (constrain)
	{
		RECT test1, test2;

		// first constrain with no height limit
		test1.top = test1.left = 0;
		test1.right = minwidth;
		test1.bottom = 10000;
		constrain_to_aspect_ratio(window, &test1, WMSZ_BOTTOMRIGHT);

		// then constrain with no width limit
		test2.top = test2.left = 0;
		test2.right = 10000;
		test2.bottom = minheight;
		constrain_to_aspect_ratio(window, &test2, WMSZ_BOTTOMRIGHT);

		// pick the larger
		if (rect_width(&test1) > rect_width(&test2))
		{
			minwidth = rect_width(&test1);
			minheight = rect_height(&test1);
		}
		else
		{
			minwidth = rect_width(&test2);
			minheight = rect_height(&test2);
		}
	}

	// get the window rect
	GetWindowRect(window->hwnd, bounds);

	// now adjust
	bounds->right = bounds->left + minwidth;
	bounds->bottom = bounds->top + minheight;
}



//============================================================
//  get_max_bounds
//  (window thread)
//============================================================

static void get_max_bounds(win_window_info *window, RECT *bounds, int constrain)
{
	RECT maximum;

	assert(GetCurrentThreadId() == window_threadid);

	// compute the maximum client area
	winvideo_monitor_refresh(window->monitor);
	maximum = window->monitor->info.rcWork;

	// clamp to the window's max
	if (window->maxwidth != 0)
	{
		int temp = window->maxwidth + wnd_extra_width(window);
		if (temp < rect_width(&maximum))
			maximum.right = maximum.left + temp;
	}
	if (window->maxheight != 0)
	{
		int temp = window->maxheight + wnd_extra_height(window);
		if (temp < rect_height(&maximum))
			maximum.bottom = maximum.top + temp;
	}

	// constrain to fit
	if (constrain)
		constrain_to_aspect_ratio(window, &maximum, WMSZ_BOTTOMRIGHT);
	else
	{
		maximum.right -= wnd_extra_width(window);
		maximum.bottom -= wnd_extra_height(window);
	}

	// center within the work area
	bounds->left = window->monitor->info.rcWork.left + (rect_width(&window->monitor->info.rcWork) - rect_width(&maximum)) / 2;
	bounds->top = window->monitor->info.rcWork.top + (rect_height(&window->monitor->info.rcWork) - rect_height(&maximum)) / 2;
	bounds->right = bounds->left + rect_width(&maximum);
	bounds->bottom = bounds->top + rect_height(&maximum);
}



//============================================================
//  update_minmax_state
//  (window thread)
//============================================================

static void update_minmax_state(win_window_info *window)
{
	assert(GetCurrentThreadId() == window_threadid);

	if (!window->fullscreen)
	{
		RECT bounds, minbounds, maxbounds;

		// compare the maximum bounds versus the current bounds
		get_min_bounds(window, &minbounds, video_config.keepaspect);
		get_max_bounds(window, &maxbounds, video_config.keepaspect);
		GetWindowRect(window->hwnd, &bounds);

		// if either the width or height matches, we were maximized
		window->isminimized = (rect_width(&bounds) == rect_width(&minbounds) ||
								rect_height(&bounds) == rect_height(&minbounds));
		window->ismaximized = (rect_width(&bounds) == rect_width(&maxbounds) ||
								rect_height(&bounds) == rect_height(&maxbounds));
	}
	else
	{
		window->isminimized = FALSE;
		window->ismaximized = TRUE;
	}
}



//============================================================
//  minimize_window
//  (window thread)
//============================================================

static void minimize_window(win_window_info *window)
{
	RECT newsize;

	assert(GetCurrentThreadId() == window_threadid);

	get_min_bounds(window, &newsize, video_config.keepaspect);
	SetWindowPos(window->hwnd, NULL, newsize.left, newsize.top, rect_width(&newsize), rect_height(&newsize), SWP_NOZORDER);
}



//============================================================
//  maximize_window
//  (window thread)
//============================================================

static void maximize_window(win_window_info *window)
{
	RECT newsize;

	assert(GetCurrentThreadId() == window_threadid);

	get_max_bounds(window, &newsize, video_config.keepaspect);
	SetWindowPos(window->hwnd, NULL, newsize.left, newsize.top, rect_width(&newsize), rect_height(&newsize), SWP_NOZORDER);
}



//============================================================
//  adjust_window_position_after_major_change
//  (window thread)
//============================================================

static void adjust_window_position_after_major_change(win_window_info *window)
{
	RECT oldrect, newrect;

	assert(GetCurrentThreadId() == window_threadid);

	// get the current size
	GetWindowRect(window->hwnd, &oldrect);

	// adjust the window size so the client area is what we want
	if (!window->fullscreen)
	{
		// constrain the existing size to the aspect ratio
		newrect = oldrect;
		if (video_config.keepaspect)
			constrain_to_aspect_ratio(window, &newrect, WMSZ_BOTTOMRIGHT);
	}

	// in full screen, make sure it covers the primary display
	else
	{
		win_monitor_info *monitor = winwindow_video_window_monitor(window, NULL);
		newrect = monitor->info.rcMonitor;
	}

	// adjust the position if different
	if (oldrect.left != newrect.left || oldrect.top != newrect.top ||
		oldrect.right != newrect.right || oldrect.bottom != newrect.bottom)
		SetWindowPos(window->hwnd, window->fullscreen ? HWND_TOPMOST : HWND_TOP,
				newrect.left, newrect.top,
				rect_width(&newrect), rect_height(&newrect), 0);

	// take note of physical window size (used for lightgun coordinate calculation)
	if (window == win_window_list)
	{
		win_physical_width = rect_width(&newrect);
		win_physical_height = rect_height(&newrect);
		logerror("Physical width %d, height %d\n",win_physical_width,win_physical_height);
	}

	// update the cursor state
	winwindow_update_cursor_state();
}



//============================================================
//  set_fullscreen
//  (window thread)
//============================================================

static void set_fullscreen(win_window_info *window, int fullscreen)
{
	assert(GetCurrentThreadId() == window_threadid);

	// if we're in the right state, punt
	if (window->fullscreen == fullscreen)
		return;
	window->fullscreen = fullscreen;

	// kill off the drawers
	(*draw.window_destroy)(window);

	// hide ourself
	ShowWindow(window->hwnd, SW_HIDE);

	// configure the window if non-fullscreen
	if (!fullscreen)
	{
		// adjust the style
		SetWindowLong(window->hwnd, GWL_STYLE, WINDOW_STYLE);
		SetWindowLong(window->hwnd, GWL_EXSTYLE, WINDOW_STYLE_EX);
		SetWindowPos(window->hwnd, 0, 0, 0, 0, 0, SWP_NOMOVE | SWP_NOSIZE | SWP_NOZORDER | SWP_FRAMECHANGED);

		// force to the bottom, then back on top
		SetWindowPos(window->hwnd, HWND_BOTTOM, 0, 0, 0, 0, SWP_NOMOVE | SWP_NOSIZE);
		SetWindowPos(window->hwnd, HWND_TOP, 0, 0, 0, 0, SWP_NOMOVE | SWP_NOSIZE);

		// if we have previous non-fullscreen bounds, use those
		if (window->non_fullscreen_bounds.right != window->non_fullscreen_bounds.left)
		{
			SetWindowPos(window->hwnd, HWND_TOP, window->non_fullscreen_bounds.left, window->non_fullscreen_bounds.top,
						rect_width(&window->non_fullscreen_bounds), rect_height(&window->non_fullscreen_bounds),
						SWP_NOZORDER);
		}

		// otherwise, set a small size and maximize from there
		else
		{
			SetWindowPos(window->hwnd, HWND_TOP, 0, 0, MIN_WINDOW_DIM, MIN_WINDOW_DIM, SWP_NOZORDER);
			maximize_window(window);
		}
	}

	// configure the window if fullscreen
	else
	{
		// save the bounds
		GetWindowRect(window->hwnd, &window->non_fullscreen_bounds);

		// adjust the style
		SetWindowLong(window->hwnd, GWL_STYLE, FULLSCREEN_STYLE);
		SetWindowLong(window->hwnd, GWL_EXSTYLE, FULLSCREEN_STYLE_EX);
		SetWindowPos(window->hwnd, 0, 0, 0, 0, 0, SWP_NOMOVE | SWP_NOSIZE | SWP_NOZORDER | SWP_FRAMECHANGED);

		// set topmost
		SetWindowPos(window->hwnd, HWND_TOPMOST, 0, 0, 0, 0, SWP_NOMOVE | SWP_NOSIZE);
	}

	// adjust the window to compensate for the change
	adjust_window_position_after_major_change(window);

	// show ourself
	if (!window->fullscreen || window->fullscreen_safe)
	{
		ShowWindow(window->hwnd, SW_SHOW);
		if ((*draw.window_init)(window))
			exit(1);
	}

	// ensure we're still adjusted correctly
	adjust_window_position_after_major_change(window);
}<|MERGE_RESOLUTION|>--- conflicted
+++ resolved
@@ -1079,17 +1079,6 @@
 			if (!window->fullscreen || HAS_WINDOW_MENU)
 				return DefWindowProc(wnd, message, wparam, lparam);
 			break;
-<<<<<<< HEAD
-
-#else
-
-		case WM_SYSKEYUP:
-		case WM_SYSKEYDOWN:
-			break;
-
-#endif /* !HAS_WINDOW_MENU */
-=======
->>>>>>> 626aa559
 
 		// input: handle the raw mouse input
 		case WM_INPUT:
