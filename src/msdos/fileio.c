#include "mamalleg.h"
#include "driver.h"
#include "unzip.h"
#include <sys/stat.h>
#include <unistd.h>
#include <signal.h>

/* Verbose outputs to error.log ? */
#define VERBOSE 	0

/* Use the file cache ? */
#define FILE_CACHE	1

#if VERBOSE
#define LOG(x)	if(errorlog) fprintf x
#else
#define LOG(x)	/* x */
#endif

char *roms = NULL;
char **rompathv = NULL;
int rompathc = 0;

char *samples = NULL;
char **samplepathv = NULL;
int samplepathc = 0;

char *cfgdir, *nvdir, *hidir, *inpdir, *stadir;
char *memcarddir, *artworkdir, *screenshotdir;

#ifdef MESS
  char *crcdir;
  extern image_details image;
#endif


char *alternate_name;				   /* for "-romdir" */

typedef enum
{
	kPlainFile,
	kRAMFile,
	kZippedFile
}	eFileType;

typedef struct
{
	FILE *file;
	unsigned char *data;
	unsigned int offset;
	unsigned int length;
	eFileType type;
	unsigned int crc;
}	FakeFileHandle;


extern unsigned int crc32 (unsigned int crc, const unsigned char *buf, unsigned int len);
static int checksum_file (const char *file, unsigned char **p, unsigned int *size, unsigned int *crc);

/*
 * File stat cache LRU (Last Recently Used)
 */

#if FILE_CACHE
struct file_cache_entry
{
	struct stat stat_buffer;
	int result;
	char *file;
};

/* File cache buffer */
static struct file_cache_entry **file_cache_map = 0;

/* File cache size */
static unsigned int file_cache_max = 0;

/* AM 980919 */
static int cache_stat (const char *path, struct stat *statbuf)
{
	if( file_cache_max )
	{
		unsigned i;
		struct file_cache_entry *entry;

		/* search in the cache */
		for( i = 0; i < file_cache_max; ++i )
		{
			if( file_cache_map[i]->file && strcmp (file_cache_map[i]->file, path) == 0 )
			{	/* found */
				unsigned j;

//				LOG((errorlog,"File cache HIT  for %s\n", path));
                /* store */
				entry = file_cache_map[i];

				/* shift */
				for( j = i; j > 0; --j )
					file_cache_map[j] = file_cache_map[j - 1];

				/* set the first entry */
				file_cache_map[0] = entry;

				if( entry->result == 0 )
					memcpy (statbuf, &entry->stat_buffer, sizeof (struct stat));

				return entry->result;
			}
		}
//		LOG((errorlog,"File cache FAIL for %s\n", path));

		/* oldest entry */
		entry = file_cache_map[file_cache_max - 1];
		free (entry->file);

		/* shift */
		for( i = file_cache_max - 1; i > 0; --i )
			file_cache_map[i] = file_cache_map[i - 1];

		/* set the first entry */
		file_cache_map[0] = entry;

		/* file */
		entry->file = (char *) malloc (strlen (path) + 1);
		strcpy (entry->file, path);

		/* result and stat */
		entry->result = stat (path, &entry->stat_buffer);

		if( entry->result == 0 )
			memcpy (statbuf, &entry->stat_buffer, sizeof (struct stat));

		return entry->result;
	}
	else
	{
		return stat (path, statbuf);
	}
}

/* AM 980919 */
static void cache_allocate (unsigned entries)
{
	if( entries )
	{
		unsigned i;

		file_cache_max = entries;
		file_cache_map = (struct file_cache_entry **) malloc (file_cache_max * sizeof (struct file_cache_entry *));

		for( i = 0; i < file_cache_max; ++i )
		{
			file_cache_map[i] = (struct file_cache_entry *) malloc (sizeof (struct file_cache_entry));
			memset (file_cache_map[i], 0, sizeof (struct file_cache_entry));
		}
		LOG((errorlog, "File cache allocated for %d entries\n", file_cache_max));
	}
}
#else

#define cache_stat(a,b) stat(a,b)

#endif

/* This function can be called several times with different parameters,
 * for example by "mame -verifyroms *". */
void decompose_rom_sample_path (char *rompath, char *samplepath)
{
	char *token;

	/* start with zero path components */
	rompathc = samplepathc = 0;

	if (!roms)
		roms = malloc( strlen(rompath) + 1);
	else
		roms = realloc( roms, strlen(rompath) + 1);

	if (!samples)
		samples = malloc( strlen(samplepath) + 1);
	else
		samples = realloc( samples, strlen(samplepath) + 1);

	if( !roms || !samples )
	{
		if( errorlog ) fprintf(errorlog, "decompose_rom_sample_path: failed to malloc!\n");
		raise(SIGABRT);
	}

	strcpy (roms, rompath);
	token = strtok (roms, ";");
	while( token )
	{
		if( rompathc )
			rompathv = realloc (rompathv, (rompathc + 1) * sizeof(char *));
		else
			rompathv = malloc (sizeof(char *));
		if( !rompathv )
			break;
		rompathv[rompathc++] = token;
		token = strtok (NULL, ";");
	}

	strcpy (samples, samplepath);
	token = strtok (samples, ";");
	while( token )
	{
		if( samplepathc )
			samplepathv = realloc (samplepathv, (samplepathc + 1) * sizeof(char *));
		else
			samplepathv = malloc (sizeof(char *));
		if( !samplepathv )
			break;
		samplepathv[samplepathc++] = token;
		token = strtok (NULL, ";");
	}

#if FILE_CACHE
    /* AM 980919 */
    if( file_cache_max == 0 )
    {
        /* (rom path directories + 1 buffer)==rompathc+1 */
        /* (dir + .zip + .zif)==3 */
        /* (clone+parent)==2 */
        cache_allocate ((rompathc + 1) * 3 * 2);
    }
#endif

}

/*
 * file handling routines
 *
 * gamename holds the driver name, filename is only used for ROMs and samples.
 * if 'write' is not 0, the file is opened for write. Otherwise it is opened
 * for read.
 */

/*
 * check if roms/samples for a game exist at all
 * return index+1 of the path vector component on success, otherwise 0
 */
int osd_faccess (const char *newfilename, int filetype)
{
	static int indx;
	static const char *filename;
    char name[256];
    char **pathv;
    int pathc;
	char *dir_name;

	/* if filename == NULL, continue the search */
	if( newfilename != NULL )
	{
		indx = 0;
		filename = newfilename;
	}
	else
		indx++;

#ifdef MESS
	if( filetype == OSD_FILETYPE_ROM ||
		filetype == OSD_FILETYPE_IMAGE_R ||
		filetype == OSD_FILETYPE_IMAGE_RW )
#else
	if( filetype == OSD_FILETYPE_ROM )
#endif
	{
		pathv = rompathv;
		pathc = rompathc;
	}
	else
	if( filetype == OSD_FILETYPE_SAMPLE )
	{
		pathv = samplepathv;
		pathc = samplepathc;
	}
	else
	if( filetype == OSD_FILETYPE_SCREENSHOT )
	{
		void *f;

		sprintf (name, "%s/%s.png", screenshotdir, newfilename);
		f = fopen (name, "rb");
		if( f )
		{
			fclose (f);
			return 1;
		}
		else
			return 0;
	}
	else
		return 0;

	for( ; indx < pathc; indx++ )
	{
		struct stat stat_buffer;

		dir_name = pathv[indx];

		/* does such a directory (or file) exist? */
		sprintf (name, "%s/%s", dir_name, filename);
		if( cache_stat (name, &stat_buffer) == 0 )
			return indx + 1;

		/* try again with a .zip extension */
		sprintf (name, "%s/%s.zip", dir_name, filename);
		if( cache_stat (name, &stat_buffer) == 0 )
			return indx + 1;

		/* try again with a .zif extension */
		sprintf (name, "%s/%s.zif", dir_name, filename);
		if( cache_stat (name, &stat_buffer) == 0 )
			return indx + 1;
	}

	/* no match */
	return 0;
}

/* JB 980920 update */
/* AM 980919 update */
void *osd_fopen (const char *game, const char *filename, int filetype, int _write)
{
	char name[256];
	char *gamename;
	int found = 0;
	int indx;
	struct stat stat_buffer;
	FakeFileHandle *f;
	int pathc;
	char **pathv;


	f = (FakeFileHandle *) malloc (sizeof (FakeFileHandle));
	if( !f )
	{
		LOG((errorlog, "osd_fopen: failed to malloc FakeFileHandle!\n"));
        return 0;
	}
	memset (f, 0, sizeof (FakeFileHandle));

	gamename = (char *) game;

	/* Support "-romdir" yuck. */
	if( alternate_name )
	{
		LOG((errorlog, "osd_fopen: -romdir overrides '%s' by '%s'\n", gamename, alternate_name));
        gamename = alternate_name;
	}

	switch( filetype )
	{
	case OSD_FILETYPE_ROM:
	case OSD_FILETYPE_SAMPLE:

		/* only for reading */
		if( _write )
		{
			LOG((errorlog, "osd_fopen: OSD_FILETYPE_ROM/SAMPLE/ROM_CART write not supported\n"));
            break;
		}

		if( filetype == OSD_FILETYPE_SAMPLE )
		{
			LOG((errorlog, "osd_fopen: using samplepath\n"));
            pathc = samplepathc;
            pathv = samplepathv;
        }
		else
		{
			LOG((errorlog, "osd_fopen: using rompath\n"));
            pathc = rompathc;
            pathv = rompathv;
		}

		for( indx = 0; indx < pathc && !found; ++indx )
		{
			const char *dir_name = pathv[indx];

			if( !found )
			{
				sprintf (name, "%s/%s", dir_name, gamename);
				LOG((errorlog, "Trying %s\n", name));
                if( cache_stat (name, &stat_buffer) == 0 && (stat_buffer.st_mode & S_IFDIR) )
				{
					sprintf (name, "%s/%s/%s", dir_name, gamename, filename);
					if( filetype == OSD_FILETYPE_ROM )
					{
						if( checksum_file (name, &f->data, &f->length, &f->crc) == 0 )
						{
							f->type = kRAMFile;
							f->offset = 0;
							found = 1;
						}
					}
					else
					{
						f->type = kPlainFile;
						f->file = fopen (name, "rb");
						found = f->file != 0;
					}
				}
			}

			if( !found )
			{
				/* try with a .zip extension */
				sprintf (name, "%s/%s.zip", dir_name, gamename);
				LOG((errorlog, "Trying %s file\n", name));
                if( cache_stat (name, &stat_buffer) == 0 )
				{
					if( load_zipped_file (name, filename, &f->data, &f->length) == 0 )
					{
						LOG((errorlog, "Using (osd_fopen) zip file for %s\n", filename));
						f->type = kZippedFile;
						f->offset = 0;
						f->crc = crc32 (0L, f->data, f->length);
						found = 1;
					}
				}
			}

			if( !found )
			{
				/* try with a .zip directory (if ZipMagic is installed) */
				sprintf (name, "%s/%s.zip", dir_name, gamename);
				LOG((errorlog, "Trying %s directory\n", name));
                if( cache_stat (name, &stat_buffer) == 0 && (stat_buffer.st_mode & S_IFDIR) )
				{
					sprintf (name, "%s/%s.zip/%s", dir_name, gamename, filename);
					if( filetype == OSD_FILETYPE_ROM )
					{
						if( checksum_file (name, &f->data, &f->length, &f->crc) == 0 )
						{
							f->type = kRAMFile;
							f->offset = 0;
							found = 1;
						}
					}
					else
					{
						f->type = kPlainFile;
						f->file = fopen (name, "rb");
						found = f->file != 0;
					}
				}
			}
		}

		break;

#ifdef MESS
	case OSD_FILETYPE_IMAGE_R:

<<<<<<< HEAD
#ifdef MESS
				/* Zip cart support for MESS */
				if (!found && filetype == OSD_FILETYPE_ROM_CART)
				{
					extension = strrchr(name, '.');		/* find extension       */
					if (extension) *extension = '\0';	/* drop extension       */
					sprintf(name,"%s.zip", name);		/* add .zip for zipfile */
					if (cache_stat(name,&stat_buffer)==0) {
						if (load_zipped_file(name, filename, &f->data, &f->length)==0) {
							if (errorlog)
								fprintf(errorlog,"Using (osd_fopen) zip file for %s\n", filename);
							f->type = kZippedFile;
							f->offset = 0;
							f->crc = crc32 (0L, f->data, f->length);
							found = 1;
						}
					}
				}

#endif


				if (!found) {
					/* try with a .zip extension */
					sprintf(name,"%s/%s.zip", dir_name, gamename);
					if (cache_stat(name,&stat_buffer)==0) {
						if (load_zipped_file(name, filename, &f->data, &f->length)==0) {
							if (errorlog)
								fprintf(errorlog,"Using (osd_fopen) zip file for %s\n", filename);
							f->type = kZippedFile;
=======
		/* only for reading */
		if( _write )
		{
			LOG((errorlog, "osd_fopen: OSD_FILETYPE_ROM/SAMPLE/ROM_CART write not supported\n"));
            break;
		}
        else
		{
			LOG((errorlog, "osd_fopen: using rompath\n"));
            pathc = rompathc;
            pathv = rompathv;
		}

		LOG((errorlog, "Open IMAGE_R '%s' for %s\n", filename, game));
        for( indx = 0; indx < pathc && !found; ++indx )
		{
			const char *dir_name = pathv[indx];

			/* this section allows exact path from .cfg */
			if( !found )
			{
				sprintf(name,"%s",dir_name);
				if( cache_stat(name,&stat_buffer) == 0 && (stat_buffer.st_mode & S_IFDIR) )
				{
					sprintf(name,"%s/%s",dir_name,filename);
					if( filetype == OSD_FILETYPE_ROM )
					{
						if( checksum_file (name, &f->data, &f->length, &f->crc) == 0 )
						{
							f->type = kRAMFile;
>>>>>>> fd7090e5
							f->offset = 0;
							found = 1;
						}
					}
					else
					{
						f->type = kPlainFile;
						f->file = fopen(name,"rb");
						found = f->file!=0;
					}
				}
			}

			if( !found )
			{
				sprintf (name, "%s/%s", dir_name, gamename);
				LOG((errorlog, "Trying %s directory\n", name));
                if( cache_stat (name, &stat_buffer) == 0 && (stat_buffer.st_mode & S_IFDIR) )
				{
					sprintf (name, "%s/%s/%s", dir_name, gamename, filename);
					LOG((errorlog, "Trying %s file\n", name));
                    if( filetype == OSD_FILETYPE_ROM )
					{
						if( checksum_file(name, &f->data, &f->length, &f->crc) == 0 )
						{
							f->type = kRAMFile;
							f->offset = 0;
							found = 1;
						}
					}
					else
					{
						f->type = kPlainFile;
						f->file = fopen (name, "rb");
						found = f->file != 0;
					}
				}
			}

			/* Zip cart support for MESS */
			if( !found && filetype == OSD_FILETYPE_IMAGE_R )
			{
				char *extension = strrchr (name, '.');    /* find extension */
				if( extension )
					strcpy (extension, ".zip");
				else
					strcat (name, ".zip");
				LOG((errorlog, "Trying %s file\n", name));
				if( cache_stat(name, &stat_buffer) == 0 )
				{
					if( load_zipped_file(name, filename, &f->data, &f->length) == 0 )
					{
						LOG((errorlog, "Using (osd_fopen) zip file for %s\n", filename));
						f->type = kZippedFile;
						f->offset = 0;
						f->crc = crc32 (0L, f->data, f->length);
						found = 1;
					}
				}
			}

			if( !found )
			{
				/* try with a .zip extension */
				sprintf (name, "%s/%s.zip", dir_name, gamename);
				LOG((errorlog, "Trying %s file\n", name));
				if( cache_stat(name, &stat_buffer) == 0 )
				{
					if( load_zipped_file(name, filename, &f->data, &f->length) == 0 )
					{
						LOG((errorlog, "Using (osd_fopen) zip file for %s\n", filename));
						f->type = kZippedFile;
						f->offset = 0;
						f->crc = crc32 (0L, f->data, f->length);
						found = 1;
					}
				}
			}
    	}


		/* get the crc to database-match name */
		if( found )
		{
			/* Re-Get CRC */
			if( f->type == 2 )	/* zipped */
			{
				load_zipped_file(name, filename, &f->data, &f->length);
				f->crc = crc32(0L, f->data, f->length);
			}
			if( f->type == 0 )	/* Plain */
				checksum_file(name, &f->data, &f->length, &f->crc);
			/* check crc file */
			if( f->crc != 0 )
				check_crc(f->crc, f->length, gamename);
		}
    break; /* end of IMAGE_R */

	case OSD_FILETYPE_IMAGE_RW:
		{
			static char *write_modes[] = {"rb","wb","r+b","r+b","w+b"};
            char file[256];
			char *extension;

			LOG((errorlog, "Open IMAGE_RW '%s' for %s mode '%s'\n", filename, game, write_modes[_write]));
			strcpy (file, filename);

			do
			{
				for( indx = 0; indx < rompathc && !found; ++indx )
				{
					const char *dir_name = rompathv[indx];

					/* Exact path support */
					if (!found)
					{
						sprintf(name, "%s", dir_name);
						LOG((errorlog,"Trying %s directory\n", name));
						if( cache_stat(name,&stat_buffer) == 0 && (stat_buffer.st_mode & S_IFDIR) )
						{
							sprintf(name,"%s/%s", dir_name, file);
							LOG((errorlog, "Trying %s file\n", name));
                            f->file = fopen(name, write_modes[_write]);
							found = f->file != 0;
							if( !found && _write == 3 )
							{
								f->file = fopen(name, write_modes[4]);
								found = f->file != 0;
                            }
						}
					}

<<<<<<< HEAD
 /******************************************************/
 				/* Zip IMAGE support for MESS */
 				if (filetype == OSD_FILETYPE_IMAGE && !_write) {
 					extension = strrchr(name, '.');		/* find extension       */
 					if (extension) *extension = '\0';	/* drop extension       */
 					sprintf(name,"%s.zip", name);		/* add .zip for zipfile */
 					if (cache_stat(name,&stat_buffer)==0) {
 						if (load_zipped_file(name, filename, &f->data, &f->length)==0) {
 							if (errorlog)
 								fprintf(errorlog,"Using (osd_fopen) zip file for %s\n", filename);
 							f->type = kZippedFile;
 							f->offset = 0;
 							f->crc = crc32 (0L, f->data, f->length);
 							found = 1;
 						}
 					}
 				}

/******************************************************/

					if (!found && !_write) {
=======
					if( !found )
					{
						sprintf (name, "%s/%s", dir_name, gamename);
						LOG((errorlog, "Trying %s directory\n", name));
						if( cache_stat(name, &stat_buffer) == 0 && (stat_buffer.st_mode & S_IFDIR) )
						{
							sprintf (name, "%s/%s/%s", dir_name, gamename, file);
							LOG((errorlog, "Trying %s file\n", name));
                            f->file = fopen (name, write_modes[_write]);
							found = f->file != 0;
							if( !found && _write == 3 )
							{
								f->file = fopen(name, write_modes[4]);
								found = f->file != 0;
                            }
                        }
					}

                    if( !found && !_write )
                    {
                        extension = strrchr (name, '.');    /* find extension */
                        /* add .zip for zipfile */
                        if( extension )
                            strcpy(extension, ".zip");
                        else
                            strcat(extension, ".zip");
						LOG((errorlog, "Trying %s file\n", name));
						if( cache_stat(name, &stat_buffer) == 0 )
                        {
							if( load_zipped_file(name, filename, &f->data, &f->length) == 0 )
                            {
                                LOG((errorlog, "Using (osd_fopen) zip file for %s\n", filename));
                                f->type = kZippedFile;
                                f->offset = 0;
								f->crc = crc32(0L, f->data, f->length);
                                found = 1;
                            }
                        }
                    }

					if( !found && !_write )
					{
>>>>>>> fd7090e5
						/* try with a .zip extension */
						sprintf (name, "%s/%s.zip", dir_name, gamename);
						LOG((errorlog, "Trying %s file\n", name));
						if( cache_stat (name, &stat_buffer) == 0 )
						{
							if( load_zipped_file (name, file, &f->data, &f->length) == 0 )
							{
								LOG((errorlog, "Using (osd_fopen) zip file for %s\n", filename));
								f->type = kZippedFile;
								f->offset = 0;
								f->crc = crc32 (0L, f->data, f->length);
								found = 1;
							}
						}
					}

					if( !found )
					{
						/* try with a .zip directory (if ZipMagic is installed) */
						sprintf (name, "%s/%s.zip", dir_name, gamename);
						LOG((errorlog, "Trying %s ZipMagic directory\n", name));
						if( cache_stat (name, &stat_buffer) == 0 && (stat_buffer.st_mode & S_IFDIR) )
						{
							sprintf (name, "%s/%s.zip/%s", dir_name, gamename, file);
							LOG((errorlog, "Trying %s\n", name));
							f->file = fopen (name, write_modes[_write]);
							found = f->file != 0;
							if( !found && _write == 3 )
							{
								f->file = fopen(name, write_modes[4]);
								found = f->file != 0;
                            }
                        }
					}
					if( found )
						LOG((errorlog, "IMAGE_RW %s FOUND in %s!\n", file, name));
				}

				extension = strrchr (file, '.');
				if( extension )
					*extension = '\0';
			} while( !found && extension );
		}
		break;
#endif	/* MESS */


	case OSD_FILETYPE_NVRAM:
		if( !found )
		{
			sprintf (name, "%s/%s.nv", nvdir, gamename);
			f->type = kPlainFile;
			f->file = fopen (name, _write ? "wb" : "rb");
			found = f->file != 0;
		}

		if( !found )
		{
			/* try with a .zip directory (if ZipMagic is installed) */
			sprintf (name, "%s.zip/%s.nv", nvdir, gamename);
			f->type = kPlainFile;
			f->file = fopen (name, _write ? "wb" : "rb");
			found = f->file != 0;
		}

		if( !found )
		{
			/* try with a .zif directory (if ZipFolders is installed) */
			sprintf (name, "%s.zif/%s.nv", nvdir, gamename);
			f->type = kPlainFile;
			f->file = fopen (name, _write ? "wb" : "rb");
			found = f->file != 0;
		}
		break;

	case OSD_FILETYPE_HIGHSCORE:
		if( mame_highscore_enabled () )
		{
			if( !found )
			{
				sprintf (name, "%s/%s.hi", hidir, gamename);
				f->type = kPlainFile;
				f->file = fopen (name, _write ? "wb" : "rb");
				found = f->file != 0;
			}

			if( !found )
			{
				/* try with a .zip directory (if ZipMagic is installed) */
				sprintf (name, "%s.zip/%s.hi", hidir, gamename);
				f->type = kPlainFile;
				f->file = fopen (name, _write ? "wb" : "rb");
				found = f->file != 0;
			}

			if( !found )
			{
				/* try with a .zif directory (if ZipFolders is installed) */
				sprintf (name, "%s.zif/%s.hi", hidir, gamename);
				f->type = kPlainFile;
				f->file = fopen (name, _write ? "wb" : "rb");
				found = f->file != 0;
			}
		}
		break;

    case OSD_FILETYPE_CONFIG:
		sprintf (name, "%s/%s.cfg", cfgdir, gamename);
		f->type = kPlainFile;
		f->file = fopen (name, _write ? "wb" : "rb");
		found = f->file != 0;

		if( !found )
		{
			/* try with a .zip directory (if ZipMagic is installed) */
			sprintf (name, "%s.zip/%s.cfg", cfgdir, gamename);
			f->type = kPlainFile;
			f->file = fopen (name, _write ? "wb" : "rb");
			found = f->file != 0;
		}

		if( !found )
		{
			/* try with a .zif directory (if ZipFolders is installed) */
			sprintf (name, "%s.zif/%s.cfg", cfgdir, gamename);
			f->type = kPlainFile;
			f->file = fopen (name, _write ? "wb" : "rb");
			found = f->file != 0;
		}
		break;

	case OSD_FILETYPE_INPUTLOG:
		sprintf (name, "%s/%s.inp", inpdir, gamename);
		f->type = kPlainFile;
		f->file = fopen (name, _write ? "wb" : "rb");
		found = f->file != 0;

        if( !found )
		{
			/* try with a .zip directory (if ZipMagic is installed) */
			sprintf (name, "%s.zip/%s.cfg", inpdir, gamename);
			f->type = kPlainFile;
			f->file = fopen (name, _write ? "wb" : "rb");
			found = f->file != 0;
		}

		if( !found )
		{
			/* try with a .zif directory (if ZipFolders is installed) */
			sprintf (name, "%s.zif/%s.cfg", inpdir, gamename);
			f->type = kPlainFile;
			f->file = fopen (name, _write ? "wb" : "rb");
			found = f->file != 0;
        }

		if( !_write )
		{
			char file[256];
			sprintf (file, "%s.inp", gamename);
            sprintf (name, "%s/%s.zip", inpdir, gamename);
			LOG((errorlog, "Trying %s in %s\n", file, name));
            if( cache_stat (name, &stat_buffer) == 0 )
			{
				if( load_zipped_file (name, file, &f->data, &f->length) == 0 )
				{
					LOG((errorlog, "Using (osd_fopen) zip file %s for %s\n", name, file));
					f->type = kZippedFile;
					f->offset = 0;
					found = 1;
				}
			}
		}

        break;

	case OSD_FILETYPE_STATE:
		sprintf (name, "%s/%s.sta", stadir, gamename);
		f->file = fopen (name, _write ? "wb" : "rb");
		found = !(f->file == 0);
		if( !found )
		{
			/* try with a .zip directory (if ZipMagic is installed) */
			sprintf (name, "%s.zip/%s.sta", stadir, gamename);
			f->file = fopen (name, _write ? "wb" : "rb");
			found = !(f->file == 0);
		}
		if( !found )
		{
			/* try with a .zif directory (if ZipFolders is installed) */
			sprintf (name, "%s.zif/%s.sta", stadir, gamename);
			f->file = fopen (name, _write ? "wb" : "rb");
			found = !(f->file == 0);
		}
		break;

	case OSD_FILETYPE_ARTWORK:
		/* only for reading */
		if( _write )
		{
			LOG((errorlog, "osd_fopen: OSD_FILETYPE_ARTWORK write not supported\n"));
            break;
		}
		sprintf (name, "%s/%s", artworkdir, filename);
		f->type = kPlainFile;
		f->file = fopen (name, _write ? "wb" : "rb");
		found = f->file != 0;
		if( !found )
		{
			/* try with a .zip directory (if ZipMagic is installed) */
			sprintf (name, "%s.zip/%s.png", artworkdir, filename);
			f->type = kPlainFile;
			f->file = fopen (name, _write ? "wb" : "rb");
			found = f->file != 0;
		}

		if( !found )
		{
			/* try with a .zif directory (if ZipFolders is installed) */
			sprintf (name, "%s.zif/%s.png", artworkdir, filename);
			f->type = kPlainFile;
			f->file = fopen (name, _write ? "wb" : "rb");
			found = f->file != 0;
        }

		if( !found )
		{
			char file[256], *extension;
			sprintf(file, "%s", filename);
            sprintf(name, "%s/%s", artworkdir, filename);
            extension = strrchr(name, '.');
			if( extension )
				strcpy (extension, ".zip");
			else
				strcat (name, ".zip");
			LOG((errorlog, "Trying %s in %s\n", file, name));
            if( cache_stat (name, &stat_buffer) == 0 )
			{
				if( load_zipped_file (name, file, &f->data, &f->length) == 0 )
				{
					LOG((errorlog, "Using (osd_fopen) zip file %s\n", name));
					f->type = kZippedFile;
					f->offset = 0;
					found = 1;
				}
			}
			if( !found )
			{
				sprintf(name, "%s/%s.zip", artworkdir, game);
				LOG((errorlog, "Trying %s in %s\n", file, name));
				if( cache_stat (name, &stat_buffer) == 0 )
				{
					if( load_zipped_file (name, file, &f->data, &f->length) == 0 )
					{
						LOG((errorlog, "Using (osd_fopen) zip file %s\n", name));
						f->type = kZippedFile;
						f->offset = 0;
						found = 1;
					}
				}
            }
        }
        break;

	case OSD_FILETYPE_MEMCARD:
		sprintf (name, "%s/%s", memcarddir, filename);
		f->type = kPlainFile;
		f->file = fopen (name, _write ? "wb" : "rb");
		found = f->file != 0;
		break;

	case OSD_FILETYPE_SCREENSHOT:
		/* only for writing */
		if( !_write )
		{
			LOG((errorlog, "osd_fopen: OSD_FILETYPE_SCREENSHOT read not supported\n"));
			break;
		}

		sprintf (name, "%s/%s.png", screenshotdir, filename);
		f->type = kPlainFile;
		f->file = fopen (name, _write ? "wb" : "rb");
		found = f->file != 0;
		break;
	}

	if( !found )
	{
		free (f);
		return 0;
	}

	return f;
}

/* JB 980920 update */
int osd_fread (void *file, void *buffer, int length)
{
	FakeFileHandle *f = (FakeFileHandle *) file;

	switch( f->type )
	{
	case kPlainFile:
		return fread (buffer, 1, length, f->file);
		break;
	case kZippedFile:
	case kRAMFile:
		/* reading from the RAM image of a file */
		if( f->data )
		{
			if( length + f->offset > f->length )
				length = f->length - f->offset;
			memcpy (buffer, f->offset + f->data, length);
			f->offset += length;
			return length;
		}
		break;
	}

	return 0;
}

int osd_fread_swap (void *file, void *buffer, int length)
{
	int i;
	unsigned char *buf;
	unsigned char temp;
	int res;


	res = osd_fread (file, buffer, length);

	buf = buffer;
	for( i = 0; i < length; i += 2 )
	{
		temp = buf[i];
		buf[i] = buf[i + 1];
		buf[i + 1] = temp;
	}

	return res;
}


/* AM 980919 update */
int osd_fwrite (void *file, const void *buffer, int length)
{
	FakeFileHandle *f = (FakeFileHandle *) file;

	switch( f->type )
	{
	case kPlainFile:
		return fwrite (buffer, 1, length, ((FakeFileHandle *) file)->file);
	default:
		return 0;
	}
}

int osd_fwrite_swap (void *file, const void *buffer, int length)
{
	int i;
	unsigned char *buf;
	unsigned char temp;
	int res;


	buf = (unsigned char *) buffer;
	for( i = 0; i < length; i += 2 )
	{
		temp = buf[i];
		buf[i] = buf[i + 1];
		buf[i + 1] = temp;
	}

	res = osd_fwrite (file, buffer, length);

	for( i = 0; i < length; i += 2 )
	{
		temp = buf[i];
		buf[i] = buf[i + 1];
		buf[i + 1] = temp;
	}

	return res;
}

int osd_fread_scatter (void *file, void *buffer, int length, int increment)
{
	unsigned char *buf = buffer;
	FakeFileHandle *f = (FakeFileHandle *) file;
	unsigned char tempbuf[4096];
	int totread, r, i;

	switch( f->type )
	{
	case kPlainFile:
		totread = 0;
		while (length)
		{
			r = length;
			if( r > 4096 )
				r = 4096;
			r = fread (tempbuf, 1, r, f->file);
			if( r == 0 )
				return totread;		   /* error */
			for( i = 0; i < r; i++ )
			{
				*buf = tempbuf[i];
				buf += increment;
			}
			totread += r;
			length -= r;
		}
		return totread;
		break;
	case kZippedFile:
	case kRAMFile:
		/* reading from the RAM image of a file */
		if( f->data )
		{
			if( length + f->offset > f->length )
				length = f->length - f->offset;
			for( i = 0; i < length; i++ )
			{
				*buf = f->data[f->offset + i];
				buf += increment;
			}
			f->offset += length;
			return length;
		}
		break;
	}

	return 0;
}


/* JB 980920 update */
int osd_fseek (void *file, int offset, int whence)
{
	FakeFileHandle *f = (FakeFileHandle *) file;
	int err = 0;

	switch( f->type )
	{
	case kPlainFile:
		return fseek (f->file, offset, whence);
		break;
	case kZippedFile:
	case kRAMFile:
		/* seeking within the RAM image of a file */
		switch( whence )
		{
		case SEEK_SET:
			f->offset = offset;
			break;
		case SEEK_CUR:
			f->offset += offset;
			break;
		case SEEK_END:
			f->offset = f->length + offset;
			break;
		}
		break;
	}

	return err;
}

/* JB 980920 update */
void osd_fclose (void *file)
{
	FakeFileHandle *f = (FakeFileHandle *) file;

	switch( f->type )
	{
	case kPlainFile:
		fclose (f->file);
		break;
	case kZippedFile:
	case kRAMFile:
		if( f->data )
			free (f->data);
		break;
	}
	free (f);
}

/* JB 980920 update */
/* AM 980919 */
static int checksum_file (const char *file, unsigned char **p, unsigned int *size, unsigned int *crc)
{
	int length;
	unsigned char *data;
	FILE *f;

	f = fopen (file, "rb");
	if( !f )
		return -1;

	/* determine length of file */
	if( fseek (f, 0L, SEEK_END) != 0 )
	{
		fclose (f);
		return -1;
	}

	length = ftell (f);
	if( length == -1L )
	{
		fclose (f);
		return -1;
	}

	/* allocate space for entire file */
	data = (unsigned char *) malloc (length);
	if( !data )
	{
		fclose (f);
		return -1;
	}

	/* read entire file into memory */
	if( fseek (f, 0L, SEEK_SET) != 0 )
	{
		free (data);
		fclose (f);
		return -1;
	}

	if( fread (data, sizeof (unsigned char), length, f) != length )
	{
		free (data);
		fclose (f);
		return -1;
	}

	*size = length;
	*crc = crc32 (0L, data, length);
	if( p )
		*p = data;
	else
		free (data);

	fclose (f);

	return 0;
}

/* JB 980920 updated */
/* AM 980919 updated */
int osd_fchecksum (const char *game, const char *filename, unsigned int *length, unsigned int *sum)
{
	char name[256];
	int indx;
	struct stat stat_buffer;
	int found = 0;
	const char *gamename = game;

	/* Support "-romdir" yuck. */
	if( alternate_name )
		gamename = alternate_name;

	for( indx = 0; indx < rompathc && !found; ++indx )
	{
		const char *dir_name = rompathv[indx];

		if( !found )
		{
			sprintf (name, "%s/%s", dir_name, gamename);
			if( cache_stat (name, &stat_buffer) == 0 && (stat_buffer.st_mode & S_IFDIR) )
			{
				sprintf (name, "%s/%s/%s", dir_name, gamename, filename);
				if( checksum_file (name, 0, length, sum) == 0 )
                {
					found = 1;
                }
			}
		}

		if( !found )
		{
			/* try with a .zip extension */
			sprintf (name, "%s/%s.zip", dir_name, gamename);
			if( cache_stat (name, &stat_buffer) == 0 )
			{
				if( checksum_zipped_file (name, filename, length, sum) == 0 )
				{
					LOG((errorlog, "Using (osd_fchecksum) zip file for %s\n", filename));
					found = 1;
				}
			}
		}

		if( !found )
		{
			/* try with a .zif directory (if ZipFolders is installed) */
			sprintf (name, "%s/%s.zif", dir_name, gamename);
			if( cache_stat (name, &stat_buffer) == 0 )
			{
				sprintf (name, "%s/%s.zif/%s", dir_name, gamename, filename);
				if( checksum_file (name, 0, length, sum) == 0 )
				{
					found = 1;
				}
			}
		}
	}

	if( !found )
		return -1;

	return 0;
}

/* JB 980920 */
int osd_fsize (void *file)
{
	FakeFileHandle *f = (FakeFileHandle *) file;

	if( f->type == kRAMFile || f->type == kZippedFile )
		return f->length;

	if( f->file )
	{
		int size, offs;
		offs = ftell( f->file );
		fseek( f->file, 0, SEEK_END );
		size = ftell( f->file );
		fseek( f->file, offs, SEEK_SET );
		return size;
	}

    return 0;
}

/* JB 980920 */
unsigned int osd_fcrc (void *file)
{
	FakeFileHandle *f = (FakeFileHandle *) file;

	return f->crc;
}



/* called while loading ROMs. It is called a last time with name == 0 to signal */
/* that the ROM loading process is finished. */
/* return non-zero to abort loading */
int osd_display_loading_rom_message (const char *name, int current, int total)
{
	if( name )
		fprintf (stdout, "loading %-12s\r", name);
	else
		fprintf (stdout, "                    \r");
	fflush (stdout);

	if( keyboard_pressed (KEYCODE_LCONTROL) && keyboard_pressed (KEYCODE_C) )
		return 1;

	return 0;
}

#ifdef MESS
/* Function to handle Aliases in the MESS.CFG file */
char * get_alias(char *driver_name, char *argv)
{
	return(get_config_string(driver_name,argv,""));
}

/* Function to check if CRC is known from "<driver>.crc" file */
int check_crc(int crc, int length, char * driver)
{

	char crc_string[8];
	char *crc_file_name;

	/* allocate the letters for the path and file */
	crc_file_name = (char*)malloc(MAX_PATH*sizeof(char));

	/* create filename from driver (.crc) */
	sprintf(crc_file_name,"%s/%s.crc",crcdir,driver);


	/* Match CRC and length from file */
	image.crc=crc;
	image.length = length;
	itoa(image.crc,crc_string,16);

	/* open the override config file and see if CRC is defined */
	override_config_file(crc_file_name);
	image.name = get_config_string(driver,crc_string,"");

	if(image.name!="")
	{
		return 1; /* found */
 	}
	/* If no CRC match found, set name to default */
	image.name = "Unknown - No CRC Match";
	return 0; /* no match found */
}

#endif<|MERGE_RESOLUTION|>--- conflicted
+++ resolved
@@ -454,38 +454,6 @@
 #ifdef MESS
 	case OSD_FILETYPE_IMAGE_R:
 
-<<<<<<< HEAD
-#ifdef MESS
-				/* Zip cart support for MESS */
-				if (!found && filetype == OSD_FILETYPE_ROM_CART)
-				{
-					extension = strrchr(name, '.');		/* find extension       */
-					if (extension) *extension = '\0';	/* drop extension       */
-					sprintf(name,"%s.zip", name);		/* add .zip for zipfile */
-					if (cache_stat(name,&stat_buffer)==0) {
-						if (load_zipped_file(name, filename, &f->data, &f->length)==0) {
-							if (errorlog)
-								fprintf(errorlog,"Using (osd_fopen) zip file for %s\n", filename);
-							f->type = kZippedFile;
-							f->offset = 0;
-							f->crc = crc32 (0L, f->data, f->length);
-							found = 1;
-						}
-					}
-				}
-
-#endif
-
-
-				if (!found) {
-					/* try with a .zip extension */
-					sprintf(name,"%s/%s.zip", dir_name, gamename);
-					if (cache_stat(name,&stat_buffer)==0) {
-						if (load_zipped_file(name, filename, &f->data, &f->length)==0) {
-							if (errorlog)
-								fprintf(errorlog,"Using (osd_fopen) zip file for %s\n", filename);
-							f->type = kZippedFile;
-=======
 		/* only for reading */
 		if( _write )
 		{
@@ -516,7 +484,6 @@
 						if( checksum_file (name, &f->data, &f->length, &f->crc) == 0 )
 						{
 							f->type = kRAMFile;
->>>>>>> fd7090e5
 							f->offset = 0;
 							found = 1;
 						}
@@ -649,29 +616,6 @@
 						}
 					}
 
-<<<<<<< HEAD
- /******************************************************/
- 				/* Zip IMAGE support for MESS */
- 				if (filetype == OSD_FILETYPE_IMAGE && !_write) {
- 					extension = strrchr(name, '.');		/* find extension       */
- 					if (extension) *extension = '\0';	/* drop extension       */
- 					sprintf(name,"%s.zip", name);		/* add .zip for zipfile */
- 					if (cache_stat(name,&stat_buffer)==0) {
- 						if (load_zipped_file(name, filename, &f->data, &f->length)==0) {
- 							if (errorlog)
- 								fprintf(errorlog,"Using (osd_fopen) zip file for %s\n", filename);
- 							f->type = kZippedFile;
- 							f->offset = 0;
- 							f->crc = crc32 (0L, f->data, f->length);
- 							found = 1;
- 						}
- 					}
- 				}
-
-/******************************************************/
-
-					if (!found && !_write) {
-=======
 					if( !found )
 					{
 						sprintf (name, "%s/%s", dir_name, gamename);
@@ -714,7 +658,6 @@
 
 					if( !found && !_write )
 					{
->>>>>>> fd7090e5
 						/* try with a .zip extension */
 						sprintf (name, "%s/%s.zip", dir_name, gamename);
 						LOG((errorlog, "Trying %s file\n", name));
