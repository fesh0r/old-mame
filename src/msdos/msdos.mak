# check that the required libraries are available
ifeq ($(wildcard $(DJDIR)/lib/liballeg.a),)
noallegro:
	@echo Missing Allegro library! Get it from http://www.talula.demon.co.uk/allegro/
endif
ifeq ($(wildcard $(DJDIR)/lib/libaudio.a),)
noseal:
	@echo Missing SEAL library! Get it from http://www.egerter.com/
endif
ifeq ($(wildcard $(DJDIR)/lib/libz.a),)
nozlib:
	@echo Missing zlib library! Get it from http://www.cdrom.com/pub/infozip/zlib/
endif

# add allegro and audio libs
LIBS += -lalleg -laudio

# only MS-DOS specific output files and rules
OSOBJS = $(OBJ)/msdos/msdos.o $(OBJ)/msdos/video.o $(OBJ)/msdos/blit.o $(OBJ)/msdos/asmblit.o \
	$(OBJ)/msdos/gen15khz.o $(OBJ)/msdos/ati15khz.o \
	$(OBJ)/msdos/sound.o $(OBJ)/msdos/input.o \
	$(OBJ)/msdos/ticker.o $(OBJ)/msdos/config.o $(OBJ)/msdos/fronthlp.o

# video blitting functions
$(OBJ)/msdos/asmblit.o: src/msdos/asmblit.asm
	@echo Assembling $<...
	$(ASM) -o $@ $(ASMFLAGS) $(subst -D,-d,$(ASMDEFS)) $<

# check if this is a MESS build
ifdef MESS
# additional OS specific object files
OSOBJS += $(OBJ)/mess/msdos.o $(OBJ)/mess/msdos/fileio.o \
	$(OBJ)/mess/msdos/dirio.o $(OBJ)/mess/msdos/nec765.o \
	$(OBJ)/mess/snprintf.o
else
OSOBJS += $(OBJ)/msdos/fileio.o
<<<<<<< HEAD
endif
=======
endif
>>>>>>> 0f54c745
<|MERGE_RESOLUTION|>--- conflicted
+++ resolved
@@ -34,8 +34,4 @@
 	$(OBJ)/mess/snprintf.o
 else
 OSOBJS += $(OBJ)/msdos/fileio.o
-<<<<<<< HEAD
-endif
-=======
-endif
->>>>>>> 0f54c745
+endif