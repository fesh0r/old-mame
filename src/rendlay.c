--- conflicted
+++ resolved
@@ -865,11 +865,7 @@
 		mame_file *layoutfile;
 		char *fname;
 
-<<<<<<< HEAD
-		if (dirname)
-=======
 		if (dirname != NULL)
->>>>>>> 0b2727af
 			fname = assemble_4_strings(dirname, PATH_SEPARATOR, filename, ".lay");
 		else
 			fname = assemble_2_strings(filename, ".lay");
