/***************************************************************************

	mame.h

	Controls execution of the core MAME system.

***************************************************************************/

#ifndef MACHINE_H
#define MACHINE_H

#include <stdio.h>
#include <string.h>
#include <stdlib.h>

#include "osdepend.h"
#include "drawgfx.h"
#include "palette.h"

extern char build_version[];

#define MAX_GFX_ELEMENTS 32
#define MAX_MEMORY_REGIONS 32



/***************************************************************************

	Core description of the currently-running machine

***************************************************************************/

struct RegionInfo
{
	UINT8 *		base;
	size_t		length;
	UINT32		type;
	UINT32		flags;
};


struct RunningMachine
{
	/* ----- game-related information ----- */

	/* points to the definition of the game machine */
	const struct GameDriver *gamedrv;

	/* points to the constructed MachineDriver */
	const struct InternalMachineDriver *drv;

	/* array of memory regions */
	struct RegionInfo		memory_region[MAX_MEMORY_REGIONS];


	/* ----- video-related information ----- */

	/* array of pointers to graphic sets (chars, sprites) */
	struct GfxElement *		gfx[MAX_GFX_ELEMENTS];

	/* main bitmap to render to (but don't do it directly!) */
	struct mame_bitmap *	scrbitmap;

	/* current visible area, and a prerotated one adjusted for orientation */
	struct rectangle 		visible_area;
	struct rectangle		absolute_visible_area;

	/* remapped palette pen numbers. When you write directly to a bitmap in a
	   non-paletteized mode, use this array to look up the pen number. For example,
	   if you want to use color #6 in the palette, use pens[6] instead of just 6. */
	pen_t *					pens;

	/* lookup table used to map gfx pen numbers to color numbers */
	UINT16 *				game_colortable;

	/* the above, already remapped through Machine->pens */
	pen_t *					remapped_colortable;

	/* video color depth: 16, 15 or 32 */
	int						color_depth;

	/* video orientation; see #defines in driver.h */
	int						orientation;


	/* ----- audio-related information ----- */

	/* the digital audio sample rate; 0 if sound is disabled. */
	int						sample_rate;

	/* samples loaded from disk */
	struct GameSamples *	samples;


	/* ----- input-related information ----- */

	/* the input ports definition from the driver is copied here and modified */
	struct InputPort *input_ports;

	/* original input_ports without modifications */
	struct InputPort *input_ports_default;


	/* ----- user interface-related information ----- */

	/* font used by the user interface */
	struct GfxElement *uifont;

	/* font parameters */
	int uifontwidth, uifontheight;

	/* user interface visible area */
	int uixmin, uiymin;
	int uiwidth, uiheight;

	/* user interface orientation */
	int ui_orientation;


	/* ----- debugger-related information ----- */

	/* bitmap where the debugger is rendered */
	struct mame_bitmap *debug_bitmap;

	/* pen array for the debugger, analagous to the pens above */
	pen_t *debug_pens;

	/* colortable mapped through the pens, as for the game */
	pen_t *debug_remapped_colortable;

	/* font used by the debugger */
	struct GfxElement *debugger_font;
};



/***************************************************************************

	Options passed from the frontend to the main core

***************************************************************************/

#define ARTWORK_USE_ALL			(~0)
#define ARTWORK_USE_NONE		(0)
#define ARTWORK_USE_BACKDROPS	0x01
#define ARTWORK_USE_OVERLAYS	0x02
#define ARTWORK_USE_BEZELS		0x04


#ifdef MESS
#include <stdarg.h>
#ifndef DECL_SPEC
#define DECL_SPEC
#endif
#define MAX_IMAGES	32
/*
 * This is a filename and it's associated peripheral type
 * The types are defined in mess.h (IO_...)
 */
struct ImageFile
{
	const char *name;
	int type;
};
#endif

/* The host platform should fill these fields with the preferences specified in the GUI */
/* or on the commandline. */
struct GameOptions
{
	void *	record;			/* handle to file to record input to */
	void *	playback;		/* handle to file to playback input from */
	void *	language_file;	/* handle to file for localization */

<<<<<<< HEAD
	#ifdef MESS
	UINT32 ram;
	struct ImageFile image_files[MAX_IMAGES];
	int image_count;
	int (DECL_SPEC *mess_printf_output)(char *fmt, va_list arg);
=======
	int		mame_debug;		/* 1 to enable debugging */
	int		cheat;			/* 1 to enable cheating */
	int 	gui_host;		/* 1 to tweak some UI-related things for better GUI integration */

	int		samplerate;		/* sound sample playback rate, in Hz */
	int		use_samples;	/* 1 to enable external .wav samples */
	int		use_filter;		/* 1 to enable FIR filter on final mixer output */

	float	brightness;		/* brightness of the display */
	float	gamma;			/* gamma correction of the display */
	int		color_depth;	/* 15, 16, or 32, any other value means auto */
	int		vector_width;	/* requested width for vector games; 0 means default (640) */
	int		vector_height;	/* requested height for vector games; 0 means default (480) */
	int		norotate;		/* 1 to disable rotaton */
	int		ror;			/* 1 to rotate the game 90 degrees to the right (clockwise) */
	int		rol;			/* 1 to rotate the game 90 degrees to the left (counterclockwise) */
	int		flipx;			/* 1 to mirror video in the X direction */
	int		flipy;			/* 1 to mirror video in the Y direction */
	int		ui_orientation;	/* orientation of the UI relative to the video */

	int		beam;			/* vector beam width */
	float	vector_flicker;	/* vector beam flicker effect control */
	float	vector_intensity;/* vector beam intensity */
	int		translucency;	/* 1 to enable translucency on vectors */
	int 	antialias;		/* 1 to enable antialiasing on vectors */

	int		use_artwork;	/* bitfield indicating which artwork pieces to use */
	int		artwork_res;	/* 1 for 1x game scaling, 2 for 2x */
	int		artwork_crop;	/* 1 to crop artwork to the game screen */

	char	savegame;		/* character representing a savegame to load */

	int		debug_width;	/* requested width of debugger bitmap */
	int		debug_height;	/* requested height of debugger bitmap */
	int		debug_depth;	/* requested depth of debugger bitmap */

	#ifdef MESS
	int		append_no_file_extension;
	int		image_count;
	struct ImageFile image_files[MAX_IMAGES];
>>>>>>> 04b78ab2
	#endif
};



/***************************************************************************

	Display state passed to the OSD layer for rendering

***************************************************************************/

/* these flags are set in the mame_display struct to indicate that */
/* a particular piece of state has changed since the last call to */
/* osd_update_video_and_audio() */
#define GAME_BITMAP_CHANGED			0x00000001
#define GAME_PALETTE_CHANGED		0x00000002
#define GAME_VISIBLE_AREA_CHANGED	0x00000004
#define VECTOR_PIXELS_CHANGED		0x00000008
#define DEBUG_BITMAP_CHANGED		0x00000010
#define DEBUG_PALETTE_CHANGED		0x00000020
#define DEBUG_FOCUS_CHANGED			0x00000040
#define LED_STATE_CHANGED			0x00000080


/* the main mame_display structure, containing the current state of the */
/* video display */
struct mame_display
{
    /* bitfield indicating which states have changed */
    UINT32					changed_flags;

    /* game bitmap and display information */
    struct mame_bitmap *	game_bitmap;			/* points to game's bitmap */
    struct rectangle		game_bitmap_update;		/* bounds that need to be updated */
    const rgb_t *			game_palette;			/* points to game's adjusted palette */
    UINT32					game_palette_entries;	/* number of palette entries in game's palette */
    UINT32 *				game_palette_dirty;		/* points to game's dirty palette bitfield */
    struct rectangle 		game_visible_area;		/* the game's visible area */
    void *					vector_dirty_pixels;	/* points to X,Y pairs of dirty vector pixels */

    /* debugger bitmap and display information */
    struct mame_bitmap *	debug_bitmap;			/* points to debugger's bitmap */
    const rgb_t *			debug_palette;			/* points to debugger's palette */
    UINT32					debug_palette_entries;	/* number of palette entries in debugger's palette */
    UINT8					debug_focus;			/* set to 1 if debugger has focus */

    /* other misc information */
    UINT8					led_state;				/* bitfield of current LED states */
};



/***************************************************************************

	Performance data

***************************************************************************/

struct performance_info
{
	double					game_speed_percent;		/* % of full speed */
	double					frames_per_second;		/* actual rendered fps */
	int						vector_updates_last_second; /* # of vector updates last second */
	int						partial_updates_this_frame; /* # of partial updates last frame */
};



/***************************************************************************

	Globals referencing the current machine and the global options

***************************************************************************/

extern struct GameOptions options;
extern struct RunningMachine *Machine;



/***************************************************************************

	Function prototypes

***************************************************************************/

/* ----- core system management ----- */

/* execute a given game by index in the drivers[] array */
int run_game(int game);

/* construct a machine driver */
struct InternalMachineDriver;
void expand_machine_driver(void (*constructor)(struct InternalMachineDriver *), struct InternalMachineDriver *output);

/* pause the system */
void mame_pause(int pause);



/* ----- screen rendering and management ----- */

/* rectangle orientation helpers */
void orient_rect(struct rectangle *rect, struct mame_bitmap *bitmap);
void disorient_rect(struct rectangle *rect, struct mame_bitmap *bitmap);

/* set the current visible area of the screen bitmap */
void set_visible_area(int min_x, int max_x, int min_y, int max_y);

/* force an erase and a complete redraw of the video next frame */
void schedule_full_refresh(void);

/* called by cpuexec.c to reset updates at the end of VBLANK */
void reset_partial_updates(void);

/* force a partial update of the screen up to and including the requested scanline */
void force_partial_update(int scanline);

/* finish updating the screen for this frame */
void draw_screen(void);

/* update the video by calling down to the OSD layer */
void update_video_and_audio(void);

/* update the screen, handling frame skipping and rendering */
/* (this calls draw_screen and update_video_and_audio) */
int updatescreen(void);



/* ----- miscellaneous bits & pieces ----- */

/* osd_fopen() must use this to know if high score files can be used */
int mame_highscore_enabled(void);

/* set the state of a given LED */
void set_led_status(int num, int on);

/* return current performance data */
const struct performance_info *mame_get_performance_info(void);


#ifdef MESS
#include "mess.h"
#endif /* MESS */

#endif<|MERGE_RESOLUTION|>--- conflicted
+++ resolved
@@ -172,13 +172,6 @@
 	void *	playback;		/* handle to file to playback input from */
 	void *	language_file;	/* handle to file for localization */
 
-<<<<<<< HEAD
-	#ifdef MESS
-	UINT32 ram;
-	struct ImageFile image_files[MAX_IMAGES];
-	int image_count;
-	int (DECL_SPEC *mess_printf_output)(char *fmt, va_list arg);
-=======
 	int		mame_debug;		/* 1 to enable debugging */
 	int		cheat;			/* 1 to enable cheating */
 	int 	gui_host;		/* 1 to tweak some UI-related things for better GUI integration */
@@ -219,7 +212,6 @@
 	int		append_no_file_extension;
 	int		image_count;
 	struct ImageFile image_files[MAX_IMAGES];
->>>>>>> 04b78ab2
 	#endif
 };
 
