--- conflicted
+++ resolved
@@ -210,22 +210,11 @@
 	int		debug_depth;	/* requested depth of debugger bitmap */
 
 	#ifdef MESS
-<<<<<<< HEAD
-	UINT32	ram;
-	struct ImageFile image_files[MAX_IMAGES];
-	int		image_count;
-	int		(*mess_printf_output)(char *fmt, va_list arg);
-	int		disable_normal_ui;
-
-	int		min_width;		/* minimum width for the display */
-	int		min_height;		/* minimum height for the display */
-=======
 	UINT32 ram;
 	struct ImageFile image_files[MAX_IMAGES];
 	int		image_count;
 	int (*mess_printf_output)(char *fmt, va_list arg);
 	int disable_normal_ui;
->>>>>>> eb547904
 	#endif
 };
 
