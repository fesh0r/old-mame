--- conflicted
+++ resolved
@@ -267,13 +267,7 @@
 #define DEBUG_PALETTE_CHANGED		0x00000020
 #define DEBUG_FOCUS_CHANGED			0x00000040
 #define LED_STATE_CHANGED			0x00000080
-<<<<<<< HEAD
-#ifdef MESS
-#define GAME_OPTIONAL_FRAMESKIP     0x00000100
-#endif
-=======
 #define GAME_REFRESH_RATE_CHANGED	0x00000100
->>>>>>> e75e6af3
 
 
 /* the main mame_display structure, containing the current state of the */
