--- conflicted
+++ resolved
@@ -26,49 +26,6 @@
 
 struct RunningMachine
 {
-<<<<<<< HEAD
-    unsigned char *memory_region[MAX_MEMORY_REGIONS];
-    unsigned int memory_region_length[MAX_MEMORY_REGIONS];  /* some drivers might find this useful */
-    int memory_region_type[MAX_MEMORY_REGIONS];
-    struct GfxElement *gfx[MAX_GFX_ELEMENTS];   /* graphic sets (chars, sprites) */
-    struct osd_bitmap *scrbitmap;   /* bitmap to draw into */
-    struct rectangle visible_area;
-    UINT16 *pens;   /* remapped palette pen numbers. When you write */
-                    /* directly to a bitmap, never use absolute values, */
-                    /* use this array to get the pen number. For example, */
-                    /* if you want to use color #6 in the palette, use */
-                    /* pens[6] instead of just 6. */
-    UINT16 *game_colortable;    /* lookup table used to map gfx pen numbers */
-                                /* to color numbers */
-    UINT16 *remapped_colortable;    /* the above, already remapped through */
-                                    /* Machine->pens */
-    const struct GameDriver *gamedrv;   /* contains the definition of the game machine */
-    const struct MachineDriver *drv;    /* same as gamedrv->drv */
-    int color_depth;    /* video color depth: 8 or 16 */
-    int sample_rate;    /* the digital audio sample rate; 0 if sound is disabled. */
-                        /* This is set to a default value, or a value specified by */
-                        /* the user; osd_init() is allowed to change it to the actual */
-                        /* sample rate supported by the audio card. */
-    int obsolete;   // was sample_bits; /* 8 or 16 */
-    struct GameSamples *samples;    /* samples loaded from disk */
-    struct InputPort *input_ports;  /* the input ports definition from the driver */
-                                /* is copied here and modified (load settings from disk, */
-                                /* remove cheat commands, and so on) */
-    struct InputPort *input_ports_default; /* original input_ports without modifications */
-    int orientation;    /* see #defines in driver.h */
-    struct GfxElement *uifont;  /* font used by the user interface */
-    int uifontwidth,uifontheight;
-    int uixmin,uiymin;
-    int uiwidth,uiheight;
-    int ui_orientation;
-    struct rectangle absolute_visible_area; /* as passed to osd_set_visible_area() */
-
-    /* stuff for the debugger */
-    struct osd_bitmap *debug_bitmap;
-    UINT16 *debug_pens;
-    UINT16 *debug_remapped_colortable;
-    struct GfxElement *debugger_font;
-=======
 	struct RegionInfo memory_region[MAX_MEMORY_REGIONS];
 	struct GfxElement *gfx[MAX_GFX_ELEMENTS];	/* graphic sets (chars, sprites) */
 	struct osd_bitmap *scrbitmap;	/* bitmap to draw into */
@@ -108,7 +65,6 @@
 	UINT16 *debug_pens;
 	UINT16 *debug_remapped_colortable;
 	struct GfxElement *debugger_font;
->>>>>>> 63d6e19e
 };
 
 #ifdef MESS
