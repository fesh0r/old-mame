/***************************************************************************

    Copyright Olivier Galibert
    All rights reserved.

    Redistribution and use in source and binary forms, with or without
    modification, are permitted provided that the following conditions are
    met:

        * Redistributions of source code must retain the above copyright
          notice, this list of conditions and the following disclaimer.
        * Redistributions in binary form must reproduce the above copyright
          notice, this list of conditions and the following disclaimer in
          the documentation and/or other materials provided with the
          distribution.
        * Neither the name 'MAME' nor the names of its contributors may be
          used to endorse or promote products derived from this software
          without specific prior written permission.

    THIS SOFTWARE IS PROVIDED BY AARON GILES ''AS IS'' AND ANY EXPRESS OR
    IMPLIED WARRANTIES, INCLUDING, BUT NOT LIMITED TO, THE IMPLIED
    WARRANTIES OF MERCHANTABILITY AND FITNESS FOR A PARTICULAR PURPOSE ARE
    DISCLAIMED. IN NO EVENT SHALL AARON GILES BE LIABLE FOR ANY DIRECT,
    INDIRECT, INCIDENTAL, SPECIAL, EXEMPLARY, OR CONSEQUENTIAL DAMAGES
    (INCLUDING, BUT NOT LIMITED TO, PROCUREMENT OF SUBSTITUTE GOODS OR
    SERVICES; LOSS OF USE, DATA, OR PROFITS; OR BUSINESS INTERRUPTION)
    HOWEVER CAUSED AND ON ANY THEORY OF LIABILITY, WHETHER IN CONTRACT,
    STRICT LIABILITY, OR TORT (INCLUDING NEGLIGENCE OR OTHERWISE) ARISING
    IN ANY WAY OUT OF THE USE OF THIS SOFTWARE, EVEN IF ADVISED OF THE
    POSSIBILITY OF SUCH DAMAGE.

****************************************************************************/

/* DONE:
 * Support auto-identification heuristics for determining disk image speed,
   capture clock rate, and number of multireads per image.
 * TODO:
 * Scale captured data based on the guessed clock rate and samplerate to match
   the internal 200mhz representation
 * Handle 0xFF bytes properly
 * Correctly note exact index timing.
 */

#include "emu.h"
#include "dfi_dsk.h"
#include <zlib.h>
#define NUMBER_OF_MULTIREADS 3
// threshholds for brickwall windowing
//define MIN_CLOCKS 65
<<<<<<< HEAD
#define MIN_CLOCKS 40
=======
// number_please apple2 wants 40 min
#define MIN_CLOCKS 60
>>>>>>> 5505092b
//define MAX_CLOCKS 260
#define MAX_CLOCKS 270
#define MIN_THRESH (MIN_CLOCKS*(clock_rate/25000000))
#define MAX_THRESH (MAX_CLOCKS*(clock_rate/25000000))
// constants to help guess clockrate and rpm
// constant is 25mhz / 6 revolutions per second (360rpm) = 4166667 +- 2.5%
#define REV25_MIN 4062500
#define REV25_MAX 4270833
// define the following to show a histogram per track
//define TRACK_HISTOGRAM 1
#undef TRACK_HISTOGRAM

dfi_format::dfi_format() : floppy_image_format_t()
{
}

const char *dfi_format::name() const
{
	return "dfi";
}

const char *dfi_format::description() const
{
	return "DiscFerret flux dump format";
}

const char *dfi_format::extensions() const
{
	return "dfi";
}

bool dfi_format::supports_save() const
{
	return false;
}

int dfi_format::identify(io_generic *io, UINT32 form_factor)
{
	char sign[4];
	io_generic_read(io, sign, 0, 4);
<<<<<<< HEAD
	if (memcmp(sign, "DFER", 4))
=======
	if (memcmp(sign, "DFER", 4)==0)
>>>>>>> 5505092b
		fatalerror("Old type Discferret image detected; the mess Discferret decoder will not handle this properly, bailing out!\n");
	return memcmp(sign, "DFE2", 4) ? 0 : 100;
}

bool dfi_format::load(io_generic *io, UINT32 form_factor, floppy_image *image)
{
	int size = io_generic_size(io);
	int pos = 4;
	UINT8 *data = 0;
	int data_size = 0; // size of currently allocated array for a track
	int onerev_time = 0; // time for one revolution, used to guess clock and rpm for DFE2 files
	unsigned long clock_rate = 100000000; // sample clock rate in megahertz
	int rpm=360; // drive rpm
	while(pos < size) {
		UINT8 h[10];
		io_generic_read(io, h, pos, 10);
		UINT16 track = (h[0] << 8) | h[1];
		UINT16 head  = (h[2] << 8) | h[3];
		// Ignore sector
		UINT32 tsize = (h[6] << 24) | (h[7] << 16) | (h[8] << 8) | h[9];

		// if the position-so-far-in-file plus 10 (for the header) plus track size
		// is larger than the size of the file, free buffers and bail out
		if(pos+tsize+10 > size) {
			if(data)
				global_free(data);
			return false;
		}

		// reallocate the data array if it gets too small
		if(tsize > data_size) {
			if(data)
				global_free(data);
			data_size = tsize;
			data = global_alloc_array(UINT8, data_size);
		}

		pos += 10; // skip the header, we already read it
		io_generic_read(io, data, pos, tsize);
		pos += tsize; // for next time we read, increment to the beginning of next header

		int index_time = 0; // what point the last index happened
		int index_count = 0; // number of index pulses per track
<<<<<<< HEAD
		int index_polarity = 0; // current polarity of index
		int total_time = 0; // total sampled time per track
		for(int i=0; i<tsize; i++) {
			UINT8 v = data[i];
			if (v == 0xFF) { fprintf(stderr,"DFI stream contained a 0xFF at t%d, position%d, THIS SHOULD NEVER HAPPEN!\n", track, i); exit(1); }
			if((v & 0x7f) == 0x7f)
				total_time += 0x7f;
			else {
				if((v & 0x80)==0) total_time += v & 0x7f;
				if(v & 0x80) {
					index_time = total_time;
					if (onerev_time == 0) onerev_time = total_time;
					//index_polarity ^= 1;
					//index_count =+ index_polarity;
					index_count++;
				}
			}
=======
		//int index_polarity = 1; // current polarity of index, starts high
		int total_time = 0; // total sampled time per track
		for(int i=0; i<tsize; i++) {
			UINT8 v = data[i];
			if (v == 0xFF) { fprintf(stderr,"DFI stream contained a 0xFF at t%d, position%d, THIS SHOULD NEVER HAPPEN! Bailing out!\n", track, i); exit(1); }
			if((v & 0x7f) == 0x7f)
				total_time += 0x7f;
			else if(v & 0x80) {
				total_time += v & 0x7f;
				index_time = total_time;
				//index_polarity ^= 1;
				//fprintf(stderr,"index state changed to %d at time=%d\n", index_polarity, total_time);
				//fprintf(stderr,"index rising edge seen at time=%d\n", total_time);
				if (onerev_time == 0) onerev_time = total_time;
				index_count += 1;//index_polarity;
			} else // (v & 0x80) == 0
				total_time += v & 0x7f;
>>>>>>> 5505092b
		}

		// its possible on single read images for there to be no index pulse during the image at all!
		if (onerev_time == 0) onerev_time = total_time;

		if(!track && !head)
			fprintf(stderr, "%02d:%d tt=%10d it=%10d\n", track, head, total_time, index_time);
		if(!track && !head) {
			fprintf(stderr, "index_count: %d, onerev_time: %d\n", index_count, onerev_time);
			if ((onerev_time > REV25_MIN) && (onerev_time < REV25_MAX)) {
				fprintf(stderr, "Guess: speed: 360rpm, clock 25MHz\n");
				clock_rate = 25000000; rpm = 360;
			} else if ((onerev_time > REV25_MIN*1.2) && (onerev_time < REV25_MAX*1.2)) {
				fprintf(stderr, "Guess: speed: 300rpm, clock 25MHz\n");
				clock_rate = 25000000; rpm = 300;
			} else if ((onerev_time > REV25_MIN*2) && (onerev_time < REV25_MAX*2)) {
				fprintf(stderr, "Guess: speed: 360rpm, clock 50MHz\n");
				clock_rate = 50000000; rpm = 360;
			} else if ((onerev_time > (REV25_MIN*2)*1.2) && (onerev_time < (REV25_MAX*2)*1.2)) {
				fprintf(stderr, "Guess: speed: 300rpm, clock 50MHz\n");
				clock_rate = 50000000; rpm = 300;
			} else if ((onerev_time > REV25_MIN*4) && (onerev_time < REV25_MAX*4)) {
				fprintf(stderr, "Guess: speed: 360rpm, clock 100MHz\n");
				clock_rate = 100000000; rpm = 360;
			} else if ((onerev_time > (REV25_MIN*4)*1.2) && (onerev_time < (REV25_MAX*4)*1.2)) {
				fprintf(stderr, "Guess: speed: 300rpm, clock 100MHz\n");
				clock_rate = 100000000; rpm = 300;
			} else
				fprintf(stderr, "WARNING: Cannot Guess Speed! Assuming 360rpm, 100Mhz clock!\n");
			fprintf(stderr,"Actual rpm based on index: %f\n", ((double)clock_rate/(double)onerev_time)*60);
		}

        rpm += 0;   // HACK: prevent GCC 4.6+ from warning "variable set but unused"

		if(!index_time)
			index_time = total_time;

		image->set_track_size(track, head, tsize);

		int cur_time = 0;
		int prev_time = 0;
#ifdef TRACK_HISTOGRAM
		// histogram
		int time_buckets[4096];
		for (int i = 0; i < 4096; i++)
			time_buckets[i] = 0;
#endif
		index_count = 0;
<<<<<<< HEAD
		index_polarity = 0;
=======
		//index_polarity = 0;
>>>>>>> 5505092b
		UINT32 mg = floppy_image::MG_A;
		UINT32 *buf = image->get_buffer(track, head);
		int tpos = 0;
		buf[tpos++] = mg;
		for(int i=0; i<tsize; i++) {
			UINT8 v = data[i];
<<<<<<< HEAD
			if((v & 0x7f) == 0x7f) {// 0x7F or 0xFF: no transition, but a carry
				cur_time += 0x7f; // should this be done if v&80 is also set?
				if(v & 0x80) { // 0xFF an index, note the index (TODO: actually do this!) and do not add number
					index_polarity ^= 1;
					index_count += index_polarity;
					//if (index_count == NUMBER_OF_MULTIREADS) break;
				}
			}
=======
			if((v & 0x7f) == 0x7f) // 0x7F : no transition, but a carry (FF is a board-on-fire error and is checked for above)
				cur_time += 0x7f;
			else if(v & 0x80) { // 0x80 set, note the index (TODO: actually do this!) and add number to count
				cur_time += v & 0x7f;
				//index_polarity ^= 1;
				index_count += 1;//index_polarity;
				//if (index_count == NUMBER_OF_MULTIREADS) break;
				}
>>>>>>> 5505092b
			else if((v & 0x80) == 0) { // 0x00-0x7E: not an index or carry, add the number and store transition
				cur_time += v & 0x7f;
				int trans_time = cur_time - prev_time;
#ifdef TRACK_HISTOGRAM
				time_buckets[(trans_time<4096)?trans_time:4095]++;
#endif
				// cur_time and onerev_time need to be converted to something standard, so we'll stick with 300rpm at the standard 200mhz rate that mfi uses internally
				// TODO for 4/22/2012: ACTUALLY DO THIS RESCALING STEP
				// filter out spurious crap
				//if (trans_time <= MIN_THRESH) fprintf(stderr, "DFI: Throwing out short transition of length %d\n", trans_time);
<<<<<<< HEAD
				//if ((prev_time == 0) || ((trans_time > MIN_THRESH))) {
=======
				// the normal case: write the transition at the appropriate time
>>>>>>> 5505092b
				if ((prev_time == 0) || ((trans_time > MIN_THRESH) && (trans_time <= MAX_THRESH))) {
					mg = mg == floppy_image::MG_A ? floppy_image::MG_B : floppy_image::MG_A;
					buf[tpos++] = mg | UINT32((200000000ULL*cur_time)/index_time);
					prev_time = cur_time;
				}
<<<<<<< HEAD
				if (trans_time > MAX_THRESH) { // we probably missed a transition
					mg = mg == floppy_image::MG_A ? floppy_image::MG_B : floppy_image::MG_A;
					if (((track%2)==0)&&(head==0)) fprintf(stderr,"missed transition, total time for transition is %d\n",trans_time);
					buf[tpos++] = mg | UINT32((200000000ULL*(cur_time-(trans_time/2)))/index_time); // generate imaginary transition at half period
					buf[tpos++] = mg | UINT32(200000000ULL*cur_time/index_time); // generate transition now
					prev_time = cur_time;
					}
			} else if(v & 0x80) { // 0x80-0xFF an index, note the index (TODO: actually do this!) and do not add number
				index_polarity ^= 1;
				index_count += index_polarity;
				if (index_count == NUMBER_OF_MULTIREADS) break;
=======
				// the long case: we probably missed a transition, stuff an extra guessed one in there to see if it helps
				if (trans_time > MAX_THRESH) {
					mg = mg == floppy_image::MG_A ? floppy_image::MG_B : floppy_image::MG_A;
					if (((track%2)==0)&&(head==0)) fprintf(stderr,"missed transition, total time for transition is %d\n",trans_time);
#ifndef FAKETRANS_ONE
					buf[tpos++] = mg | UINT32((200000000ULL*(cur_time-(trans_time/2)))/index_time); // generate imaginary transition at half period
#else
					buf[tpos++] = mg | UINT32((200000000ULL*(cur_time-((trans_time*2)/3)))/index_time);
					mg = mg == floppy_image::MG_A ? floppy_image::MG_B : floppy_image::MG_A;
					buf[tpos++] = mg | UINT32((200000000ULL*(cur_time-(trans_time/3)))/index_time);
#endif
					mg = mg == floppy_image::MG_A ? floppy_image::MG_B : floppy_image::MG_A;
					buf[tpos++] = mg | UINT32(200000000ULL*cur_time/index_time); // generate transition now
					prev_time = cur_time;
					}
>>>>>>> 5505092b
			}
		}
#ifdef TRACK_HISTOGRAM
		if (((track%2)==0)&&(head==0)) {
			for (int i = 0; i < 4096; i++) {
				fprintf(stderr,"%4d:%4d ", i, time_buckets[i]);
				if (((i+1)%10)==0) fprintf(stderr,"\n");
			}
		}
		fprintf(stderr,"\n");
#endif
		index_count = 0;
		image->set_track_size(track, head, tpos);
	}

	if(data)
		global_free(data);

	return true;
}

const floppy_format_type FLOPPY_DFI_FORMAT = &floppy_image_format_creator<dfi_format>;<|MERGE_RESOLUTION|>--- conflicted
+++ resolved
@@ -47,12 +47,8 @@
 #define NUMBER_OF_MULTIREADS 3
 // threshholds for brickwall windowing
 //define MIN_CLOCKS 65
-<<<<<<< HEAD
-#define MIN_CLOCKS 40
-=======
 // number_please apple2 wants 40 min
 #define MIN_CLOCKS 60
->>>>>>> 5505092b
 //define MAX_CLOCKS 260
 #define MAX_CLOCKS 270
 #define MIN_THRESH (MIN_CLOCKS*(clock_rate/25000000))
@@ -93,11 +89,7 @@
 {
 	char sign[4];
 	io_generic_read(io, sign, 0, 4);
-<<<<<<< HEAD
-	if (memcmp(sign, "DFER", 4))
-=======
 	if (memcmp(sign, "DFER", 4)==0)
->>>>>>> 5505092b
 		fatalerror("Old type Discferret image detected; the mess Discferret decoder will not handle this properly, bailing out!\n");
 	return memcmp(sign, "DFE2", 4) ? 0 : 100;
 }
@@ -141,25 +133,6 @@
 
 		int index_time = 0; // what point the last index happened
 		int index_count = 0; // number of index pulses per track
-<<<<<<< HEAD
-		int index_polarity = 0; // current polarity of index
-		int total_time = 0; // total sampled time per track
-		for(int i=0; i<tsize; i++) {
-			UINT8 v = data[i];
-			if (v == 0xFF) { fprintf(stderr,"DFI stream contained a 0xFF at t%d, position%d, THIS SHOULD NEVER HAPPEN!\n", track, i); exit(1); }
-			if((v & 0x7f) == 0x7f)
-				total_time += 0x7f;
-			else {
-				if((v & 0x80)==0) total_time += v & 0x7f;
-				if(v & 0x80) {
-					index_time = total_time;
-					if (onerev_time == 0) onerev_time = total_time;
-					//index_polarity ^= 1;
-					//index_count =+ index_polarity;
-					index_count++;
-				}
-			}
-=======
 		//int index_polarity = 1; // current polarity of index, starts high
 		int total_time = 0; // total sampled time per track
 		for(int i=0; i<tsize; i++) {
@@ -177,7 +150,6 @@
 				index_count += 1;//index_polarity;
 			} else // (v & 0x80) == 0
 				total_time += v & 0x7f;
->>>>>>> 5505092b
 		}
 
 		// its possible on single read images for there to be no index pulse during the image at all!
@@ -226,27 +198,13 @@
 			time_buckets[i] = 0;
 #endif
 		index_count = 0;
-<<<<<<< HEAD
-		index_polarity = 0;
-=======
 		//index_polarity = 0;
->>>>>>> 5505092b
 		UINT32 mg = floppy_image::MG_A;
 		UINT32 *buf = image->get_buffer(track, head);
 		int tpos = 0;
 		buf[tpos++] = mg;
 		for(int i=0; i<tsize; i++) {
 			UINT8 v = data[i];
-<<<<<<< HEAD
-			if((v & 0x7f) == 0x7f) {// 0x7F or 0xFF: no transition, but a carry
-				cur_time += 0x7f; // should this be done if v&80 is also set?
-				if(v & 0x80) { // 0xFF an index, note the index (TODO: actually do this!) and do not add number
-					index_polarity ^= 1;
-					index_count += index_polarity;
-					//if (index_count == NUMBER_OF_MULTIREADS) break;
-				}
-			}
-=======
 			if((v & 0x7f) == 0x7f) // 0x7F : no transition, but a carry (FF is a board-on-fire error and is checked for above)
 				cur_time += 0x7f;
 			else if(v & 0x80) { // 0x80 set, note the index (TODO: actually do this!) and add number to count
@@ -255,7 +213,6 @@
 				index_count += 1;//index_polarity;
 				//if (index_count == NUMBER_OF_MULTIREADS) break;
 				}
->>>>>>> 5505092b
 			else if((v & 0x80) == 0) { // 0x00-0x7E: not an index or carry, add the number and store transition
 				cur_time += v & 0x7f;
 				int trans_time = cur_time - prev_time;
@@ -266,29 +223,12 @@
 				// TODO for 4/22/2012: ACTUALLY DO THIS RESCALING STEP
 				// filter out spurious crap
 				//if (trans_time <= MIN_THRESH) fprintf(stderr, "DFI: Throwing out short transition of length %d\n", trans_time);
-<<<<<<< HEAD
-				//if ((prev_time == 0) || ((trans_time > MIN_THRESH))) {
-=======
 				// the normal case: write the transition at the appropriate time
->>>>>>> 5505092b
 				if ((prev_time == 0) || ((trans_time > MIN_THRESH) && (trans_time <= MAX_THRESH))) {
 					mg = mg == floppy_image::MG_A ? floppy_image::MG_B : floppy_image::MG_A;
 					buf[tpos++] = mg | UINT32((200000000ULL*cur_time)/index_time);
 					prev_time = cur_time;
 				}
-<<<<<<< HEAD
-				if (trans_time > MAX_THRESH) { // we probably missed a transition
-					mg = mg == floppy_image::MG_A ? floppy_image::MG_B : floppy_image::MG_A;
-					if (((track%2)==0)&&(head==0)) fprintf(stderr,"missed transition, total time for transition is %d\n",trans_time);
-					buf[tpos++] = mg | UINT32((200000000ULL*(cur_time-(trans_time/2)))/index_time); // generate imaginary transition at half period
-					buf[tpos++] = mg | UINT32(200000000ULL*cur_time/index_time); // generate transition now
-					prev_time = cur_time;
-					}
-			} else if(v & 0x80) { // 0x80-0xFF an index, note the index (TODO: actually do this!) and do not add number
-				index_polarity ^= 1;
-				index_count += index_polarity;
-				if (index_count == NUMBER_OF_MULTIREADS) break;
-=======
 				// the long case: we probably missed a transition, stuff an extra guessed one in there to see if it helps
 				if (trans_time > MAX_THRESH) {
 					mg = mg == floppy_image::MG_A ? floppy_image::MG_B : floppy_image::MG_A;
@@ -304,7 +244,6 @@
 					buf[tpos++] = mg | UINT32(200000000ULL*cur_time/index_time); // generate transition now
 					prev_time = cur_time;
 					}
->>>>>>> 5505092b
 			}
 		}
 #ifdef TRACK_HISTOGRAM
