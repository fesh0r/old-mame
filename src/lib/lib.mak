--- conflicted
+++ resolved
@@ -312,11 +312,6 @@
 # lib7z library objects
 #-------------------------------------------------
 
-<<<<<<< HEAD
-# $(LIBOBJ)/libflacpp/%.o: $(LIBSRC)/libflac/libflac++/%.cpp | $(OSPREBUILD)
-#	@echo Compiling $<...
-#	$(CC) $(CDEFS) $(FLACOPTS) $(CPPONLYFLAGS) -I$(LIBSRC)/libflac/include -c $< -o $@
-=======
 7ZOPTS=-D_7ZIP_PPMD_SUPPPORT -D_7ZIP_ST
 
 LIB7ZOBJS = \
@@ -343,5 +338,4 @@
 
 $(LIBOBJ)/lib7z/%.o: $(LIBSRC)/lib7z/%.c | $(OSPREBUILD)
 	@echo Compiling $<...
-	$(CC) $(CDEFS) $(7ZOPTS) $(CONLYFLAGS) -I$(LIBSRC)/lib7z/ -c $< -o $@
->>>>>>> 1857f377
+	$(CC) $(CDEFS) $(7ZOPTS) $(CONLYFLAGS) -I$(LIBSRC)/lib7z/ -c $< -o $@