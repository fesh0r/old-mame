--- conflicted
+++ resolved
@@ -440,11 +440,7 @@
 
 		case DVP_UPDATE_CALLBACK:
 			debug_view_begin_update(view);
-<<<<<<< HEAD
-			memcpy(&view->update_func, &value, sizeof(view->update_func));
-=======
 			view->update_func = (void (*)(struct debug_view *)) value.f;
->>>>>>> cc54e90b
 			view->update_pending = 1;
 			debug_view_end_update(view);
 			break;
