--- conflicted
+++ resolved
@@ -891,8 +891,6 @@
 CPUDEFS += -DHAS_APEXC=0
 endif
 
-<<<<<<< HEAD
-=======
 CPU=$(strip $(findstring UPD7810@,$(CPUS)))
 ifneq ($(CPU),)
 OBJDIRS += $(OBJ)/cpu/upd7810
@@ -904,7 +902,6 @@
 CPUDEFS += -DHAS_UPD7810=0
 endif
 
->>>>>>> 781ec02a
 
 SOUND=$(strip $(findstring CUSTOM@,$(SOUNDS)))
 ifneq ($(SOUND),)
