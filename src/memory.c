--- conflicted
+++ resolved
@@ -1569,31 +1569,8 @@
 		read32_handler handler = (read32_handler)handlist[entry].handler;				\
 		MEMREADEND((*handler)(address >> 2) >> shift)									\
 	}																					\
-<<<<<<< HEAD
-}
-
-/* weird handler for pdp 1 */
-READBYTE(data8_t, cpu_readmem16_18,	TYPE_8BIT,	   18)
-#define cpu_readmem16_18_word(offset)	((data16_t) 0)	/* never used, so we use this to silently \
-												save the trouble of compiling this function */
-READLONG(data32_t, cpu_readmem16_18,	TYPE_32BIT_BE,	   18, ALWAYS_ALIGNED)
-
-
-/* the handlers we need to generate */
-READBYTE(data8_t, cpu_readmem16,	TYPE_8BIT,	   16)
-READBYTE(data8_t, cpu_readmem20,	TYPE_8BIT,	   20)
-READBYTE(data8_t, cpu_readmem21,	TYPE_8BIT,	   21)
-READBYTE(data8_t, cpu_readmem24,	TYPE_8BIT,	   24)
-
-READBYTE(data16_t,cpu_readmem16bew, TYPE_16BIT_BE, 16W)
-READWORD(data16_t,cpu_readmem16bew, TYPE_16BIT_BE, 16W, ALWAYS_ALIGNED)
-
-READBYTE(data16_t,cpu_readmem16lew, TYPE_16BIT_LE, 16W)
-READWORD(data16_t,cpu_readmem16lew, TYPE_16BIT_LE, 16W, ALWAYS_ALIGNED)
-=======
 	return 0;																			\
 }																						\
->>>>>>> 63d6e19e
 
 
 /*-------------------------------------------------
@@ -1873,42 +1850,7 @@
 		write32_handler handler = (write32_handler)handlist[entry].handler;				\
 		MEMWRITEEND((*handler)(address >> 2, data, 0))								 	\
 	}																					\
-<<<<<<< HEAD
-	MEMWRITEEND																			\
-}
-
-
-/* weird handler for pdp 1 */
-WRITEBYTE(data8_t, cpu_writemem16_18,	TYPE_8BIT,	   18)
-#define cpu_writemem16_18_word(offset, data)	/* never used, so we use this to silently \
-												save the trouble of compiling this function */
-WRITELONG(data32_t, cpu_writemem16_18,	TYPE_32BIT_BE,	   18, ALWAYS_ALIGNED)
-
-
-
-/* the handlers we need to generate */
-WRITEBYTE(data8_t,  cpu_writemem16,   TYPE_8BIT,	 16)
-WRITEBYTE(data8_t,  cpu_writemem20,   TYPE_8BIT,	 20)
-WRITEBYTE(data8_t,  cpu_writemem21,   TYPE_8BIT,	 21)
-WRITEBYTE(data8_t,  cpu_writemem24,   TYPE_8BIT,	 24)
-
-WRITEBYTE(data16_t,cpu_writemem16bew, TYPE_16BIT_BE, 16W)
-WRITEWORD(data16_t,cpu_writemem16bew, TYPE_16BIT_BE, 16W, ALWAYS_ALIGNED)
-
-WRITEBYTE(data16_t,cpu_writemem16lew, TYPE_16BIT_LE, 16W)
-WRITEWORD(data16_t,cpu_writemem16lew, TYPE_16BIT_LE, 16W, ALWAYS_ALIGNED)
-
-WRITEBYTE(data16_t,cpu_writemem24bew, TYPE_16BIT_BE, 24W)
-WRITEWORD(data16_t,cpu_writemem24bew, TYPE_16BIT_BE, 24W, ALWAYS_ALIGNED)
-
-WRITEBYTE(data16_t,cpu_writemem29lew, TYPE_16BIT_LE, 29W)
-WRITEWORD(data16_t,cpu_writemem29lew, TYPE_16BIT_LE, 29W, CAN_BE_MISALIGNED)
-
-WRITEBYTE(data16_t,cpu_writemem32bew, TYPE_16BIT_BE, 32W)
-WRITEWORD(data16_t,cpu_writemem32bew, TYPE_16BIT_BE, 32W, ALWAYS_ALIGNED)
-=======
 }																						\
->>>>>>> 63d6e19e
 
 
 /*-------------------------------------------------
@@ -1959,34 +1901,6 @@
 }
 
 
-<<<<<<< HEAD
-/* the handlers we need to generate */
-
-/* weird handler for pdp 1 */
-SETOPBASE(cpu_setOPbase16_18,	18,	   0)
-
-SETOPBASE(cpu_setOPbase16,     16,   0)
-SETOPBASE(cpu_setOPbase20,     20,   0)
-SETOPBASE(cpu_setOPbase21,     21,   0)
-SETOPBASE(cpu_setOPbase24,     24,   0)
-SETOPBASE(cpu_setOPbase16bew,  16W,  0)
-SETOPBASE(cpu_setOPbase16lew,  16W,  0)
-SETOPBASE(cpu_setOPbase24bew,  24W,  0)
-SETOPBASE(cpu_setOPbase29lew,  29W,  3)
-SETOPBASE(cpu_setOPbase32bew,  32W,  0)
-SETOPBASE(cpu_setOPbase32lew,  32W,  0)
-SETOPBASE(cpu_setOPbase24bedw, 24DW, 0)
-SETOPBASE(cpu_setOPbase26ledw, 26DW, 0)
-SETOPBASE(cpu_setOPbase32bedw, 32DW, 0)
-
-
-/***************************************************************************
-
-  Perform an I/O port read. This function is called by the CPU emulation.
-
-***************************************************************************/
-int cpu_readport(int port)
-=======
 /*-------------------------------------------------
 	GENERATE_HANDLERS - macros to spew out all
 	the handlers needed for a given memory type
@@ -2058,7 +1972,6 @@
 
 /* make sure you add an entry to this list whenever you add a set of handlers */
 static const struct memory_address_table readmem_to_bits[] =
->>>>>>> 63d6e19e
 {
 	{ 16, cpu_readmem16 },
 	{ 20, cpu_readmem20 },
