--- conflicted
+++ resolved
@@ -1013,14 +1013,6 @@
 #endif
 #ifdef MESS
 #if HAS_Z80_MSX
-<<<<<<< HEAD
-		/* Z80_MSX port mask kludge */
-		if (cputype == CPU_Z80_MSX)
-			if (!(Machine->drv->cpu[cpunum].cpu_type & CPU_16BIT_PORT))
-				cpudata[cpunum].port.mask = 0xff;
-#endif
-#endif
-=======
 		 /* Z80_MSX port mask kludge */
 		 if (cputype == CPU_Z80_MSX)
 			 if (!(Machine->drv->cpu[cpunum].cpu_type & CPU_16BIT_PORT))
@@ -1033,7 +1025,6 @@
 			if (!(Machine->drv->cpu[cpunum].cpu_type & CPU_16BIT_PORT))
 				cpudata[cpunum].port.mask = 0xff;
 #endif
->>>>>>> 04b78ab2
 	}
 	return 1;
 }
