--- conflicted
+++ resolved
@@ -575,64 +575,6 @@
 
 ***************************************************************************/
 
-<<<<<<< HEAD
-/* memory element block size */
-#define MH_SBITS		8			/* sub element bank size */
-#define MH_PBITS		8			/* port current element size */
-#define MH_ELEMAX		64			/* sub elements limit */
-#define MH_HARDMAX		64			/* hardware functions limit */
-
-/* 16 bits address */
-#define ABITS1_16		12
-#define ABITS2_16		4
-#define ABITS_MIN_16	0			/* minimum memory block is 1 byte */
-/* 16 bits address (word access) */
-#define ABITS1_16W	12
-#define ABITS2_16W	3
-#define ABITS_MIN_16W 1			/* minimum memory block is 2 bytes */
-/*18 bits address */
-#define ABITS1_18		12
-#define ABITS2_18		6
-#define ABITS_MIN_18	0			/* minimum memory block is 1 byte */
-/* 20 bits address */
-#define ABITS1_20		12
-#define ABITS2_20		8
-#define ABITS_MIN_20	0			/* minimum memory block is 1 byte */
-/* 21 bits address */
-#define ABITS1_21		13
-#define ABITS2_21		8
-#define ABITS_MIN_21	0			/* minimum memory block is 1 byte */
-/* 24 bits address */
-#define ABITS1_24		16
-#define ABITS2_24		8
-#define ABITS_MIN_24	0			/* minimum memory block is 1 byte */
-/* 24 bits address (word access) */
-#define ABITS1_24W	15
-#define ABITS2_24W	8
-#define ABITS_MIN_24W 1			/* minimum memory block is 2 bytes */
-/* 24 bits address (dword access) */
-#define ABITS1_24DW	14
-#define ABITS2_24DW	8
-#define ABITS_MIN_24DW 2			/* minimum memory block is 4 bytes */
-/* 26 bits address (dword access) */
-#define ABITS1_26DW	16
-#define ABITS2_26DW	8
-#define ABITS_MIN_26DW 2			/* minimum memory block is 4 bytes */
-/* 29 bits address (word access) */
-#define ABITS1_29W	20
-#define ABITS2_29W	8
-#define ABITS_MIN_29W	1			/* minimum memory block is 2 bytes */
-/* 32 bits address (word access) */
-#define ABITS1_32W	23
-#define ABITS2_32W	8
-#define ABITS_MIN_32W	1			/* minimum memory block is 2 bytes */
-/* 32 bits address (dword access) */
-#define ABITS1_32DW	22
-#define ABITS2_32DW	8
-#define ABITS_MIN_32DW	2			/* minimum memory block is 4 bytes */
-/* mask bits */
-#define MHMASK(abits)	 (0xffffffff >> (32 - abits))
-=======
 /* ----- macros for determining the number of bits to use ----- */
 #define LEVEL1_BITS(x)			(((x) < (2*LEVEL1_BITS_PREF - LEVEL1_BITS_BIAS)) ? LEVEL1_BITS_PREF : ((x) + LEVEL1_BITS_BIAS) / 2)
 #define LEVEL2_BITS(x)			((x) - LEVEL1_BITS(x))
@@ -646,7 +588,6 @@
 /* ----- sparse memory space detection ----- */
 #define IS_SPARSE(a)			((a) > SPARSE_THRESH)
 
->>>>>>> 63d6e19e
 
 
 /***************************************************************************
@@ -798,101 +739,9 @@
 ***************************************************************************/
 
 /* ----- memory setup function ----- */
-<<<<<<< HEAD
-int memory_init(void);
-void memory_shutdown(void);
-void memorycontextswap(int activecpu);
-
-/* weird handler for pdp 1 */
-data32_t cpu_readmem16_18_dword(offs_t address);
-void cpu_writemem16_18_dword(offs_t address, data32_t data);
-void cpu_setOPbase16_18(offs_t pc);
-/* these are not used, but are here to keep the MAME core happy... */
-data8_t cpu_readmem16_18(offs_t address);
-void cpu_writemem16_18(offs_t address, data8_t data);
-
-/* ----- memory read functions ----- */
-data8_t cpu_readmem16(offs_t address);
-data8_t cpu_readmem20(offs_t address);
-data8_t cpu_readmem21(offs_t address);
-data8_t cpu_readmem24(offs_t address);
-
-data16_t cpu_readmem16bew(offs_t address);
-data16_t cpu_readmem16bew_word(offs_t address);
-data16_t cpu_readmem16lew(offs_t address);
-data16_t cpu_readmem16lew_word(offs_t address);
-data16_t cpu_readmem24bew(offs_t address);
-data16_t cpu_readmem24bew_word(offs_t address);
-data16_t cpu_readmem29lew(offs_t address);
-data16_t cpu_readmem29lew_word(offs_t address);
-data16_t cpu_readmem32bew(offs_t address);
-data16_t cpu_readmem32bew_word(offs_t address);
-data16_t cpu_readmem32lew(offs_t address);
-data16_t cpu_readmem32lew_word(offs_t address);
-
-data32_t cpu_readmem24bedw(offs_t address);
-data32_t cpu_readmem24bedw_word(offs_t address);
-data32_t cpu_readmem24bedw_dword(offs_t address);
-data32_t cpu_readmem26ledw(offs_t address);
-data32_t cpu_readmem26ledw_word(offs_t address);
-data32_t cpu_readmem26ledw_dword(offs_t address);
-data32_t cpu_readmem27bedw(offs_t address);
-data32_t cpu_readmem27bedw_word(offs_t address);
-data32_t cpu_readmem27bedw_dword(offs_t address);
-data32_t cpu_readmem32bedw(offs_t address);
-data32_t cpu_readmem32bedw_word(offs_t address);
-data32_t cpu_readmem32bedw_dword(offs_t address);
-
-/* ----- memory write functions ----- */
-void cpu_writemem16(offs_t address,data8_t data);
-void cpu_writemem20(offs_t address,data8_t data);
-void cpu_writemem21(offs_t address,data8_t data);
-void cpu_writemem24(offs_t address,data8_t data);
-
-void cpu_writemem16bew(offs_t address,data16_t data);
-void cpu_writemem16bew_word(offs_t address,data16_t data);
-void cpu_writemem16lew(offs_t address,data16_t data);
-void cpu_writemem16lew_word(offs_t address,data16_t data);
-void cpu_writemem24bew(offs_t address,data16_t data);
-void cpu_writemem24bew_word(offs_t address,data16_t data);
-void cpu_writemem29lew(offs_t address,data16_t data);
-void cpu_writemem29lew_word(offs_t address,data16_t data);
-void cpu_writemem32bew(offs_t address,data16_t data);
-void cpu_writemem32bew_word(offs_t address,data16_t data);
-void cpu_writemem32lew(offs_t address,data16_t data);
-void cpu_writemem32lew_word(offs_t address,data16_t data);
-
-void cpu_writemem24bedw(offs_t address,data32_t data);
-void cpu_writemem24bedw_word(offs_t address,data32_t data);
-void cpu_writemem24bedw_dword(offs_t address,data32_t data);
-void cpu_writemem26ledw(offs_t address,data32_t data);
-void cpu_writemem26ledw_word(offs_t address,data32_t data);
-void cpu_writemem26ledw_dword(offs_t address,data32_t data);
-void cpu_writemem27bedw(offs_t address,data32_t data);
-void cpu_writemem27bedw_word(offs_t address,data32_t data);
-void cpu_writemem27bedw_dword(offs_t address,data32_t data);
-void cpu_writemem32bedw(offs_t address,data32_t data);
-void cpu_writemem32bedw_word(offs_t address,data32_t data);
-void cpu_writemem32bedw_dword(offs_t address,data32_t data);
-
-/* ----- port I/O functions ----- */
-int cpu_readport(int port);
-void cpu_writeport(int port, int value);
-
-/* ----- dynamic memory/port mapping ----- */
-void *install_mem_read_handler(int cpu, int start, int end, mem_read_handler handler);
-void *install_mem_read16_handler(int cpu, int start, int end, mem_read16_handler handler);
-void *install_mem_read32_handler(int cpu, int start, int end, mem_read32_handler handler);
-void *install_mem_write_handler(int cpu, int start, int end, mem_write_handler handler);
-void *install_mem_write16_handler(int cpu, int start, int end, mem_write16_handler handler);
-void *install_mem_write32_handler(int cpu, int start, int end, mem_write32_handler handler);
-void *install_port_read_handler(int cpu, int start, int end, mem_read_handler handler);
-void *install_port_write_handler(int cpu, int start, int end, mem_write_handler handler);
-=======
 int			memory_init(void);
 void		memory_shutdown(void);
 void		memory_set_context(int activecpu);
->>>>>>> 63d6e19e
 
 /* ----- dynamic bank handlers ----- */
 void		memory_set_bankhandler_r(int bank, offs_t offset, mem_read_handler handler);
