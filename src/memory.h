--- conflicted
+++ resolved
@@ -95,15 +95,6 @@
 ***************************************************************************/
 
 /* ----- macros for declaring the various common memory/port handlers ----- */
-<<<<<<< HEAD
-#define READ_HANDLER(name)		data8_t  name(UNUSEDARG offs_t offset)
-#define WRITE_HANDLER(name) 	void	 name(UNUSEDARG offs_t offset, UNUSEDARG data8_t data)
-#define READ16_HANDLER(name)	data16_t name(UNUSEDARG offs_t offset)
-#define WRITE16_HANDLER(name)	void	 name(UNUSEDARG offs_t offset, UNUSEDARG data16_t data, UNUSEDARG data16_t mem_mask)
-#define READ32_HANDLER(name)	data32_t name(UNUSEDARG offs_t offset)
-#define WRITE32_HANDLER(name)	void	 name(UNUSEDARG offs_t offset, UNUSEDARG data32_t data, UNUSEDARG data32_t mem_mask)
-#define OPBASE_HANDLER(name)	offs_t	 name(UNUSEDARG offs_t address)
-=======
 #define READ_HANDLER(name) 		data8_t  name(UNUSEDARG offs_t offset)
 #define WRITE_HANDLER(name) 	void     name(UNUSEDARG offs_t offset, UNUSEDARG data8_t data)
 #define READ16_HANDLER(name)	data16_t name(UNUSEDARG offs_t offset, UNUSEDARG data16_t mem_mask)
@@ -111,7 +102,6 @@
 #define READ32_HANDLER(name)	data32_t name(UNUSEDARG offs_t offset, UNUSEDARG data32_t mem_mask)
 #define WRITE32_HANDLER(name)	void     name(UNUSEDARG offs_t offset, UNUSEDARG data32_t data, UNUSEDARG data32_t mem_mask)
 #define OPBASE_HANDLER(name)	offs_t   name(UNUSEDARG offs_t address)
->>>>>>> 781ec02a
 
 /* ----- macros for accessing bytes and words within larger chunks ----- */
 #ifdef LSB_FIRST
@@ -672,19 +662,11 @@
 DECLARE_HANDLERS_8BIT(20)
 DECLARE_HANDLERS_8BIT(21)
 DECLARE_HANDLERS_8BIT(24)
-<<<<<<< HEAD
-#define change_pc16(pc) 		change_pc_generic(pc, 16, 0, cpu_setopbase16)
-#define change_pc17(pc) 		change_pc_generic(pc, 17, 0, cpu_setopbase17)
-#define change_pc20(pc) 		change_pc_generic(pc, 20, 0, cpu_setopbase20)
-#define change_pc21(pc) 		change_pc_generic(pc, 21, 0, cpu_setopbase21)
-#define change_pc24(pc) 		change_pc_generic(pc, 24, 0, cpu_setopbase24)
-=======
 #define change_pc16(pc)			change_pc_generic(pc, 16, 0, cpu_setopbase16)
 #define change_pc17(pc) 		change_pc_generic(pc, 17, 0, cpu_setopbase17)
 #define change_pc20(pc)			change_pc_generic(pc, 20, 0, cpu_setopbase20)
 #define change_pc21(pc)			change_pc_generic(pc, 21, 0, cpu_setopbase21)
 #define change_pc24(pc)			change_pc_generic(pc, 24, 0, cpu_setopbase24)
->>>>>>> 781ec02a
 
 /* ----- declare 16-bit bigendian handlers ----- */
 DECLARE_HANDLERS_16BIT_BE(16)
@@ -757,15 +739,9 @@
 void	 cpu_writeport16lew_dword		 (offs_t offset, data32_t data);
 
 /* ----- declare 32-bit BE handlers ----- */
-<<<<<<< HEAD
-data8_t  cpu_readport16bedw 			 (offs_t offset);
-void	 cpu_writeport16bedw			 (offs_t offset, data8_t data);
-data16_t cpu_readport16bedw_word		 (offs_t offset);
-=======
 data8_t  cpu_readport16bedw              (offs_t offset);
 void     cpu_writeport16bedw             (offs_t offset, data8_t data);
 data16_t cpu_readport16bedw_word         (offs_t offset);
->>>>>>> 781ec02a
 void	 cpu_writeport16bedw_word		 (offs_t offset, data16_t data);
 data32_t cpu_readport16bedw_dword		 (offs_t offset);
 void	 cpu_writeport16bedw_dword		 (offs_t offset, data32_t data);
