--- conflicted
+++ resolved
@@ -496,211 +496,6 @@
 	}																	\
 
 
-<<<<<<< HEAD
-cpu_config *machine_add_cpu(machine_config *machine, const char *tag, int type, int cpuclock);
-cpu_config *machine_find_cpu(machine_config *machine, const char *tag);
-void machine_remove_cpu(machine_config *machine, const char *tag);
-
-speaker_config *machine_add_speaker(machine_config *machine, const char *tag, float x, float y, float z);
-speaker_config *machine_find_speaker(machine_config *machine, const char *tag);
-void machine_remove_speaker(machine_config *machine, const char *tag);
-
-sound_config *machine_add_sound(machine_config *machine, const char *tag, int type, int clock);
-sound_config *machine_find_sound(machine_config *machine, const char *tag);
-void machine_remove_sound(machine_config *machine, const char *tag);
-
-
-
-/***************************************************************************
-
-    Internal representation of a machine driver, built from the constructor
-
-***************************************************************************/
-
-#define MAX_CPU 8	/* MAX_CPU is the maximum number of CPUs which cpuintrf.c */
-					/* can run at the same time. Currently, 8 is enough. */
-
-#define MAX_SOUND 32/* MAX_SOUND is the maximum number of sound subsystems */
-					/* which can run at the same time. Currently, 32 is enough. */
-
-#define MAX_SPEAKER 4 /* MAX_SPEAKER is the maximum number of speakers */
-
-struct _machine_config
-{
-	cpu_config cpu[MAX_CPU];
-	float frames_per_second;
-	int vblank_duration;
-	UINT32 cpu_slices_per_frame;
-	INT32 watchdog_vblank_count;
-	double watchdog_time;
-
-	void (*machine_init)(void);
-	void (*machine_stop)(void);
-	void (*nvram_handler)(mame_file *file, int read_or_write);
-
-	UINT32 video_attributes;
-	UINT32 aspect_x, aspect_y;
-	int screen_width,screen_height;
-	rectangle default_visible_area;
-	const gfx_decode *gfxdecodeinfo;
-	UINT32 total_colors;
-	UINT32 color_table_len;
-
-	void (*init_palette)(UINT16 *colortable,const UINT8 *color_prom);
-	int (*video_start)(void);
-	void (*video_stop)(void);
-	void (*video_eof)(void);
-#ifdef MESS
-	void (*video_update)(int screen, mame_bitmap *bitmap, const rectangle *cliprect, int *do_skip);
-#else
-	void (*video_update)(int screen, mame_bitmap *bitmap,const rectangle *cliprect);
-#endif
-
-	sound_config sound[MAX_SOUND];
-	speaker_config speaker[MAX_SPEAKER];
-};
-/* In mamecore.h: typedef struct _machine_config machine_config; */
-
-
-
-/***************************************************************************
-
-    Machine driver constants and flags
-
-***************************************************************************/
-
-/* VBlank is the period when the video beam is outside of the visible area and */
-/* returns from the bottom to the top of the screen to prepare for a new video frame. */
-/* VBlank duration is an important factor in how the game renders itself. MAME */
-/* generates the vblank_interrupt, lets the game run for vblank_duration microseconds, */
-/* and then updates the screen. This faithfully reproduces the behaviour of the real */
-/* hardware. In many cases, the game does video related operations both in its vblank */
-/* interrupt, and in the normal game code; it is therefore important to set up */
-/* vblank_duration accurately to have everything properly in sync. An example of this */
-/* is Commando: if you set vblank_duration to 0, therefore redrawing the screen BEFORE */
-/* the vblank interrupt is executed, sprites will be misaligned when the screen scrolls. */
-
-/* Here are some predefined, TOTALLY ARBITRARY values for vblank_duration, which should */
-/* be OK for most cases. I have NO IDEA how accurate they are compared to the real */
-/* hardware, they could be completely wrong. */
-#define DEFAULT_60HZ_VBLANK_DURATION 0
-#define DEFAULT_30HZ_VBLANK_DURATION 0
-/* If you use IPT_VBLANK, you need a duration different from 0. */
-#define DEFAULT_REAL_60HZ_VBLANK_DURATION 2500
-#define DEFAULT_REAL_30HZ_VBLANK_DURATION 2500
-
-
-/* ----- flags for video_attributes ----- */
-
-/* bit 0 of the video attributes indicates raster or vector video hardware */
-#define	VIDEO_TYPE_RASTER			0x0000
-#define	VIDEO_TYPE_VECTOR			0x0001
-
-/* bit 3 of the video attributes indicates that the game's palette has 6 or more bits */
-/*       per gun, and would therefore require a 24-bit display. This is entirely up to */
-/*       the OS dependant layer, the bitmap will still be 16-bit. */
-#define VIDEO_NEEDS_6BITS_PER_GUN	0x0008
-
-/* ASG 980417 - added: */
-/* bit 4 of the video attributes indicates that the driver wants its refresh after */
-/*       the VBLANK instead of before. */
-#define	VIDEO_UPDATE_BEFORE_VBLANK	0x0000
-#define	VIDEO_UPDATE_AFTER_VBLANK	0x0010
-
-/* In most cases we assume pixels are square (1:1 aspect ratio) but some games need */
-/* different proportions, e.g. 1:2 for Blasteroids */
-#define VIDEO_PIXEL_ASPECT_RATIO_MASK 0x0060
-#define VIDEO_PIXEL_ASPECT_RATIO_1_1 0x0000
-#define VIDEO_PIXEL_ASPECT_RATIO_1_2 0x0020
-#define VIDEO_PIXEL_ASPECT_RATIO_2_1 0x0040
-
-#define VIDEO_DUAL_MONITOR			0x0080
-
-/* Mish 181099:  See comments in vidhrdw/generic.c for details */
-#define VIDEO_BUFFERS_SPRITERAM		0x0100
-
-/* game wants to use a hicolor or truecolor bitmap (e.g. for alpha blending) */
-#define VIDEO_RGB_DIRECT 			0x0200
-
-/* automatically extend the palette creating a darker copy for shadows */
-#define VIDEO_HAS_SHADOWS			0x0400
-
-/* automatically extend the palette creating a brighter copy for highlights */
-#define VIDEO_HAS_HIGHLIGHTS		0x0800
-
-
-/* -----    defaults for watchdog   ----- */
-#define DEFAULT_60HZ_3S_VBLANK_WATCHDOG	180
-#define DEFAULT_30HZ_3S_VBLANK_WATCHDOG	90
-
-
-/***************************************************************************
-
-    Game driver structure
-
-***************************************************************************/
-
-struct _game_driver
-{
-	const char *source_file;	/* set this to __FILE__ */
-	const struct _game_driver *clone_of;	/* if this is a clone, point to */
-										/* the main version of the game */
-	const char *name;
-	const bios_entry *bios;	/* if this system has alternate bios roms use this */
-									/* structure to list names and ROM_BIOSFLAGS. */
-	const char *description;
-	const char *year;
-	const char *manufacturer;
-	void (*drv)(machine_config *);
-	void (*construct_ipt)(input_port_init_params *param);
-	void (*driver_init)(void);	/* optional function to be called during initialization */
-								/* This is called ONCE, unlike Machine->init_machine */
-								/* which is called every time the game is reset. */
-
-	const rom_entry *rom;
-#ifdef MESS
-	void (*sysconfig_ctor)(struct SystemConfigurationParamBlock *cfg);
-	const struct _game_driver *compatible_with;
-#endif
-
-	UINT32 flags;	/* orientation and other flags; see defines below */
-};
-/* In mamecore.h: typedef struct _game_driver game_driver; */
-
-
-
-/***************************************************************************
-
-    Game driver flags
-
-***************************************************************************/
-
-/* ----- values for the flags field ----- */
-
-#define ORIENTATION_MASK        	0x0007
-#define	ORIENTATION_FLIP_X			0x0001	/* mirror everything in the X direction */
-#define	ORIENTATION_FLIP_Y			0x0002	/* mirror everything in the Y direction */
-#define ORIENTATION_SWAP_XY			0x0004	/* mirror along the top-left/bottom-right diagonal */
-
-#define GAME_NOT_WORKING			0x0008
-#define GAME_UNEMULATED_PROTECTION	0x0010	/* game's protection not fully emulated */
-#define GAME_WRONG_COLORS			0x0020	/* colors are totally wrong */
-#define GAME_IMPERFECT_COLORS		0x0040	/* colors are not 100% accurate, but close */
-#define GAME_IMPERFECT_GRAPHICS		0x0080	/* graphics are wrong/incomplete */
-#define GAME_NO_COCKTAIL			0x0100	/* screen flip support is missing */
-#define GAME_NO_SOUND				0x0200	/* sound is missing */
-#define GAME_IMPERFECT_SOUND		0x0400	/* sound is known to be wrong */
-#define GAME_SUPPORTS_SAVE			0x0800	/* game supports save states */
-#define NOT_A_DRIVER				0x4000	/* set by the fake "root" driver_0 and by "containers" */
-											/* e.g. driver_neogeo. */
-#ifdef MESS
-#define GAME_COMPUTER               0x8000  /* Driver is a computer (needs full keyboard) */
-#define GAME_COMPUTER_MODIFIED      0x0800	/* Official? Hack */
-#endif
-
-
-=======
->>>>>>> 639010a9
 
 /***************************************************************************
 
