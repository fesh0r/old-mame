--- conflicted
+++ resolved
@@ -151,11 +151,7 @@
 void sid6581_get_info(void *token, UINT32 state, sndinfo *info);
 void sid8580_get_info(void *token, UINT32 state, sndinfo *info);
 void sp0256_get_info(void *token, UINT32 state, sndinfo *info);
-<<<<<<< HEAD
-#endif
-=======
 void s14001a_get_info(void *token, UINT32 state, sndinfo *info);
->>>>>>> 55138ca8
 
 void filter_volume_get_info(void *token, UINT32 state, sndinfo *info);
 void filter_rc_get_info(void *token, UINT32 state, sndinfo *info);
@@ -426,10 +422,6 @@
 #endif
 #if (HAS_SP0256)
 	{ SOUND_SP0256, sp0256_get_info },
-<<<<<<< HEAD
-#endif
-=======
->>>>>>> 55138ca8
 #endif
 
 	{ SOUND_FILTER_VOLUME, filter_volume_get_info },
