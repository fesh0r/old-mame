/***************************************************************************

    ldresample.c

    Laserdisc audio synchronizer and resampler.

****************************************************************************

    Copyright Aaron Giles
    All rights reserved.

    Redistribution and use in source and binary forms, with or without
    modification, are permitted provided that the following conditions are
    met:

        * Redistributions of source code must retain the above copyright
          notice, this list of conditions and the following disclaimer.
        * Redistributions in binary form must reproduce the above copyright
          notice, this list of conditions and the following disclaimer in
          the documentation and/or other materials provided with the
          distribution.
        * Neither the name 'MAME' nor the names of its contributors may be
          used to endorse or promote products derived from this software
          without specific prior written permission.

    THIS SOFTWARE IS PROVIDED BY AARON GILES ''AS IS'' AND ANY EXPRESS OR
    IMPLIED WARRANTIES, INCLUDING, BUT NOT LIMITED TO, THE IMPLIED
    WARRANTIES OF MERCHANTABILITY AND FITNESS FOR A PARTICULAR PURPOSE ARE
    DISCLAIMED. IN NO EVENT SHALL AARON GILES BE LIABLE FOR ANY DIRECT,
    INDIRECT, INCIDENTAL, SPECIAL, EXEMPLARY, OR CONSEQUENTIAL DAMAGES
    (INCLUDING, BUT NOT LIMITED TO, PROCUREMENT OF SUBSTITUTE GOODS OR
    SERVICES; LOSS OF USE, DATA, OR PROFITS; OR BUSINESS INTERRUPTION)
    HOWEVER CAUSED AND ON ANY THEORY OF LIABILITY, WHETHER IN CONTRACT,
    STRICT LIABILITY, OR TORT (INCLUDING NEGLIGENCE OR OTHERWISE) ARISING
    IN ANY WAY OUT OF THE USE OF THIS SOFTWARE, EVEN IF ADVISED OF THE
    POSSIBILITY OF SUCH DAMAGE.

****************************************************************************/

#include <stdio.h>
#include <ctype.h>
#include <stdlib.h>
#include <math.h>
#include <new>
#include "bitmap.h"
#include "chd.h"
#include "avhuff.h"
#include "vbiparse.h"



//**************************************************************************
//  CONSTANTS
//**************************************************************************

// size of window where we scan ahead to find maximum; this should be large enough to
// catch peaks of even slow waves
const UINT32 MAXIMUM_WINDOW_SIZE = 40;

// number of standard deviations away from silence that we consider a real signal
const UINT32 SIGNAL_DEVIATIONS = 100;

// number of standard deviations away from silence that we consider the start of a signal
const UINT32 SIGNAL_START_DEVIATIONS = 5;

// number of consecutive entries of signal before we consider that we found it
const UINT32 MINIMUM_SIGNAL_COUNT = 20;



//**************************************************************************
//  TYPE DEFINITIONS
//**************************************************************************

struct movie_info
{
	double			framerate;
	int				iframerate;
	int				numfields;
	int				width;
	int				height;
	int				samplerate;
	int				channels;
	int				interlaced;
<<<<<<< HEAD
	bitmap_yuy16 	bitmap;
=======
	bitmap_yuy16	bitmap;
>>>>>>> ec4b0c1a
	dynamic_array<INT16> lsound;
	dynamic_array<INT16> rsound;
	UINT32			samples;
};


// ======================> chd_resample_compressor

class chd_resample_compressor : public chd_file_compressor
{
public:
	// construction/destruction
	chd_resample_compressor(chd_file &source, movie_info &info, INT64 ioffset, INT64 islope)
		: m_source(source),
		  m_info(info),
		  m_ioffset(ioffset),
		  m_islope(islope) { }

	// read interface
	virtual UINT32 read_data(void *_dest, UINT64 offset, UINT32 length)
	{
		assert(offset % m_source.hunk_bytes() == 0);
		assert(length % m_source.hunk_bytes() == 0);
<<<<<<< HEAD
		
		UINT32 startfield = offset / m_source.hunk_bytes();
		UINT32 endfield = startfield + length / m_source.hunk_bytes();
		UINT8 *dest = reinterpret_cast<UINT8 *>(_dest);

		for (UINT32 fieldnum = startfield; fieldnum < endfield; fieldnum++)
		{
			generate_one_frame(dest, m_source.hunk_bytes(), fieldnum);
			dest += m_source.hunk_bytes();
		}
		return length;
	}

private:
	// internal helpers
	void generate_one_frame(UINT8 *dest, UINT32 datasize, UINT32 fieldnum);
=======

		UINT32 startfield = offset / m_source.hunk_bytes();
		UINT32 endfield = startfield + length / m_source.hunk_bytes();
		UINT8 *dest = reinterpret_cast<UINT8 *>(_dest);

		for (UINT32 fieldnum = startfield; fieldnum < endfield; fieldnum++)
		{
			generate_one_frame(dest, m_source.hunk_bytes(), fieldnum);
			dest += m_source.hunk_bytes();
		}
		return length;
	}

private:
	// internal helpers
	void generate_one_frame(UINT8 *dest, UINT32 datasize, UINT32 fieldnum);

	// internal state
	chd_file &					m_source;
	movie_info &				m_info;
	INT64						m_ioffset;
	INT64						m_islope;
};
>>>>>>> ec4b0c1a

	// internal state
	chd_file &					m_source;
	movie_info &				m_info;
	INT64						m_ioffset;
	INT64						m_islope;
};


<<<<<<< HEAD

//**************************************************************************
//  INLINE FUNCTIONS
//**************************************************************************

=======
//**************************************************************************
//  INLINE FUNCTIONS
//**************************************************************************

>>>>>>> ec4b0c1a
//-------------------------------------------------
//  field_to_sample_number - given a field number
//  compute the absolute sample number for the
//  first sample of that field
//-------------------------------------------------

inline UINT32 field_to_sample_number(const movie_info &info, UINT32 field)
{
	return (UINT64(info.samplerate) * UINT64(field) * UINT64(1000000) + info.iframerate - 1) / UINT64(info.iframerate);
}


//-------------------------------------------------
//  sample_number_to_field - given a sample number
//  compute the field where it is located and
//  the offset within the field
//-------------------------------------------------

inline UINT32 sample_number_to_field(const movie_info &info, UINT32 samplenum, UINT32 &offset)
{
	UINT32 guess = (UINT64(samplenum) * UINT64(info.iframerate) + (UINT64(info.samplerate) * UINT64(1000000) - 1)) / (UINT64(info.samplerate) * UINT64(1000000));
	while (1)
	{
		UINT32 fieldstart = field_to_sample_number(info, guess);
		UINT32 fieldend = field_to_sample_number(info, guess + 1);
		if (samplenum >= fieldstart && samplenum < fieldend)
		{
			offset = samplenum - fieldstart;
			return guess;
		}
		else if (samplenum < fieldstart)
			guess--;
		else
			guess++;
	}
}



//**************************************************************************
//  CHD HANDLING
//**************************************************************************

//-------------------------------------------------
//  open_chd - open a CHD file and return
//  information about it
//-------------------------------------------------

static chd_error open_chd(chd_file &file, const char *filename, movie_info &info)
{
	// open the file
	chd_error chderr = file.open(filename);
	if (chderr != CHDERR_NONE)
	{
		fprintf(stderr, "Error opening CHD file: %s\n", chd_file::error_string(chderr));
		return chderr;
	}

	// get the metadata
	astring metadata;
	chderr = file.read_metadata(AV_METADATA_TAG, 0, metadata);
	if (chderr != CHDERR_NONE)
	{
		fprintf(stderr, "Error getting A/V metadata: %s\n", chd_file::error_string(chderr));
		return chderr;
	}

	// extract the info
	int fps, fpsfrac, width, height, interlaced, channels, rate;
	if (sscanf(metadata, AV_METADATA_FORMAT, &fps, &fpsfrac, &width, &height, &interlaced, &channels, &rate) != 7)
	{
		fprintf(stderr, "Improperly formatted metadata\n");
		return CHDERR_INVALID_DATA;
	}

	// extract movie info
	info.iframerate = fps * 1000000 + fpsfrac;
	info.framerate = info.iframerate / 1000000.0;
	info.numfields = file.hunk_count();
	info.width = width;
	info.height = height;
	info.interlaced = interlaced;
	info.samplerate = rate;
	info.channels = channels;

	// allocate buffers
	info.bitmap.resize(info.width, info.height);
	info.lsound.resize(info.samplerate);
	info.rsound.resize(info.samplerate);
	return CHDERR_NONE;
}


//-------------------------------------------------
//  create_chd - create a new CHD file
//-------------------------------------------------

static chd_error create_chd(chd_file_compressor &file, const char *filename, chd_file &source, const movie_info &info)
{
	// create the file
	chd_codec_type compression[4] = { CHD_CODEC_AVHUFF };
	chd_error chderr = file.create(filename, source.logical_bytes(), source.hunk_bytes(), source.unit_bytes(), compression);
	if (chderr != CHDERR_NONE)
	{
		fprintf(stderr, "Error creating new CHD file: %s\n", chd_file::error_string(chderr));
		return chderr;
	}

	// clone the metadata
	chderr = file.clone_all_metadata(source);
	if (chderr != CHDERR_NONE)
	{
		fprintf(stderr, "Error cloning metadata: %s\n", chd_file::error_string(chderr));
		return chderr;
	}

	// begin compressing
	file.compress_begin();
	return CHDERR_NONE;
}


//-------------------------------------------------
//  read_chd - read a field from a CHD file
//-------------------------------------------------

static bool read_chd(chd_file &file, UINT32 field, movie_info &info, UINT32 soundoffs)
{
	// configure the codec
	avhuff_decompress_config avconfig;
	avconfig.video.wrap(info.bitmap, info.bitmap.cliprect());
	avconfig.maxsamples = info.lsound.count();
	avconfig.actsamples = &info.samples;
	avconfig.audio[0] = info.lsound + soundoffs;
	avconfig.audio[1] = info.rsound + soundoffs;

	// configure the decompressor for this field
	file.codec_configure(CHD_CODEC_AVHUFF, AVHUFF_CODEC_DECOMPRESS_CONFIG, &avconfig);

	// read the field
	chd_error chderr = file.read_hunk(field, NULL);
	return (chderr == CHDERR_NONE);
}


<<<<<<< HEAD

//**************************************************************************
//  CORE IMPLEMENTATION
//**************************************************************************

//-------------------------------------------------
//  find_edge_near_field - given a field number,
//  load +/- 1/2 second on either side and find
//  an audio edge
//-------------------------------------------------

=======

//**************************************************************************
//  CORE IMPLEMENTATION
//**************************************************************************

//-------------------------------------------------
//  find_edge_near_field - given a field number,
//  load +/- 1/2 second on either side and find
//  an audio edge
//-------------------------------------------------

>>>>>>> ec4b0c1a
static bool find_edge_near_field(chd_file &srcfile, UINT32 fieldnum, movie_info &info, bool report_best_field, INT32 &delta)
{
	// clear the sound buffers
	memset(info.lsound, 0, info.lsound.count() * 2);
	memset(info.rsound, 0, info.rsound.count() * 2);

	// read 1 second around the target area
	int fields_to_read = info.iframerate / 1000000;
	INT32 firstfield = fieldnum - (fields_to_read / 2);
	UINT32 targetsoundstart = 0;
	UINT32 firstfieldend = 0;
	UINT32 fieldstart[100];
	UINT32 soundend = 0;
	for (INT32 curfield = 0; curfield < fields_to_read; curfield++)
	{
		// remember the start of each field
		fieldstart[curfield] = soundend;

		// remember the sound offset where the initial fieldnum is
		if (firstfield + curfield == fieldnum)
			targetsoundstart = soundend;

		// read the frame and samples
		if (firstfield + curfield >= 0)
		{
			read_chd(srcfile, firstfield + curfield, info, soundend);
			soundend += info.samples;

			// also remember the offset at the end of the first field
			if (firstfieldend == 0)
				firstfieldend = soundend;
		}
	}

	// compute absolute deltas across the samples
	for (UINT32 sampnum = 0; sampnum < soundend; sampnum++)
	{
		info.lsound[sampnum] = labs(info.lsound[sampnum + 1] - info.lsound[sampnum]);
		info.rsound[sampnum] = labs(info.rsound[sampnum + 1] - info.rsound[sampnum]);
	}

	// for each sample in the collection, find the highest deltas over the
    // next few samples, and take the nth highest value (to remove outliers)
	for (UINT32 sampnum = 0; sampnum < soundend - MAXIMUM_WINDOW_SIZE; sampnum++)
	{
		// scan forward over the maximum window
		UINT32 lmax = 0, rmax = 0;
		for (UINT32 scannum = 0; scannum < MAXIMUM_WINDOW_SIZE; scannum++)
		{
			if (info.lsound[sampnum + scannum] > lmax)
				lmax = info.lsound[sampnum + scannum];
			if (info.rsound[sampnum + scannum] > rmax)
				rmax = info.rsound[sampnum + scannum];
		}

		// replace this sample with the maximum value found
		info.lsound[sampnum] = lmax;
		info.rsound[sampnum] = rmax;
	}

	// now compute the average over the first field, which is assumed to be silence
	UINT32 firstlavg = 0;
	UINT32 firstravg = 0;
	for (UINT32 sampnum = 0; sampnum < firstfieldend; sampnum++)
	{
		firstlavg += info.lsound[sampnum];
		firstravg += info.rsound[sampnum];
	}
	firstlavg /= firstfieldend;
	firstravg /= firstfieldend;

	// then compute the standard deviation over the first field
	UINT32 firstldev = 0;
	UINT32 firstrdev = 0;
	for (UINT32 sampnum = 0; sampnum < firstfieldend; sampnum++)
	{
		firstldev += (info.lsound[sampnum] - firstlavg) * (info.lsound[sampnum] - firstlavg);
		firstrdev += (info.rsound[sampnum] - firstravg) * (info.rsound[sampnum] - firstravg);
	}
	firstldev = sqrt(double(firstldev) / firstfieldend);
	firstrdev = sqrt(double(firstrdev) / firstfieldend);

	// scan forward through the samples, counting consecutive samples more than
    // SIGNAL_DEVIATIONS standard deviations away from silence
	UINT32 lcount = 0;
	UINT32 rcount = 0;
	UINT32 sampnum = 0;
	for (sampnum = 0; sampnum < soundend; sampnum++)
	{
		// left speaker
		if (info.lsound[sampnum] > firstlavg + SIGNAL_DEVIATIONS * firstldev)
			lcount++;
		else
			lcount = 0;

		// right speaker
		if (info.rsound[sampnum] > firstravg + SIGNAL_DEVIATIONS * firstrdev)
			rcount++;
		else
			rcount = 0;

		// stop if we find enough
		if (lcount > MINIMUM_SIGNAL_COUNT || rcount > MINIMUM_SIGNAL_COUNT)
			break;
	}

	// if we didn't find any, return failure
	if (sampnum >= soundend)
	{
		if (!report_best_field)
			printf("Field %5d: Unable to find edge\n", fieldnum);
		return false;
	}

	// scan backwards to find the start of the signal
	for ( ; sampnum > 0; sampnum--)
		if (info.lsound[sampnum - 1] < firstlavg + SIGNAL_START_DEVIATIONS * firstldev ||
			info.rsound[sampnum - 1] < firstravg + SIGNAL_START_DEVIATIONS * firstrdev)
			break;

	// if we're to report the best field, figure out which field we are in
	if (report_best_field)
	{
		INT32 curfield;
		for (curfield = 0; curfield < fields_to_read - 1; curfield++)
			if (sampnum < fieldstart[curfield + 1])
				break;
		printf("Field %5d: Edge found at offset %d (frame %.1f)\n", firstfield + curfield, sampnum - fieldstart[curfield], (double)(firstfield + curfield) * 0.5);
	}

	// otherwise, compute the delta from the provided field number
	else
	{
		printf("Field %5d: Edge at offset %d from expected (found at %d, expected %d)\n", fieldnum, sampnum - targetsoundstart, sampnum, targetsoundstart);
		delta = sampnum - targetsoundstart;
	}
	return true;
}


//-------------------------------------------------
//  generate_one_frame - generate a single
//  resampled frame
//-------------------------------------------------

void chd_resample_compressor::generate_one_frame(UINT8 *dest, UINT32 datasize, UINT32 fieldnum)
{
	// determine the first field needed to cover this range of samples
	UINT32 srcbegin = field_to_sample_number(m_info, fieldnum);
	INT64 dstbegin = (INT64(srcbegin) << 24) + m_ioffset + m_islope * fieldnum;
	UINT32 dstbeginoffset;
	INT32 dstbeginfield;
	if (dstbegin >= 0)
		dstbeginfield = sample_number_to_field(m_info, dstbegin >> 24, dstbeginoffset);
	else
	{
		dstbeginfield = -1 - sample_number_to_field(m_info, -dstbegin >> 24, dstbeginoffset);
		dstbeginoffset = (field_to_sample_number(m_info, -dstbeginfield) - field_to_sample_number(m_info, -dstbeginfield - 1)) - dstbeginoffset;
	}
<<<<<<< HEAD
	
=======

>>>>>>> ec4b0c1a
	// determine the last field needed to cover this range of samples
	UINT32 srcend = field_to_sample_number(m_info, fieldnum + 1);
	INT64 dstend = (INT64(srcend) << 24) + m_ioffset + m_islope * (fieldnum + 1);
	UINT32 dstendoffset;
	INT32 dstendfield;
	if (dstend >= 0)
		dstendfield = sample_number_to_field(m_info, dstend >> 24, dstendoffset);
	else
	{
		dstendfield = -1 - -sample_number_to_field(m_info, -dstend >> 24, dstendoffset);
		dstendoffset = (field_to_sample_number(m_info, -dstendfield) - field_to_sample_number(m_info, -dstendfield - 1)) - dstendoffset;
	}
/*
printf("%5d: start=%10d (%5d.%03d) end=%10d (%5d.%03d)\n",
        fieldnum,
        (INT32)(dstbegin >> 24), dstbeginfield, dstbeginoffset,
        (INT32)(dstend >> 24), dstendfield, dstendoffset);
*/
	// read all samples required into the end of the sound buffers
	UINT32 dstoffset = srcend - srcbegin;
	for (INT32 dstfield = dstbeginfield; dstfield <= dstendfield; dstfield++)
	{
		if (dstfield >= 0)
			read_chd(m_source, dstfield, m_info, dstoffset);
		else
		{
			m_info.samples = field_to_sample_number(m_info, -dstfield) - field_to_sample_number(m_info, -dstfield - 1);
			memset(&m_info.lsound[dstoffset], 0, m_info.samples * sizeof(m_info.lsound[0]));
			memset(&m_info.rsound[dstoffset], 0, m_info.samples * sizeof(m_info.rsound[0]));
		}
		dstoffset += m_info.samples;
	}

	// resample the destination samples to the source
	dstoffset = srcend - srcbegin;
	INT64 dstpos = dstbegin;
	INT64 dststep = (dstend - dstbegin) / INT64(srcend - srcbegin);
	for (UINT32 srcoffset = 0; srcoffset < srcend - srcbegin; srcoffset++)
	{
		m_info.lsound[srcoffset] = m_info.lsound[(int)(dstoffset + dstbeginoffset + (dstpos >> 24) - (dstbegin >> 24))];
		m_info.rsound[srcoffset] = m_info.rsound[(int)(dstoffset + dstbeginoffset + (dstpos >> 24) - (dstbegin >> 24))];
		dstpos += dststep;
	}

	// read the original frame, pointing the sound buffer past where we've calculated
	read_chd(m_source, fieldnum, m_info, srcend - srcbegin);
<<<<<<< HEAD
	
=======

>>>>>>> ec4b0c1a
	// assemble the final frame
	dynamic_buffer buffer;
	INT16 *sampledata[2] = { m_info.lsound, m_info.rsound };
	avhuff_encoder::assemble_data(buffer, m_info.bitmap, m_info.channels, m_info.samples, sampledata);
	memcpy(dest, buffer, MIN(buffer.count(), datasize));
	if (buffer.count() < datasize)
		memset(&dest[buffer.count()], 0, datasize - buffer.count());
}


//-------------------------------------------------
//  usage - display program usage
//-------------------------------------------------

static int usage(void)
{
	fprintf(stderr, "Usage: \n");
	fprintf(stderr, "  ldresample source.chd\n");
	fprintf(stderr, "  ldresample source.chd output.chd offset [slope]\n");
	fprintf(stderr, "\n");
	fprintf(stderr, "Where offset and slope make a linear equation f(x) which\n");
	fprintf(stderr, "describes the sample offset from the source as a function\n");
	fprintf(stderr, "of field number.\n");
	return 1;
}


//-------------------------------------------------
//  main - main entry point
//-------------------------------------------------

int main(int argc, char *argv[])
{
	// verify arguments
	if (argc < 2)
		return usage();
	const char *srcfilename = argv[1];
	const char *dstfilename = (argc < 3) ? NULL : argv[2];
	double offset = (argc < 4) ? 0.0 : atof(argv[3]);
	double slope = (argc < 5) ? 1.0 : atof(argv[4]);

	// print basic information
	printf("Input file: %s\n", srcfilename);
	if (dstfilename != NULL)
	{
		printf("Output file: %s\n", dstfilename);
		printf("Offset: %f\n", offset);
		printf("Slope: %f\n", slope);
	}

	// open the source file
	chd_file srcfile;
	movie_info info;
	chd_error err = open_chd(srcfile, srcfilename, info);
	if (err != CHDERR_NONE)
	{
		fprintf(stderr, "Unable to open file '%s'\n", srcfilename);
		return 1;
	}

	// output some basics
	printf("Video dimensions: %dx%d\n", info.width, info.height);
	printf("Video frame rate: %.2fHz\n", info.framerate);
	printf("Sample rate: %dHz\n", info.samplerate);
	printf("Total fields: %d\n", info.numfields);

	// if we don't have a destination file, scan for edges
	if (dstfilename == NULL)
	{
		for (UINT32 fieldnum = 60; fieldnum < info.numfields - 60; fieldnum += 30)
		{
			fprintf(stderr, "Field %5d\r", fieldnum);
			INT32 delta;
			find_edge_near_field(srcfile, fieldnum, info, true, delta);
		}
	}

	// otherwise, resample the source to the destination
	else
	{
		// open the destination file
		chd_resample_compressor dstfile(srcfile, info, INT64(offset * 65536.0 * 256.0), INT64(slope * 65536.0 * 256.0));
		err = create_chd(dstfile, dstfilename, srcfile, info);
		if (dstfile == NULL)
		{
			fprintf(stderr, "Unable to create file '%s'\n", dstfilename);
			return 1;
		}

		// loop over all the fields in the source file
		double progress, ratio;
		osd_ticks_t last_update = 0;
		while (dstfile.compress_continue(progress, ratio) == CHDERR_COMPRESSING)
			if (osd_ticks() - last_update > osd_ticks_per_second() / 4)
			{
				last_update = osd_ticks();
				printf("Processing, %.1f%% complete....\r", progress * 100.0);
			}
	}
	return 0;
}<|MERGE_RESOLUTION|>--- conflicted
+++ resolved
@@ -82,11 +82,7 @@
 	int				samplerate;
 	int				channels;
 	int				interlaced;
-<<<<<<< HEAD
-	bitmap_yuy16 	bitmap;
-=======
 	bitmap_yuy16	bitmap;
->>>>>>> ec4b0c1a
 	dynamic_array<INT16> lsound;
 	dynamic_array<INT16> rsound;
 	UINT32			samples;
@@ -110,8 +106,7 @@
 	{
 		assert(offset % m_source.hunk_bytes() == 0);
 		assert(length % m_source.hunk_bytes() == 0);
-<<<<<<< HEAD
-		
+
 		UINT32 startfield = offset / m_source.hunk_bytes();
 		UINT32 endfield = startfield + length / m_source.hunk_bytes();
 		UINT8 *dest = reinterpret_cast<UINT8 *>(_dest);
@@ -127,23 +122,6 @@
 private:
 	// internal helpers
 	void generate_one_frame(UINT8 *dest, UINT32 datasize, UINT32 fieldnum);
-=======
-
-		UINT32 startfield = offset / m_source.hunk_bytes();
-		UINT32 endfield = startfield + length / m_source.hunk_bytes();
-		UINT8 *dest = reinterpret_cast<UINT8 *>(_dest);
-
-		for (UINT32 fieldnum = startfield; fieldnum < endfield; fieldnum++)
-		{
-			generate_one_frame(dest, m_source.hunk_bytes(), fieldnum);
-			dest += m_source.hunk_bytes();
-		}
-		return length;
-	}
-
-private:
-	// internal helpers
-	void generate_one_frame(UINT8 *dest, UINT32 datasize, UINT32 fieldnum);
 
 	// internal state
 	chd_file &					m_source;
@@ -151,7 +129,6 @@
 	INT64						m_ioffset;
 	INT64						m_islope;
 };
->>>>>>> ec4b0c1a
 
 	// internal state
 	chd_file &					m_source;
@@ -161,18 +138,10 @@
 };
 
 
-<<<<<<< HEAD
-
 //**************************************************************************
 //  INLINE FUNCTIONS
 //**************************************************************************
 
-=======
-//**************************************************************************
-//  INLINE FUNCTIONS
-//**************************************************************************
-
->>>>>>> ec4b0c1a
 //-------------------------------------------------
 //  field_to_sample_number - given a field number
 //  compute the absolute sample number for the
@@ -318,7 +287,6 @@
 }
 
 
-<<<<<<< HEAD
 
 //**************************************************************************
 //  CORE IMPLEMENTATION
@@ -330,19 +298,6 @@
 //  an audio edge
 //-------------------------------------------------
 
-=======
-
-//**************************************************************************
-//  CORE IMPLEMENTATION
-//**************************************************************************
-
-//-------------------------------------------------
-//  find_edge_near_field - given a field number,
-//  load +/- 1/2 second on either side and find
-//  an audio edge
-//-------------------------------------------------
-
->>>>>>> ec4b0c1a
 static bool find_edge_near_field(chd_file &srcfile, UINT32 fieldnum, movie_info &info, bool report_best_field, INT32 &delta)
 {
 	// clear the sound buffers
@@ -502,11 +457,7 @@
 		dstbeginfield = -1 - sample_number_to_field(m_info, -dstbegin >> 24, dstbeginoffset);
 		dstbeginoffset = (field_to_sample_number(m_info, -dstbeginfield) - field_to_sample_number(m_info, -dstbeginfield - 1)) - dstbeginoffset;
 	}
-<<<<<<< HEAD
-	
-=======
-
->>>>>>> ec4b0c1a
+
 	// determine the last field needed to cover this range of samples
 	UINT32 srcend = field_to_sample_number(m_info, fieldnum + 1);
 	INT64 dstend = (INT64(srcend) << 24) + m_ioffset + m_islope * (fieldnum + 1);
@@ -553,11 +504,7 @@
 
 	// read the original frame, pointing the sound buffer past where we've calculated
 	read_chd(m_source, fieldnum, m_info, srcend - srcbegin);
-<<<<<<< HEAD
-	
-=======
-
->>>>>>> ec4b0c1a
+
 	// assemble the final frame
 	dynamic_buffer buffer;
 	INT16 *sampledata[2] = { m_info.lsound, m_info.rsound };
