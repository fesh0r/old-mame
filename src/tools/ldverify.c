/***************************************************************************

    ldverify.c

    Laserdisc AVI/CHD verifier.

****************************************************************************

    Copyright Aaron Giles
    All rights reserved.

    Redistribution and use in source and binary forms, with or without
    modification, are permitted provided that the following conditions are
    met:

        * Redistributions of source code must retain the above copyright
          notice, this list of conditions and the following disclaimer.
        * Redistributions in binary form must reproduce the above copyright
          notice, this list of conditions and the following disclaimer in
          the documentation and/or other materials provided with the
          distribution.
        * Neither the name 'MAME' nor the names of its contributors may be
          used to endorse or promote products derived from this software
          without specific prior written permission.

    THIS SOFTWARE IS PROVIDED BY AARON GILES ''AS IS'' AND ANY EXPRESS OR
    IMPLIED WARRANTIES, INCLUDING, BUT NOT LIMITED TO, THE IMPLIED
    WARRANTIES OF MERCHANTABILITY AND FITNESS FOR A PARTICULAR PURPOSE ARE
    DISCLAIMED. IN NO EVENT SHALL AARON GILES BE LIABLE FOR ANY DIRECT,
    INDIRECT, INCIDENTAL, SPECIAL, EXEMPLARY, OR CONSEQUENTIAL DAMAGES
    (INCLUDING, BUT NOT LIMITED TO, PROCUREMENT OF SUBSTITUTE GOODS OR
    SERVICES; LOSS OF USE, DATA, OR PROFITS; OR BUSINESS INTERRUPTION)
    HOWEVER CAUSED AND ON ANY THEORY OF LIABILITY, WHETHER IN CONTRACT,
    STRICT LIABILITY, OR TORT (INCLUDING NEGLIGENCE OR OTHERWISE) ARISING
    IN ANY WAY OUT OF THE USE OF THIS SOFTWARE, EVEN IF ADVISED OF THE
    POSSIBILITY OF SUCH DAMAGE.

****************************************************************************/

#include <stdio.h>
#include <stdlib.h>
#include <ctype.h>
#include <new>
#include "coretmpl.h"
#include "aviio.h"
#include "avhuff.h"
#include "bitmap.h"
#include "chd.h"
#include "vbiparse.h"



//**************************************************************************
//  CONSTANTS
//**************************************************************************

const int REPORT_BLANKS_THRESHOLD = 50;



//**************************************************************************
//  TYPE DEFINITIONS
//**************************************************************************

struct movie_info
{
	double	framerate;
	int		numframes;
	int		width;
	int		height;
	int		samplerate;
	int		channels;
};

struct video_info
{
	int first_whitefield;
	bool saw_leadin;
	bool saw_leadout;
	int last_frame;
	int last_chapter;
	int cadence;
	UINT32 cadence_history;
	int prev_whitefield;
	int min_overall;
	int max_overall;
	int first_blank_frame;
	int first_blank_field;
	int num_blank_fields;
	int first_low_frame;
	int first_low_field;
	int num_low_fields;
	int first_high_frame;
	int first_high_field;
	int num_high_fields;
};

struct audio_info
{
	int min_lsample;
	int min_rsample;
	int max_lsample;
	int max_rsample;
	int min_lsample_count;
	int min_rsample_count;
	int max_lsample_count;
	int max_rsample_count;
	int sample_count;
};



//**************************************************************************
//  GLOBAL VARIABLES
//**************************************************************************

static bool chdinterlaced;



//**************************************************************************
//  AVI HANDLING
//**************************************************************************

//-------------------------------------------------
//  open_avi - open an AVI file and return
//  information about it
//-------------------------------------------------

static void *open_avi(const char *filename, movie_info &info)
{
	// open the file
	avi_file *avi;
	avi_error avierr = avi_open(filename, &avi);
	if (avierr != AVIERR_NONE)
	{
		fprintf(stderr, "Error opening AVI file: %s\n", avi_error_string(avierr));
		return NULL;
	}

	// extract movie info
	const avi_movie_info *aviinfo = avi_get_movie_info(avi);
	info.framerate = (double)aviinfo->video_timescale / (double)aviinfo->video_sampletime;
	info.numframes = aviinfo->video_numsamples;
	info.width = aviinfo->video_width;
	info.height = aviinfo->video_height;
	info.samplerate = aviinfo->audio_samplerate;
	info.channels = aviinfo->audio_channels;
	return avi;
}


//-------------------------------------------------
//  read_avi - read a frame from an AVI file
//-------------------------------------------------

static bool read_avi(void *file, int frame, bitmap_yuy16 &bitmap, INT16 *lsound, INT16 *rsound, int &samples)
{
	avi_file *avifile = reinterpret_cast<avi_file *>(file);

	// read the frame
	avi_error avierr = avi_read_video_frame(avifile, frame, bitmap);
	if (avierr != AVIERR_NONE)
		return FALSE;

	// read the samples
	const avi_movie_info *aviinfo = avi_get_movie_info(avifile);
	UINT32 firstsample = (UINT64(aviinfo->audio_samplerate) * UINT64(frame) * UINT64(aviinfo->video_sampletime) + aviinfo->video_timescale - 1) / UINT64(aviinfo->video_timescale);
	UINT32 lastsample = (UINT64(aviinfo->audio_samplerate) * UINT64(frame + 1) * UINT64(aviinfo->video_sampletime) + aviinfo->video_timescale - 1) / UINT64(aviinfo->video_timescale);
	avierr = avi_read_sound_samples(avifile, 0, firstsample, lastsample - firstsample, lsound);
	avierr = avi_read_sound_samples(avifile, 1, firstsample, lastsample - firstsample, rsound);
	if (avierr != AVIERR_NONE)
		return false;
	samples = lastsample - firstsample;
	return true;
}


//-------------------------------------------------
//  close_avi - close an AVI file
//-------------------------------------------------

static void close_avi(void *file)
{
	avi_file *avifile = reinterpret_cast<avi_file *>(file);
	avi_close(avifile);
}



//**************************************************************************
//  CHD HANDLING
//**************************************************************************

//-------------------------------------------------
//  open_chd - open a CHD file and return
//  information about it
//-------------------------------------------------

static void *open_chd(const char *filename, movie_info &info)
{
	chd_file *chd = new chd_file;

	// open the file
	chd_error chderr = chd->open(filename);
	if (chderr != CHDERR_NONE)
	{
		fprintf(stderr, "Error opening CHD file: %s\n", chd_file::error_string(chderr));
		delete chd;
		return NULL;
	}

	// get the metadata
	astring metadata;
	chderr = chd->read_metadata(AV_METADATA_TAG, 0, metadata);
	if (chderr != CHDERR_NONE)
	{
		fprintf(stderr, "Error getting A/V metadata: %s\n", chd_file::error_string(chderr));
		delete chd;
		return NULL;
	}

	// extract the info
	int fps, fpsfrac, width, height, interlaced, channels, rate;
	if (sscanf(metadata, AV_METADATA_FORMAT, &fps, &fpsfrac, &width, &height, &interlaced, &channels, &rate) != 7)
	{
		fprintf(stderr, "Improperly formatted metadata\n");
		delete chd;
		return NULL;
	}

	// extract movie info
	info.framerate = (fps * 1000000 + fpsfrac) / 1000000.0;
	info.numframes = chd->hunk_count();
	info.width = width;
	info.height = height;
	info.samplerate = rate;
	info.channels = channels;

	// convert to an interlaced frame
	chdinterlaced = interlaced;
	if (interlaced)
	{
		info.framerate /= 2;
		info.numframes = (info.numframes + 1) / 2;
		info.height *= 2;
	}
	return chd;
}


//-------------------------------------------------
//  read_chd - read a frame from a CHD file
//-------------------------------------------------

static int read_chd(void *file, int frame, bitmap_yuy16 &bitmap, INT16 *lsound, INT16 *rsound, int &samples)
{
	chd_file *chdfile = reinterpret_cast<chd_file *>(file);
<<<<<<< HEAD
	
=======

>>>>>>> ec4b0c1a
	// loop over fields
	int interlace_factor = chdinterlaced ? 2 : 1;
	samples = 0;
	for (int fieldnum = 0; fieldnum < interlace_factor; fieldnum++)
	{
		// make a fake bitmap for this field
		avhuff_decompress_config avconfig;
		avconfig.video.wrap(&bitmap.pix16(fieldnum), bitmap.width(), bitmap.height() / interlace_factor, bitmap.rowpixels() * interlace_factor);

		// configure the codec
		UINT32 numsamples;
		avconfig.maxsamples = 48000;
		avconfig.actsamples = &numsamples;
		avconfig.audio[0] = &lsound[samples];
		avconfig.audio[1] = &rsound[samples];

		// configure the decompressor for this frame
		chdfile->codec_configure(CHD_CODEC_AVHUFF, AVHUFF_CODEC_DECOMPRESS_CONFIG, &avconfig);

		// read the frame
		chd_error chderr = chdfile->read_hunk(frame * interlace_factor + fieldnum, NULL);
		if (chderr != CHDERR_NONE)
			return false;

		// account for samples read
		samples += numsamples;
	}
	return true;
}


//-------------------------------------------------
//  close_chd - close a CHD file
//-------------------------------------------------

static void close_chd(void *file)
{
	chd_file *chdfile = reinterpret_cast<chd_file *>(file);
	delete chdfile;
}



//**************************************************************************
//  CORE IMPLEMENTATION
//**************************************************************************

//-------------------------------------------------
//  init_video - init video info structure
//-------------------------------------------------

static void init_video(video_info &video)
{
	video.first_whitefield = -1;
	video.saw_leadin = false;
	video.saw_leadout = false;
	video.last_frame = -1;
	video.last_chapter = -1;
	video.cadence = -1;
	video.cadence_history = 0;
	video.prev_whitefield = -1;
	video.min_overall = 255;
	video.max_overall = 0;
	video.first_blank_frame = -1;
	video.first_blank_field = -1;
	video.num_blank_fields = -1;
	video.first_low_frame = -1;
	video.first_low_field = -1;
	video.num_low_fields = -1;
	video.first_high_frame = -1;
	video.first_high_field = -1;
	video.num_high_fields = -1;
}


//-------------------------------------------------
//  verify_video - verify video frame
//-------------------------------------------------

static void verify_video(video_info &video, int frame, bitmap_yuy16 &bitmap)
{
	// loop over fields
	const int fields_per_frame = 2;
	for (int fieldnum = 0; fieldnum < fields_per_frame; fieldnum++)
	{
		// output status
		if (frame % 10 == 0 && fieldnum == 0)
			fprintf(stderr, "%6d.%d...\r", frame, fieldnum);

		// parse the VBI data
		vbi_metadata metadata;
		vbi_parse_all(&bitmap.pix16(fieldnum), bitmap.rowpixels() * 2, bitmap.width(), 8, &metadata);

		// if we have data in both 17 and 18, it should match
		if (metadata.line17 != 0 && metadata.line18 != 0 && metadata.line17 != metadata.line18)
		{
			printf("%6d.%d: line 17 and 18 data does not match (17=%06X 18=%06X) (WARNING)\n", frame, fieldnum, metadata.line17, metadata.line18);
			printf("%6d.%d: selected %06X based on bit confidence\n", frame, fieldnum, metadata.line1718);
		}

		// is this a lead-in code?
		if (metadata.line1718 == VBI_CODE_LEADIN)
		{
			// if we haven't seen lead-in yet, detect it
			if (!video.saw_leadin)
			{
				video.saw_leadin = TRUE;
				printf("%6d.%d: lead-in code detected\n", frame, fieldnum);
			}

			// if we've previously seen chapters/frames, that's weird
			if (video.last_frame != -1 || video.last_chapter != -1)
				printf("%6d.%d: lead-in code detected after frame/chapter data (WARNING)\n", frame, fieldnum);
		}

		// is this a lead-out code?
		if (metadata.line1718 == VBI_CODE_LEADOUT)
		{
			// if we haven't seen lead-in yet, detect it
			if (!video.saw_leadout)
			{
				video.saw_leadout = TRUE;
				printf("%6d.%d: lead-out code detected\n", frame, fieldnum);
				if (video.last_frame != -1)
					printf("%6d.%d: final frame number was %d\n", frame, fieldnum, video.last_frame);
				else
					printf("%6d.%d: never detected any frame numbers (ERROR)\n", frame, fieldnum);
			}

			// if we've previously seen chapters/frames, that's weird
			if (video.last_frame == -1)
				printf("%6d.%d: lead-out code detected with no frames detected beforehand (WARNING)\n", frame, fieldnum);
		}

		// is this a frame code?
		if ((metadata.line1718 & VBI_MASK_CAV_PICTURE) == VBI_CODE_CAV_PICTURE)
		{
			int framenum = VBI_CAV_PICTURE(metadata.line1718);

			// did we see any leadin?
			if (!video.saw_leadin)
			{
				printf("%6d.%d: detected frame number but never saw any lead-in (WARNING)\n", frame, fieldnum);
				video.saw_leadin = TRUE;
			}

			// if this is the first frame, make sure it's 1
			if (video.last_frame == -1)
			{
				if (framenum == 0)
					printf("%6d.%d: detected frame 0\n", frame, fieldnum);
				else if (framenum == 1)
					printf("%6d.%d: detected frame 1\n", frame, fieldnum);
				else
					printf("%6d.%d: first frame number is not 0 or 1 (%d) (ERROR)\n", frame, fieldnum, framenum);
			}

			// print an update every 10000 frames
			if (framenum != 0 && framenum % 10000 == 0)
				printf("%6d.%d: detected frame %d\n", frame, fieldnum, framenum);

			// if this frame is not consecutive, it's an error
			if (video.last_frame != -1 && framenum != video.last_frame + 1)
				printf("%6d.%d: gap in frame number sequence (%d->%d) (ERROR)\n", frame, fieldnum, video.last_frame, framenum);

			// remember the frame number
			video.last_frame = framenum;

			// if we've seen a white flag before, but it's not here, warn
			if (video.first_whitefield != -1 && !metadata.white)
				printf("%6d.%d: detected frame number but no white flag (WARNING)\n", frame, fieldnum);
		}

		// is the whiteflag set?
		int field = frame * fields_per_frame + fieldnum;
		if (metadata.white)
		{
			// if this is the first white flag we see, count it
			if (video.first_whitefield == -1)
			{
				video.first_whitefield = field;
				printf("%6d.%d: first white flag seen\n", frame, fieldnum);
			}

			// if we've seen frame numbers before, but not here, warn
			if (video.last_frame != -1 && (metadata.line1718 & VBI_MASK_CAV_PICTURE) != VBI_CODE_CAV_PICTURE)
				printf("%6d.%d: detected white flag but no frame number (WARNING)\n", frame, fieldnum);
		}

		// if this is the start of a frame, handle cadence
		if (metadata.white || (metadata.line1718 & VBI_MASK_CAV_PICTURE) == VBI_CODE_CAV_PICTURE)
		{
			// if we've seen frames, but we're not yet to the lead-out, check the cadence
			if (video.last_frame != -1 && !video.saw_leadout)
			{
				// make sure we have a proper history
				if (video.prev_whitefield != -1)
					video.cadence_history = (video.cadence_history << 4) | ((field - video.prev_whitefield) & 0x0f);
				video.prev_whitefield = field;

				// if we don't know our cadence yet, determine it
				if (video.cadence == -1 && (video.cadence_history & 0xf00) != 0)
				{
					if ((video.cadence_history & 0xfff) == 0x222)
					{
						printf("%6d.%d: detected 2:2 cadence\n", frame, fieldnum);
						video.cadence = 4;
					}
					else if ((video.cadence_history & 0xfff) == 0x323)
					{
						printf("%6d.%d: detected 3:2 cadence\n", frame, fieldnum);
						video.cadence = 5;
					}
					else if ((video.cadence_history & 0xfff) == 0x232)
					{
						printf("%6d.%d: detected 2:3 cadence\n", frame, fieldnum);
						video.cadence = 5;
					}
					else
					{
						printf("%6d.%d: unknown cadence (history %d:%d:%d) (WARNING)\n", frame, fieldnum,
								(video.cadence_history >> 8) & 15, (video.cadence_history >> 4) & 15, video.cadence_history & 15);
					}
				}

				// if we know our cadence, make sure we stick to it
				if (video.cadence != -1)
				{
					if (video.cadence == 4 && (video.cadence_history & 0xfff) != 0x222)
					{
						printf("%6d.%d: missed cadence (history %d:%d:%d) (WARNING)\n", frame, fieldnum,
								(video.cadence_history >> 8) & 15, (video.cadence_history >> 4) & 15, video.cadence_history & 15);
						video.cadence = -1;
						video.cadence_history = 0;
					}
					else if (video.cadence == 5 && (video.cadence_history & 0xfff) != 0x323 && (video.cadence_history & 0xfff) != 0x232)
					{
						printf("%6d.%d: missed cadence (history %d:%d:%d) (WARNING)\n", frame, fieldnum,
								(video.cadence_history >> 8) & 15, (video.cadence_history >> 4) & 15, video.cadence_history & 15);
						video.cadence = -1;
						video.cadence_history = 0;
					}
				}
			}
		}

		// now examine the active video signal
		UINT32 yhisto[256] = { 0 };
		UINT32 crhisto[256] = { 0 };
		UINT32 cbhisto[256] = { 0 };
		int pixels = 0;
		for (int y = 22*2 + fieldnum; y < bitmap.height(); y += 2)
		{
			for (int x = 16; x < 720 - 16; x++)
			{
				yhisto[bitmap.pix16(y, x) >> 8]++;
				if (x % 2 == 0)
					cbhisto[bitmap.pix16(y, x) & 0xff]++;
				else
					crhisto[bitmap.pix16(y, x) & 0xff]++;
			}
			pixels += 720 - 16 - 16;
		}

		// remove the top/bottom 0.1% of Y
		int remaining = pixels / 1000;
		int yminval;
		for (yminval = 0; (remaining -= yhisto[yminval]) >= 0; yminval++) ;
		remaining = pixels / 1000;
		int ymaxval;
		for (ymaxval = 255; (remaining -= yhisto[ymaxval]) >= 0; ymaxval--) ;

		// remove the top/bottom 0.1% of Cb
		remaining = pixels / 500;
		int cbminval;
		for (cbminval = 0; (remaining -= cbhisto[cbminval]) >= 0; cbminval++) ;
		remaining = pixels / 500;
		int cbmaxval;
		for (cbmaxval = 255; (remaining -= cbhisto[cbmaxval]) >= 0; cbmaxval--) ;

		// remove the top/bottom 0.1% of Cr
		remaining = pixels / 500;
		int crminval;
		for (crminval = 0; (remaining -= crhisto[crminval]) >= 0; crminval++) ;
		remaining = pixels / 500;
		int crmaxval;
		for (crmaxval = 255; (remaining -= crhisto[crmaxval]) >= 0; crmaxval--) ;

		// track blank frames
		if (ymaxval - yminval < 10 && cbmaxval - cbminval < 10 && crmaxval - cbmaxval < 10)
		{
			if (video.first_blank_frame == -1)
			{
				video.first_blank_frame = frame;
				video.first_blank_field = fieldnum;
				video.num_blank_fields = 0;
			}
			video.num_blank_fields++;
		}
		else if (video.num_blank_fields > 0)
		{
			if (video.num_blank_fields >= REPORT_BLANKS_THRESHOLD)
				printf("%6d.%d-%6d.%d: blank frames for %d fields (INFO)\n", video.first_blank_frame, video.first_blank_field, frame, fieldnum, video.num_blank_fields);
			video.first_blank_frame = video.first_blank_field = video.num_blank_fields = -1;
		}

		// update the overall min/max
		video.min_overall = MIN(yminval, video.min_overall);
		video.max_overall = MAX(ymaxval, video.max_overall);

		// track low fields
		if (yminval <= 0)
		{
			if (video.first_low_frame == -1)
			{
				video.first_low_frame = frame;
				video.first_low_field = fieldnum;
				video.num_low_fields = 0;
			}
			video.num_low_fields++;
		}
		else if (video.num_low_fields > 0)
		{
			printf("%6d.%d-%6d.%d: active video signal level low for %d fields (WARNING)\n", video.first_low_frame, video.first_low_field, frame, fieldnum, video.num_low_fields);
			video.first_low_frame = video.first_low_field = video.num_low_fields = -1;
		}

		// track high fields
		if (ymaxval >= 255)
		{
			if (video.first_high_frame == -1)
			{
				video.first_high_frame = frame;
				video.first_high_field = fieldnum;
				video.num_high_fields = 0;
			}
			video.num_high_fields++;
		}
		else if (video.num_high_fields > 0)
		{
			printf("%6d.%d-%6d.%d: active video signal level high for %d fields (WARNING)\n", video.first_high_frame, video.first_high_field, frame, fieldnum, video.num_high_fields);
			video.first_high_frame = video.first_high_field = video.num_high_fields = -1;
		}
	}
}


//-------------------------------------------------
//  verify_video_final - final verification
//-------------------------------------------------

static void verify_video_final(video_info &video, int frame, bitmap_yuy16 &bitmap)
{
	int fields_per_frame = (bitmap.height() >= 288) ? 2 : 1;
	int field = frame * fields_per_frame;

	// did we ever see any white flags?
	if (video.first_whitefield == -1)
		printf("Track %6d.%d: never saw any white flags (WARNING)\n", field / fields_per_frame, 0);

	// did we ever see any lead-out?
	if (!video.saw_leadout)
		printf("Track %6d.%d: never saw any lead-out (WARNING)\n", field / fields_per_frame, 0);

	// any remaining high/low reports?
	if (video.num_blank_fields >= REPORT_BLANKS_THRESHOLD)
		printf("%6d.%d-%6d.%d: blank frames for %d fields (INFO)\n", video.first_blank_frame, video.first_blank_field, frame, 0, video.num_blank_fields);
	if (video.num_low_fields > 0)
		printf("%6d.%d-%6d.%d: active video signal level low for %d fields (WARNING)\n", video.first_low_frame, video.first_low_field, frame, 0, video.num_low_fields);
	if (video.num_high_fields > 0)
		printf("%6d.%d-%6d.%d: active video signal level high for %d fields (WARNING)\n", video.first_high_frame, video.first_high_field, frame, 0, video.num_high_fields);

	// summary info
	printf("\nVideo summary:\n");
	printf("  Overall video range: %d-%d (%02X-%02X)\n", video.min_overall, video.max_overall, video.min_overall, video.max_overall);
}


//-------------------------------------------------
//  init_audio - init audio info structure
//-------------------------------------------------

static void init_audio(audio_info &audio)
{
	audio.min_lsample = 32767;
	audio.min_rsample = 32767;
	audio.max_lsample = -32768;
	audio.max_rsample = -32768;
	audio.min_lsample_count = 0;
	audio.min_rsample_count = 0;
	audio.max_lsample_count = 0;
	audio.max_rsample_count = 0;
	audio.sample_count = 0;
}


//-------------------------------------------------
//  verify_audio - verify audio data
//-------------------------------------------------

static void verify_audio(audio_info &audio, const INT16 *lsound, const INT16 *rsound, int samples)
{
	// count the overall samples
	audio.sample_count += samples;

	// iterate over samples, tracking min/max
	for (int sampnum = 0; sampnum < samples; sampnum++)
	{
		// did we hit a minimum on the left?
		if (lsound[sampnum] < audio.min_lsample)
		{
			audio.min_lsample = lsound[sampnum];
			audio.min_lsample_count = 1;
		}
		else if (lsound[sampnum] == audio.min_lsample)
			audio.min_lsample_count++;

		// did we hit a maximum on the left?
		if (lsound[sampnum] > audio.max_lsample)
		{
			audio.max_lsample = lsound[sampnum];
			audio.max_lsample_count = 1;
		}
		else if (lsound[sampnum] == audio.max_lsample)
			audio.max_lsample_count++;

		// did we hit a minimum on the right?
		if (rsound[sampnum] < audio.min_rsample)
		{
			audio.min_rsample = rsound[sampnum];
			audio.min_rsample_count = 1;
		}
		else if (rsound[sampnum] == audio.min_rsample)
			audio.min_rsample_count++;

		// did we hit a maximum on the right?
		if (rsound[sampnum] > audio.max_rsample)
		{
			audio.max_rsample = rsound[sampnum];
			audio.max_rsample_count = 1;
		}
		else if (rsound[sampnum] == audio.max_rsample)
			audio.max_rsample_count++;
	}
}


//-------------------------------------------------
//  verify_audio_final - final verification
//-------------------------------------------------

static void verify_audio_final(audio_info &audio)
{
	printf("\nAudio summary:\n");
	printf("  Overall channel 0 range: %d-%d (%04X-%04X)\n", audio.min_lsample, audio.max_lsample, UINT16(audio.min_lsample), UINT16(audio.max_lsample));
	printf("  Overall channel 1 range: %d-%d (%04X-%04X)\n", audio.min_rsample, audio.max_rsample, UINT16(audio.min_rsample), UINT16(audio.max_rsample));
}


//-------------------------------------------------
//  usage - display program usage
//-------------------------------------------------

static int usage(void)
{
	fprintf(stderr, "Usage: \n");
	fprintf(stderr, "  ldverify <avifile.avi|chdfile.chd>\n");
	return 1;
}


//-------------------------------------------------
//  main - main entry point
//-------------------------------------------------

int main(int argc, char *argv[])
{
	try
	{
		// init globals
		audio_info audio;
		init_audio(audio);
		video_info video;
		init_video(video);

		// verify arguments
		if (argc < 2)
			return usage();
		const char *srcfile = argv[1];

		// check extension of file
		int srcfilelen = strlen(srcfile);
		if (srcfilelen < 4)
			return usage();
		bool isavi;
		if (tolower((UINT8)srcfile[srcfilelen-3]) == 'a' && tolower((UINT8)srcfile[srcfilelen-2]) == 'v' && tolower((UINT8)srcfile[srcfilelen-1]) == 'i')
			isavi = true;
		else if (tolower((UINT8)srcfile[srcfilelen-3]) == 'c' && tolower((UINT8)srcfile[srcfilelen-2]) == 'h' && tolower((UINT8)srcfile[srcfilelen-1]) == 'd')
			isavi = false;
		else
			return usage();

		// open the file
		printf("Processing file: %s\n", srcfile);
		movie_info info = { 0 };
		void *file = isavi ? open_avi(srcfile, info) : open_chd(srcfile, info);
		if (file == NULL)
		{
			fprintf(stderr, "Unable to open file '%s'\n", srcfile);
			return 1;
		}

		// comment on the video dimensions
		printf("Video dimensions: %dx%d\n", info.width, info.height);
		if (info.width != 720)
			printf("WARNING: Unexpected video width (should be 720)\n");
		if (info.height != 524)
			printf("WARNING: Unexpected video height (should be 262 or 524)\n");

		// comment on the video frame rate
		printf("Video frame rate: %.2fHz\n", info.framerate);
		if (int(info.framerate * 100.0 + 0.5) != 2997)
			printf("WARNING: Unexpected frame rate (should be 29.97Hz)\n");

		// comment on the sample rate
		printf("Sample rate: %dHz\n", info.samplerate);
		if (info.samplerate != 48000)
			printf("WARNING: Unexpected sampele rate (should be 48000Hz)\n");

		// allocate a bitmap
		bitmap_yuy16 bitmap(info.width, info.height);

		// allocate sound buffers
		dynamic_array<INT16> lsound(info.samplerate);
		dynamic_array<INT16> rsound(info.samplerate);

		// loop over frames
		int frame = 0;
		int samples = 0;
		while (isavi ? read_avi(file, frame, bitmap, lsound, rsound, samples) : read_chd(file, frame, bitmap, lsound, rsound, samples))
		{
			verify_video(video, frame, bitmap);
			verify_audio(audio, lsound, rsound, samples);
			frame++;
		}

		// close the files
		isavi ? close_avi(file) : close_chd(file);

		// final output
		verify_video_final(video, frame, bitmap);
		verify_audio_final(audio);
	}
	catch (std::bad_alloc &)
	{
		fprintf(stderr, "Out of memory allocating memory\n");
		return 1;
	}

	return 0;
}<|MERGE_RESOLUTION|>--- conflicted
+++ resolved
@@ -256,11 +256,7 @@
 static int read_chd(void *file, int frame, bitmap_yuy16 &bitmap, INT16 *lsound, INT16 *rsound, int &samples)
 {
 	chd_file *chdfile = reinterpret_cast<chd_file *>(file);
-<<<<<<< HEAD
-	
-=======
-
->>>>>>> ec4b0c1a
+
 	// loop over fields
 	int interlace_factor = chdinterlaced ? 2 : 1;
 	samples = 0;
