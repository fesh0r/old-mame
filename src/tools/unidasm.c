--- conflicted
+++ resolved
@@ -326,11 +326,7 @@
 	{ "tms32051",   _16le, -1, CPU_DISASSEMBLE_NAME(tms32051) },
 	{ "tms34010",   _8bit,  3, CPU_DISASSEMBLE_NAME(tms34010) },
 	{ "tms34020",   _8bit,  3, CPU_DISASSEMBLE_NAME(tms34020) },
-<<<<<<< HEAD
-	//	{ "tms57002",   _32le, -2, CPU_DISASSEMBLE_NAME(tms57002) },
-=======
 	//  { "tms57002",   _32le, -2, CPU_DISASSEMBLE_NAME(tms57002) },
->>>>>>> 5b1d6b8e
 	{ "tms7000",    _8bit,  0, CPU_DISASSEMBLE_NAME(tms7000) },
 	{ "upd7810",    _8bit,  0, CPU_DISASSEMBLE_NAME(upd7810) },
 	{ "upd7807",    _8bit,  0, CPU_DISASSEMBLE_NAME(upd7807) },
