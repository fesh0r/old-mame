/***************************************************************************

    CHD compression frontend

****************************************************************************

    Copyright Aaron Giles
    All rights reserved.

    Redistribution and use in source and binary forms, with or without
    modification, are permitted provided that the following conditions are
    met:

        * Redistributions of source code must retain the above copyright
          notice, this list of conditions and the following disclaimer.
        * Redistributions in binary form must reproduce the above copyright
          notice, this list of conditions and the following disclaimer in
          the documentation and/or other materials provided with the
          distribution.
        * Neither the name 'MAME' nor the names of its contributors may be
          used to endorse or promote products derived from this software
          without specific prior written permission.

    THIS SOFTWARE IS PROVIDED BY AARON GILES ''AS IS'' AND ANY EXPRESS OR
    IMPLIED WARRANTIES, INCLUDING, BUT NOT LIMITED TO, THE IMPLIED
    WARRANTIES OF MERCHANTABILITY AND FITNESS FOR A PARTICULAR PURPOSE ARE
    DISCLAIMED. IN NO EVENT SHALL AARON GILES BE LIABLE FOR ANY DIRECT,
    INDIRECT, INCIDENTAL, SPECIAL, EXEMPLARY, OR CONSEQUENTIAL DAMAGES
    (INCLUDING, BUT NOT LIMITED TO, PROCUREMENT OF SUBSTITUTE GOODS OR
    SERVICES; LOSS OF USE, DATA, OR PROFITS; OR BUSINESS INTERRUPTION)
    HOWEVER CAUSED AND ON ANY THEORY OF LIABILITY, WHETHER IN CONTRACT,
    STRICT LIABILITY, OR TORT (INCLUDING NEGLIGENCE OR OTHERWISE) ARISING
    IN ANY WAY OUT OF THE USE OF THIS SOFTWARE, EVEN IF ADVISED OF THE
    POSSIBILITY OF SUCH DAMAGE.

****************************************************************************/

#include "osdcore.h"
#include "corefile.h"
#include "chdcd.h"
#include "aviio.h"
#include "avhuff.h"
#include "bitmap.h"
#include "md5.h"
#include "sha1.h"
#include "vbiparse.h"
#include "tagmap.h"
#include <stdarg.h>
#include <stdlib.h>
#include <stdio.h>
#include <time.h>
#include <ctype.h>
#include <new>

<<<<<<< HEAD
#define NUM_PROCESSORS_SUPPORTED 1
=======

>>>>>>> c6e312a5

//**************************************************************************
//  CONSTANTS & DEFINES
//**************************************************************************

// default hard disk sector size
const UINT32 IDE_SECTOR_SIZE = 512;

// temporary input buffer size
const UINT32 TEMP_BUFFER_SIZE = 32 * 1024 * 1024;

// modes
const int MODE_NORMAL = 0;
const int MODE_CUEBIN = 1;
const int MODE_GDI = 2;

// command modifier
#define REQUIRED "~"

// command strings
#define COMMAND_HELP "help"
#define COMMAND_INFO "info"
#define COMMAND_VERIFY "verify"
#define COMMAND_CREATE_RAW "createraw"
#define COMMAND_CREATE_HD "createhd"
#define COMMAND_CREATE_CD "createcd"
#define COMMAND_CREATE_LD "createld"
#define COMMAND_EXTRACT_RAW "extractraw"
#define COMMAND_EXTRACT_HD "extracthd"
#define COMMAND_EXTRACT_CD "extractcd"
#define COMMAND_EXTRACT_LD "extractld"
#define COMMAND_COPY "copy"
#define COMMAND_ADD_METADATA "addmeta"
#define COMMAND_DEL_METADATA "delmeta"
#define COMMAND_DUMP_METADATA "dumpmeta"

// option strings
#define OPTION_INPUT "input"
#define OPTION_OUTPUT "output"
#define OPTION_OUTPUT_BIN "outputbin"
#define OPTION_OUTPUT_FORCE "force"
#define OPTION_INPUT_START_BYTE "inputstartbyte"
#define OPTION_INPUT_START_HUNK "inputstarthunk"
#define OPTION_INPUT_START_FRAME "inputstartframe"
#define OPTION_INPUT_LENGTH_BYTES "inputbytes"
#define OPTION_INPUT_LENGTH_HUNKS "inputhunks"
#define OPTION_INPUT_LENGTH_FRAMES "inputframes"
#define OPTION_HUNK_SIZE "hunksize"
#define OPTION_UNIT_SIZE "unitsize"
#define OPTION_COMPRESSION "compression"
#define OPTION_INPUT_PARENT "inputparent"
#define OPTION_OUTPUT_PARENT "outputparent"
#define OPTION_IDENT "ident"
#define OPTION_CHS "chs"
#define OPTION_SECTOR_SIZE "sectorsize"
#define OPTION_TAG "tag"
#define OPTION_INDEX "index"
#define OPTION_VALUE_TEXT "valuetext"
#define OPTION_VALUE_FILE "valuefile"
#define OPTION_NO_CHECKSUM "nochecksum"
#define OPTION_VERBOSE "verbose"
#define OPTION_FIX "fix"
#define OPTION_NUMPROCESSORS "numprocessors"


//**************************************************************************
//  FUNCTION PROTOTYPES
//**************************************************************************

typedef tagmap_t<astring *> parameters_t;

static void report_error(int error, const char *format, ...);
static void do_info(parameters_t &params);
static void do_verify(parameters_t &params);
static void do_create_raw(parameters_t &params);
static void do_create_hd(parameters_t &params);
static void do_create_cd(parameters_t &params);
static void do_create_ld(parameters_t &params);
static void do_copy(parameters_t &params);
static void do_extract_raw(parameters_t &params);
static void do_extract_cd(parameters_t &params);
static void do_extract_ld(parameters_t &params);
static void do_add_metadata(parameters_t &params);
static void do_del_metadata(parameters_t &params);
static void do_dump_metadata(parameters_t &params);



//**************************************************************************
//  TYPE DEFINITIONS
//**************************************************************************

// ======================> option_description

struct option_description
{
	const char *name;
	const char *shortname;
	bool parameter;
	const char *description;
};


// ======================> command_description

struct command_description
{
	const char *name;
	void (*handler)(parameters_t &);
	const char *description;
	const char *valid_options[16];
};


// ======================> avi_info

struct avi_info
{
	UINT32 fps_times_1million;
	UINT32 width;
	UINT32 height;
	bool interlaced;
	UINT32 channels;
	UINT32 rate;
	UINT32 max_samples_per_frame;
	UINT32 bytes_per_frame;
};


// ======================> metadata_index_info

struct metadata_index_info
{
	chd_metadata_tag	tag;
	UINT32				index;
};


// ======================> fatal_error

class fatal_error : public std::exception
{
public:
	fatal_error(int error)
		: m_error(error) { }

	int error() const { return m_error; }

private:
	int m_error;
};


// ======================> chd_rawfile_compressor

class chd_rawfile_compressor : public chd_file_compressor
{
public:
	// construction/destruction
	chd_rawfile_compressor(core_file *file, UINT64 offset = 0, UINT64 maxoffset = ~0)
		: m_file(file),
		  m_offset(offset),
		  m_maxoffset(MIN(maxoffset, (file != NULL) ? core_fsize(file) : 0)) { }

	// read interface
	virtual UINT32 read_data(void *dest, UINT64 offset, UINT32 length)
	{
		offset += m_offset;
		if (offset >= m_maxoffset)
			return 0;
		if (offset + length > m_maxoffset)
			length = m_maxoffset - offset;
		core_fseek(m_file, offset, SEEK_SET);
		return core_fread(m_file, dest, length);
	}

private:
	// internal state
	core_file *		m_file;
	UINT64			m_offset;
	UINT64			m_maxoffset;
};


// ======================> chd_chdfile_compressor

class chd_chdfile_compressor : public chd_file_compressor
{
public:
	// construction/destruction
	chd_chdfile_compressor(chd_file &file, UINT64 offset = 0, UINT64 maxoffset = ~0)
		: m_file(file),
		  m_offset(offset),
		  m_maxoffset(MIN(maxoffset, file.logical_bytes())) { }

	// read interface
	virtual UINT32 read_data(void *dest, UINT64 offset, UINT32 length)
	{
		offset += m_offset;
		if (offset >= m_maxoffset)
			return 0;
		if (offset + length > m_maxoffset)
			length = m_maxoffset - offset;
		chd_error err = m_file.read_bytes(offset, dest, length);
		if (err != CHDERR_NONE)
			throw err;
		return length;
	}

private:
	// internal state
	chd_file &		m_file;
	UINT64			m_offset;
	UINT64			m_maxoffset;
};


// ======================> chd_cd_compressor

class chd_cd_compressor : public chd_file_compressor
{
public:
	// construction/destruction
	chd_cd_compressor(cdrom_toc &toc, chdcd_track_input_info &info)
		: m_file(NULL),
		  m_toc(toc),
		  m_info(info) { }

	~chd_cd_compressor()
	{
		if (m_file != NULL)
			core_fclose(m_file);
	}

	// read interface
	virtual UINT32 read_data(void *_dest, UINT64 offset, UINT32 length)
	{
		// verify assumptions made below
		assert(offset % CD_FRAME_SIZE == 0);
		assert(length % CD_FRAME_SIZE == 0);

		// initialize destination to 0 so that unused areas are filled
		UINT8 *dest = reinterpret_cast<UINT8 *>(_dest);
		memset(dest, 0, length);

		// find out which track we're starting in
		UINT64 startoffs = 0;
		UINT32 length_remaining = length;
		for (int tracknum = 0; tracknum < m_toc.numtrks; tracknum++)
		{
			const cdrom_track_info &trackinfo = m_toc.tracks[tracknum];
			UINT64 endoffs = startoffs + (trackinfo.frames + trackinfo.extraframes) * CD_FRAME_SIZE;
			if (offset >= startoffs && offset < endoffs)
			{
				// if we don't already have this file open, open it now
				if (m_file == NULL || m_lastfile != m_info.track[tracknum].fname)
				{
					if (m_file != NULL)
						core_fclose(m_file);
					m_lastfile = m_info.track[tracknum].fname;
					file_error filerr = core_fopen(m_lastfile, OPEN_FLAG_READ, &m_file);
					if (filerr != FILERR_NONE)
						report_error(1, "Error opening input file (%s)'", m_lastfile.cstr());
				}

				// iterate over frames
				UINT32 bytesperframe = trackinfo.datasize + trackinfo.subsize;
				UINT64 src_track_start = m_info.track[tracknum].offset;
				UINT64 src_track_end = src_track_start + bytesperframe * trackinfo.frames;
                UINT64 pad_track_start = src_track_end - (m_toc.tracks[tracknum].padframes * bytesperframe);
                while (length_remaining != 0 && offset < endoffs)
				{
					// determine start of current frame
					UINT64 src_frame_start = src_track_start + ((offset - startoffs) / CD_FRAME_SIZE) * bytesperframe;
					if (src_frame_start < src_track_end)
					{
						// read it in, or pad if we're into the padframes
                        if (src_frame_start >= pad_track_start)
                        {
                            memset(dest, 0, bytesperframe);
                        }
                        else
                        {
                            core_fseek(m_file, src_frame_start, SEEK_SET);
                            UINT32 count = core_fread(m_file, dest, bytesperframe);
                            if (count != bytesperframe)
                                report_error(1, "Error reading input file (%s)'", m_lastfile.cstr());
                        }

						// swap if appropriate
						if (m_info.track[tracknum].swap)
							for (UINT32 swapindex = 0; swapindex < 2352; swapindex += 2)
							{
								UINT8 temp = dest[swapindex];
								dest[swapindex] = dest[swapindex + 1];
								dest[swapindex + 1] = temp;
							}
					}

					// advance
					offset += CD_FRAME_SIZE;
					dest += CD_FRAME_SIZE;
					length_remaining -= CD_FRAME_SIZE;
					if (length_remaining == 0)
						break;
				}
			}

			// next track starts after the previous one
			startoffs = endoffs;
		}
		return length - length_remaining;
	}

private:
	// internal state
	astring						m_lastfile;
	core_file *					m_file;
	cdrom_toc &					m_toc;
	chdcd_track_input_info &	m_info;
};


// ======================> chd_avi_compressor

class chd_avi_compressor : public chd_file_compressor
{
public:
	// construction/destruction
	chd_avi_compressor(avi_file &file, avi_info &info, UINT32 first_frame, UINT32 num_frames)
		: m_file(file),
		  m_info(info),
		  m_bitmap(info.width, info.height * (info.interlaced ? 2 : 1)),
		  m_start_frame(first_frame),
		  m_frame_count(num_frames),
		  m_ldframedata(num_frames * VBI_PACKED_BYTES),
		  m_rawdata(info.bytes_per_frame) { }

	// getters
	const dynamic_buffer &ldframedata() const { return m_ldframedata; }

	// read interface
	virtual UINT32 read_data(void *_dest, UINT64 offset, UINT32 length)
	{
		UINT8 *dest = reinterpret_cast<UINT8 *>(_dest);
		int interlace_factor = m_info.interlaced ? 2 : 1;
		UINT32 length_remaining = length;

		// iterate over frames
		INT32 start_frame = offset / m_info.bytes_per_frame;
		INT32 end_frame = (offset + length - 1) / m_info.bytes_per_frame;
		for (INT32 framenum = start_frame; framenum <= end_frame; framenum++)
			if (framenum < m_frame_count)
			{
				// determine effective frame number and first/last samples
				INT32 effframe = m_start_frame + framenum;
				UINT32 first_sample = (UINT64(m_info.rate) * UINT64(effframe) * UINT64(1000000) + m_info.fps_times_1million - 1) / UINT64(m_info.fps_times_1million);
				UINT32 samples = (UINT64(m_info.rate) * UINT64(effframe + 1) * UINT64(1000000) + m_info.fps_times_1million - 1) / UINT64(m_info.fps_times_1million) - first_sample;

				// loop over channels and read the samples
				int channels = MIN(m_info.channels, ARRAY_LENGTH(m_audio));
				INT16 *samplesptr[ARRAY_LENGTH(m_audio)];
				for (int chnum = 0; chnum < channels; chnum++)
				{
					// read the sound samples
					m_audio[chnum].resize(samples);
					samplesptr[chnum] = m_audio[chnum];
					avi_error avierr = avi_read_sound_samples(&m_file, chnum, first_sample, samples, m_audio[chnum]);
					if (avierr != AVIERR_NONE)
						report_error(1, "Error reading audio samples %d-%d from channel %d: %s", first_sample, samples, chnum, avi_error_string(avierr));
				}

				// read the video data
				avi_error avierr = avi_read_video_frame(&m_file, effframe / interlace_factor, m_bitmap);
				if (avierr != AVIERR_NONE)
					report_error(1, "Error reading AVI frame %d: %s", effframe / interlace_factor, avi_error_string(avierr));
				bitmap_yuy16 subbitmap(&m_bitmap.pix(effframe % interlace_factor), m_bitmap.width(), m_bitmap.height() / interlace_factor, m_bitmap.rowpixels() * interlace_factor);

				// update metadata for this frame
				if (m_info.height == 524/2 || m_info.height == 624/2)
				{
					vbi_metadata vbi;
					vbi_parse_all(&subbitmap.pix16(0), subbitmap.rowpixels(), subbitmap.width(), 8, &vbi);
					vbi_metadata_pack(&m_ldframedata[framenum * VBI_PACKED_BYTES], framenum, &vbi);
				}

				// assemble the data into final form
				avhuff_error averr = avhuff_encoder::assemble_data(m_rawdata, subbitmap, channels, samples, samplesptr);
				if (averr != AVHERR_NONE)
					report_error(1, "Error assembling data for frame %d", framenum);
				if (m_rawdata.count() < m_info.bytes_per_frame)
				{
					UINT32 delta = m_info.bytes_per_frame - m_rawdata.count();
					m_rawdata.resize(m_info.bytes_per_frame, true);
					memset(&m_rawdata[m_info.bytes_per_frame - delta], 0, delta);
				}

				// copy to the destination
				UINT64 start_offset = UINT64(framenum) * UINT64(m_info.bytes_per_frame);
				UINT64 end_offset = start_offset + m_info.bytes_per_frame;
				UINT32 bytes_to_copy = MIN(length_remaining, end_offset - offset);
				memcpy(dest, &m_rawdata[offset - start_offset], bytes_to_copy);

				// advance
				offset += bytes_to_copy;
				dest += bytes_to_copy;
				length_remaining -= bytes_to_copy;
			}

		return length;
	}

private:
	// internal state
	avi_file &					m_file;
	avi_info &					m_info;
	bitmap_yuy16				m_bitmap;
	UINT32						m_start_frame;
	UINT32						m_frame_count;
	dynamic_array<INT16>		m_audio[8];
	dynamic_buffer				m_ldframedata;
	dynamic_buffer				m_rawdata;
};



//**************************************************************************
//  GLOBAL VARIABLES
//**************************************************************************

// timing
static clock_t lastprogress = 0;


// default compressors
static const chd_codec_type s_default_raw_compression[4] = { CHD_CODEC_LZMA, CHD_CODEC_ZLIB, CHD_CODEC_HUFFMAN, CHD_CODEC_FLAC };
static const chd_codec_type s_default_hd_compression[4] = { CHD_CODEC_LZMA, CHD_CODEC_ZLIB, CHD_CODEC_HUFFMAN, CHD_CODEC_FLAC };
static const chd_codec_type s_default_cd_compression[4] = { CHD_CODEC_LZMA, CHD_CODEC_ZLIB, CHD_CODEC_HUFFMAN, CHD_CODEC_CD_FLAC };
static const chd_codec_type s_default_ld_compression[4] = { CHD_CODEC_AVHUFF };


// descriptions for each option
static const option_description s_options[] =
{
	{ OPTION_INPUT, 				"i",	true, " <filename>: input file name" },
	{ OPTION_INPUT_PARENT,			"ip",	true, " <filename>: parent file name for input CHD" },
	{ OPTION_OUTPUT,				"o",	true, " <filename>: output file name" },
	{ OPTION_OUTPUT_BIN,			"ob",	true, " <filename>: output file name for binary data" },
	{ OPTION_OUTPUT_FORCE,			"f",	false, ": force overwriting an existing file" },
	{ OPTION_OUTPUT_PARENT,			"op",	true, " <filename>: parent file name for output CHD" },
	{ OPTION_INPUT_START_BYTE,		"isb",	true, " <offset>: starting byte offset within the input" },
	{ OPTION_INPUT_START_HUNK,		"ish",	true, " <offset>: starting hunk offset within the input" },
	{ OPTION_INPUT_START_FRAME,		"isf",	true, " <offset>: starting frame within the input" },
	{ OPTION_INPUT_LENGTH_BYTES,	"ib",	true, " <length>: effective length of input in bytes" },
	{ OPTION_INPUT_LENGTH_HUNKS,	"ih",	true, " <length>: effective length of input in hunks" },
	{ OPTION_INPUT_LENGTH_FRAMES,	"if",	true, " <length>: effective length of input in frames" },
	{ OPTION_HUNK_SIZE,				"hs",	true, " <bytes>: size of each hunk, in bytes" },
	{ OPTION_UNIT_SIZE,				"us",	true, " <bytes>: size of each unit, in bytes" },
	{ OPTION_COMPRESSION,			"c",	true, " <none|type1[,type2[,...]]>: which compression codecs to use (up to 4)" },
	{ OPTION_IDENT,					"id",	true, " <filename>: name of ident file to provide CHS information" },
	{ OPTION_CHS,					"chs",	true, " <cylinders,heads,sectors>: specifies CHS values directly" },
	{ OPTION_SECTOR_SIZE,			"ss",	true, " <bytes>: size of each hard disk sector" },
	{ OPTION_TAG,					"t",	true, " <tag>: 4-character tag for metadata" },
	{ OPTION_INDEX,					"ix",	true, " <index>: indexed instance of this metadata tag" },
	{ OPTION_VALUE_TEXT,			"vt",	true, " <text>: text for the metadata" },
	{ OPTION_VALUE_FILE,			"vf",	true, " <file>: file containing data to add" },
	{ OPTION_NUMPROCESSORS,			"np",	true, " <processors>: limit the number of processors to use during compression" },
	{ OPTION_NO_CHECKSUM,			"nocs",	false, ": do not include this metadata information in the overall SHA-1" },
	{ OPTION_FIX,					"f",	false, ": fix the SHA-1 if it is incorrect" },
	{ OPTION_VERBOSE,				"v",	false, ": output additional information" },
};


// descriptions for each command
static const command_description s_commands[] =
{
	{ COMMAND_INFO, do_info, ": displays information about a CHD",
		{
			REQUIRED OPTION_INPUT,
			OPTION_VERBOSE
		}
	},

	{ COMMAND_VERIFY, do_verify, ": verifies a CHD's integrity",
		{
			REQUIRED OPTION_INPUT,
			OPTION_INPUT_PARENT
		}
	},

	{ COMMAND_CREATE_RAW, do_create_raw, ": create a raw CHD from the input file",
		{
			REQUIRED OPTION_OUTPUT,
			OPTION_OUTPUT_PARENT,
			OPTION_OUTPUT_FORCE,
			REQUIRED OPTION_INPUT,
			OPTION_INPUT_START_BYTE,
			OPTION_INPUT_START_HUNK,
			OPTION_INPUT_LENGTH_BYTES,
			OPTION_INPUT_LENGTH_HUNKS,
			REQUIRED OPTION_HUNK_SIZE,
			REQUIRED OPTION_UNIT_SIZE,
			OPTION_COMPRESSION,
			OPTION_NUMPROCESSORS
		}
	},

	{ COMMAND_CREATE_HD, do_create_hd, ": create a hard disk CHD from the input file",
		{
			REQUIRED OPTION_OUTPUT,
			OPTION_OUTPUT_PARENT,
			OPTION_OUTPUT_FORCE,
			OPTION_INPUT,
			OPTION_INPUT_START_BYTE,
			OPTION_INPUT_START_HUNK,
			OPTION_INPUT_LENGTH_BYTES,
			OPTION_INPUT_LENGTH_HUNKS,
			OPTION_HUNK_SIZE,
			OPTION_COMPRESSION,
			OPTION_IDENT,
			OPTION_CHS,
			OPTION_SECTOR_SIZE,
			OPTION_NUMPROCESSORS
		}
	},

	{ COMMAND_CREATE_CD, do_create_cd, ": create a CD CHD from the input file",
		{
			REQUIRED OPTION_OUTPUT,
			OPTION_OUTPUT_PARENT,
			OPTION_OUTPUT_FORCE,
			REQUIRED OPTION_INPUT,
			OPTION_HUNK_SIZE,
			OPTION_COMPRESSION,
			OPTION_NUMPROCESSORS
		}
	},

	{ COMMAND_CREATE_LD, do_create_ld, ": create a laserdisc CHD from the input file",
		{
			REQUIRED OPTION_OUTPUT,
			OPTION_OUTPUT_PARENT,
			OPTION_OUTPUT_FORCE,
			REQUIRED OPTION_INPUT,
			OPTION_INPUT_START_FRAME,
			OPTION_INPUT_LENGTH_FRAMES,
			OPTION_HUNK_SIZE,
			OPTION_COMPRESSION,
			OPTION_NUMPROCESSORS
		}
	},

	{ COMMAND_EXTRACT_RAW, do_extract_raw, ": extract raw file from a CHD input file",
		{
			REQUIRED OPTION_OUTPUT,
			OPTION_OUTPUT_FORCE,
			REQUIRED OPTION_INPUT,
			OPTION_INPUT_PARENT,
			OPTION_INPUT_START_BYTE,
			OPTION_INPUT_START_HUNK,
			OPTION_INPUT_LENGTH_BYTES,
			OPTION_INPUT_LENGTH_HUNKS
		}
	},

	{ COMMAND_EXTRACT_HD, do_extract_raw, ": extract raw hard disk file from a CHD input file",
		{
			REQUIRED OPTION_OUTPUT,
			OPTION_OUTPUT_FORCE,
			REQUIRED OPTION_INPUT,
			OPTION_INPUT_PARENT,
			OPTION_INPUT_START_BYTE,
			OPTION_INPUT_START_HUNK,
			OPTION_INPUT_LENGTH_BYTES,
			OPTION_INPUT_LENGTH_HUNKS
		}
	},

	{ COMMAND_EXTRACT_CD, do_extract_cd, ": extract CD file from a CHD input file",
		{
			REQUIRED OPTION_OUTPUT,
			OPTION_OUTPUT_BIN,
			OPTION_OUTPUT_FORCE,
			REQUIRED OPTION_INPUT,
			OPTION_INPUT_PARENT,
		}
	},

	{ COMMAND_EXTRACT_LD, do_extract_ld, ": extract laserdisc AVI from a CHD input file",
		{
			REQUIRED OPTION_OUTPUT,
			OPTION_OUTPUT_FORCE,
			REQUIRED OPTION_INPUT,
			OPTION_INPUT_PARENT,
			OPTION_INPUT_START_FRAME,
			OPTION_INPUT_LENGTH_FRAMES
		}
	},

	{ COMMAND_COPY, do_copy, ": copy data from one CHD to another of the same type",
		{
			REQUIRED OPTION_OUTPUT,
			OPTION_OUTPUT_PARENT,
			OPTION_OUTPUT_FORCE,
			REQUIRED OPTION_INPUT,
			OPTION_INPUT_PARENT,
			OPTION_INPUT_START_BYTE,
			OPTION_INPUT_START_HUNK,
			OPTION_INPUT_LENGTH_BYTES,
			OPTION_INPUT_LENGTH_HUNKS,
			OPTION_HUNK_SIZE,
			OPTION_COMPRESSION,
			OPTION_NUMPROCESSORS
		}
	},

	{ COMMAND_ADD_METADATA, do_add_metadata, ": add metadata to the CHD",
		{
			REQUIRED OPTION_INPUT,
			REQUIRED OPTION_TAG,
			OPTION_INDEX,
			OPTION_VALUE_TEXT,
			OPTION_VALUE_FILE,
			OPTION_NO_CHECKSUM
		}
	},

	{ COMMAND_DEL_METADATA, do_del_metadata, ": remove metadata from the CHD",
		{
			REQUIRED OPTION_INPUT,
			REQUIRED OPTION_TAG,
			OPTION_INDEX
		}
	},

	{ COMMAND_DUMP_METADATA, do_dump_metadata, ": dump metadata from the CHD to stdout or to a file",
		{
			REQUIRED OPTION_INPUT,
			OPTION_OUTPUT,
			OPTION_OUTPUT_FORCE,
			REQUIRED OPTION_TAG,
			OPTION_INDEX
		}
	}
};



//**************************************************************************
//  IMPLEMENTATION
//**************************************************************************

//-------------------------------------------------
//  report_error - report an error
//-------------------------------------------------

static void report_error(int error, const char *format, ...)
{
	// output to stderr
	va_list arg;
	va_start(arg, format);
	vfprintf(stderr, format, arg);
	fflush(stderr);
	va_end(arg);
	fprintf(stderr, "\n");

	// reset time for progress and return the error
	lastprogress = 0;
	throw fatal_error(error);
}


//-------------------------------------------------
//  progress - generic progress callback
//-------------------------------------------------

static void ATTR_PRINTF(2,3) progress(bool forceit, const char *format, ...)
{
	// skip if it hasn't been long enough
	clock_t curtime = clock();
	if (!forceit && lastprogress != 0 && curtime - lastprogress < CLOCKS_PER_SEC / 2)
		return;
	lastprogress = curtime;

	// standard vfprintf stuff here
	va_list arg;
	va_start(arg, format);
	vfprintf(stderr, format, arg);
	fflush(stderr);
	va_end(arg);
}


//-------------------------------------------------
//  print_help - print help for all the commands
//-------------------------------------------------

static int print_help(const char *argv0, const char *error = NULL)
{
	// print the error message first
	if (error != NULL)
		fprintf(stderr, "Error: %s\n\n", error);

	// print a summary of each command
	printf("Usage:\n");
	for (int cmdnum = 0; cmdnum < ARRAY_LENGTH(s_commands); cmdnum++)
	{
		const command_description &desc = s_commands[cmdnum];
		printf("   %s %s%s\n", argv0, desc.name, desc.description);
	}
	printf("\nFor help with any command, run:\n");
	printf("   %s %s <command>\n", argv0, COMMAND_HELP);
	return 1;
}


//-------------------------------------------------
//  print_help - print help for all a specific
//  command
//-------------------------------------------------

static int print_help(const char *argv0, const command_description &desc, const char *error = NULL)
{
	// print the error message first
	if (error != NULL)
		fprintf(stderr, "Error: %s\n\n", error);

	// print usage for this command
	printf("Usage:\n");
	printf("   %s %s [options], where valid options are:\n", argv0, desc.name);
	for (int valid = 0; valid < ARRAY_LENGTH(desc.valid_options); valid++)
	{
		// determine whether we are required
		const char *option = desc.valid_options[valid];
		if (option == NULL)
			break;
		bool required = (option[0] == REQUIRED[0]);
		if (required)
			option++;

		// find the option
		for (int optnum = 0; optnum < ARRAY_LENGTH(s_options); optnum++)
			if (strcmp(option, s_options[optnum].name) == 0)
			{
				const option_description &odesc = s_options[optnum];
				printf("      --%s", odesc.name);
				if (odesc.shortname != NULL)
					printf(", -%s", odesc.shortname);
				printf("%s%s\n", odesc.description, required ? " (required)" : "");
			}
	}
	return 1;
}


//-------------------------------------------------
//  big_int_string - create a 64-bit string
//-------------------------------------------------

const char *big_int_string(astring &string, UINT64 intvalue)
{
	// 0 is a special case
	if (intvalue == 0)
		return string.cpy("0");

	// loop until all chunks are done
	string.reset();
	bool first = true;
	while (intvalue != 0)
	{
		int chunk = intvalue % 1000;
		intvalue /= 1000;

		astring insert;
		insert.format((intvalue != 0) ? "%03d" : "%d", chunk);

		if (!first)
			string.ins(0, ",");
		first = false;
		string.ins(0, insert);
	}
	return string;
}


//-------------------------------------------------
//  msf_string_from_frames - output the given
//  number of frames in M:S:F format
//-------------------------------------------------

const char *msf_string_from_frames(astring &string, UINT32 frames)
{
	return string.format("%02d:%02d:%02d", frames / (75 * 60), (frames / 75) % 60, frames % 75);
}


//-------------------------------------------------
//  parse_number - parse a number string with an
//  optional k/m/g suffix
//-------------------------------------------------

UINT64 parse_number(const char *string)
{
	// 0-length string is 0
	int length = strlen(string);
	if (length == 0)
		return 0;

	// scan forward over digits
	UINT64 result = 0;
	while (isdigit(*string))
	{
		result = (result * 10) + (*string - '0');
		string++;
	}

	// handle multipliers
	if (*string == 'k' || *string == 'K')
		result *= 1024;
	if (*string == 'm' || *string == 'M')
		result *= 1024 * 1024;
	if (*string == 'g' || *string == 'G')
		result *= 1024 * 1024 * 1024;

	return result;
}


//-------------------------------------------------
//  guess_chs - given a file and an offset,
//  compute a best guess CHS value set
//-------------------------------------------------

static void guess_chs(astring *filename, UINT64 filesize, int sectorsize, UINT32 &cylinders, UINT32 &heads, UINT32 &sectors, UINT32 &bps)
{
	// if this is a direct physical drive read, handle it specially
	if (filename != NULL && osd_get_physical_drive_geometry(*filename, &cylinders, &heads, &sectors, &bps))
		return;

	// if we have no length to work with, we can't guess
	if (filesize == 0)
		report_error(1, "Can't guess CHS values because there is no input file");

	// validate the size
	if (filesize % sectorsize != 0)
		report_error(1, "Can't guess CHS values because data size is not divisible by %d", sectorsize);
	;

	// now find a valid value
	for (UINT32 totalsectors = filesize / sectorsize; ; totalsectors++)
		for (UINT32 cursectors = 63; cursectors > 1; cursectors--)
			if (totalsectors % cursectors == 0)
			{
				UINT32 totalheads = totalsectors / cursectors;
				for (UINT32 curheads = 16; curheads > 1; curheads--)
					if (totalheads % curheads == 0)
					{
						cylinders = totalheads / curheads;
						heads = curheads;
						sectors = cursectors;
						return;
					}
			}

	// ack, it didn't work!
	report_error(1, "Can't guess CHS values because no logical combination works!");
}


//-------------------------------------------------
//  parse_input_chd_parameters - parse the
//  standard set of input CHD parameters
//-------------------------------------------------

static void parse_input_chd_parameters(const parameters_t &params, chd_file &input_chd, chd_file &input_parent_chd, bool writeable = false)
{
	// process input parent file
	astring *input_chd_parent_str = params.find(OPTION_INPUT_PARENT);
	if (input_chd_parent_str != NULL)
	{
		chd_error err = input_parent_chd.open(*input_chd_parent_str);
		if (err != CHDERR_NONE)
			report_error(1, "Error opening parent CHD file (%s): %s", input_chd_parent_str->cstr(), chd_file::error_string(err));
	}

	// process input file
	astring *input_chd_str = params.find(OPTION_INPUT);
	if (input_chd_str != NULL)
	{
		chd_error err = input_chd.open(*input_chd_str, writeable, input_parent_chd.opened() ? &input_parent_chd : NULL);
		if (err != CHDERR_NONE)
			report_error(1, "Error opening CHD file (%s): %s", input_chd_str->cstr(), chd_file::error_string(err));
	}
}


//-------------------------------------------------
//  parse_input_start_end - parse input start/end
//  parameters in a standard way
//-------------------------------------------------

static void parse_input_start_end(const parameters_t &params, UINT64 logical_size, UINT32 hunkbytes, UINT32 framebytes, UINT64 &input_start, UINT64 &input_end)
{
	// process start/end if we were provided an input CHD
	input_start = 0;
	input_end = logical_size;

	// process input start
	astring *input_start_byte_str = params.find(OPTION_INPUT_START_BYTE);
	astring *input_start_hunk_str = params.find(OPTION_INPUT_START_HUNK);
	astring *input_start_frame_str = params.find(OPTION_INPUT_START_FRAME);
	if (input_start_byte_str != NULL)
		input_start = parse_number(*input_start_byte_str);
	if (input_start_hunk_str != NULL)
		input_start = parse_number(*input_start_hunk_str) * hunkbytes;
	if (input_start_frame_str != NULL)
		input_start = parse_number(*input_start_frame_str) * framebytes;
	if (input_start >= input_end)
		report_error(1, "Input start offset greater than input file size");

	// process input length
	astring *input_length_bytes_str = params.find(OPTION_INPUT_LENGTH_BYTES);
	astring *input_length_hunks_str = params.find(OPTION_INPUT_LENGTH_HUNKS);
	astring *input_length_frames_str = params.find(OPTION_INPUT_LENGTH_FRAMES);
	UINT64 input_length = input_end;
	if (input_length_bytes_str != NULL)
		input_length = parse_number(*input_length_bytes_str);
	if (input_length_hunks_str != NULL)
		input_length = parse_number(*input_length_hunks_str) * hunkbytes;
	if (input_length_frames_str != NULL)
		input_length = parse_number(*input_length_frames_str) * framebytes;
	if (input_start + input_length < input_end)
		input_end = input_start + input_length;
}


//-------------------------------------------------
//  check_existing_output_file - see if an output
//  file already exists, and error if it does,
//  unless --force is specified
//-------------------------------------------------

static void check_existing_output_file(const parameters_t &params, const char *filename)
{
	if (params.find(OPTION_OUTPUT_FORCE) == NULL)
	{
		core_file *file;
		file_error filerr = core_fopen(filename, OPEN_FLAG_READ, &file);
		if (filerr == FILERR_NONE)
		{
			core_fclose(file);
			report_error(1, "Error: file already exists (%s)\nUse --force (or -f) to force overwriting", filename);
		}
	}
}


//-------------------------------------------------
//  parse_output_chd_parameters - parse the
//  standard set of output CHD parameters
//-------------------------------------------------

static astring *parse_output_chd_parameters(const parameters_t &params, chd_file &output_parent_chd)
{
	// process output parent file
	astring *output_chd_parent_str = params.find(OPTION_OUTPUT_PARENT);
	if (output_chd_parent_str != NULL)
	{
		chd_error err = output_parent_chd.open(*output_chd_parent_str);
		if (err != CHDERR_NONE)
			report_error(1, "Error opening parent CHD file (%s): %s", output_chd_parent_str->cstr(), chd_file::error_string(err));
	}

	// process output file
	astring *output_chd_str = params.find(OPTION_OUTPUT);
	if (output_chd_str != NULL)
		check_existing_output_file(params, *output_chd_str);
	return output_chd_str;
}


//-------------------------------------------------
//  parse_hunk_size - parse the hunk_size
//  parameter in a standard way
//-------------------------------------------------

static void parse_hunk_size(const parameters_t &params, UINT32 required_granularity, UINT32 &hunk_size)
{
	astring *hunk_size_str = params.find(OPTION_HUNK_SIZE);
	if (hunk_size_str != NULL)
	{
		hunk_size = parse_number(*hunk_size_str);
		if (hunk_size < 16 || hunk_size > 1024 * 1024)
			report_error(1, "Invalid hunk size");
		if (hunk_size % required_granularity != 0)
			report_error(1, "Hunk size is not an even multiple of %d", required_granularity);
	}
}


//-------------------------------------------------
//  parse_compression - parse a standard
//  compression parameter string
//-------------------------------------------------

static void parse_compression(const parameters_t &params, chd_codec_type compression[4])
{
	// see if anything was specified
	astring *compression_str = params.find(OPTION_COMPRESSION);
	if (compression_str == NULL)
		return;

	// special case: 'none'
	if (*compression_str == "none")
	{
		compression[0] = compression[1] = compression[2] = compression[3] = CHD_CODEC_NONE;
		return;
	}

	// iterate through compressors
	int index = 0;
	for (int start = 0, end = compression_str->chr(0, ','); index < 4; start = end + 1, end = compression_str->chr(end + 1, ','))
	{
		astring name(*compression_str, start, (end == -1) ? -1 : end - start);
		if (name.len() != 4)
			report_error(1, "Invalid compressor '%s' specified", name.cstr());
		chd_codec_type type = CHD_MAKE_TAG(name[0], name[1], name[2], name[3]);
		if (!chd_codec_list::codec_exists(type))
			report_error(1, "Invalid compressor '%s' specified", name.cstr());
		compression[index++] = type;
		if (end == -1)
			break;
	}
}


//-------------------------------------------------
//  parse_numprocessors - handle the numprocessors
//  command
//-------------------------------------------------

static void parse_numprocessors(const parameters_t &params)
{
	astring *numprocessors_str = params.find(OPTION_NUMPROCESSORS);
	if (numprocessors_str == NULL)
		return;

	int count = atoi(*numprocessors_str);
	if (count > 0)
	{
		extern int osd_num_processors;
		osd_num_processors = count;
	}
}


//-------------------------------------------------
//  compression_string - create a friendly string
//  describing a set of compressors
//-------------------------------------------------

static const char *compression_string(astring &string, chd_codec_type compression[4])
{
	// output compression types
	string.reset();
	if (compression[0] == CHD_CODEC_NONE)
		return string.cpy("none");

	// iterate over types
	for (int index = 0; index < 4; index++)
	{
		chd_codec_type type = compression[index];
		if (type == CHD_CODEC_NONE)
			break;
		if (index != 0)
			string.cat(", ");
		string.cat((type >> 24) & 0xff).cat((type >> 16) & 0xff).cat((type >> 8) & 0xff).cat(type & 0xff);
		string.cat(" (").cat(chd_codec_list::codec_name(type)).cat(")");
	}
	return string;
}


//-------------------------------------------------
//  compress_common - standard compression loop
//-------------------------------------------------

static void compress_common(chd_file_compressor &chd)
{
	// begin compressing
	chd.compress_begin();

	// loop until done
	double complete, ratio;
	chd_error err;
	while ((err = chd.compress_continue(complete, ratio)) == CHDERR_WALKING_PARENT || err == CHDERR_COMPRESSING)
		if (err == CHDERR_WALKING_PARENT)
			progress(false, "Examining parent, %.1f%% complete...  \r", 100.0 * complete);
		else
			progress(false, "Compressing, %.1f%% complete... (ratio=%.1f%%)  \r", 100.0 * complete, 100.0 * ratio);

	// handle errors
	if (err != CHDERR_NONE)
		report_error(1, "Error during compression: %-40s", chd_file::error_string(err));

	// final progress update
	progress(true, "Compression complete ... final ratio = %.1f%%            \n", 100.0 * ratio);
}


//-------------------------------------------------
//  output_track_metadata - output track metadata
//  to a CUE file
//-------------------------------------------------

void output_track_metadata(int mode, core_file *file, int tracknum, const cdrom_track_info &info, const char *filename, UINT32 frameoffs, UINT64 discoffs)
{
	if (mode == MODE_GDI)
	{
        int mode = 0, size = 2048;

        switch (info.trktype)
        {
            case CD_TRACK_MODE1:
                mode = 0;
                size = 2048;
                break;

            case CD_TRACK_MODE1_RAW:
                mode = 4;
                size = 2352;
                break;

            case CD_TRACK_MODE2:
                mode = 4;
                size = 2336;
                break;

            case CD_TRACK_MODE2_FORM1:
                mode = 4;
                size = 2048;
                break;

            case CD_TRACK_MODE2_FORM2:
                mode = 4;
                size = 2324;
                break;

            case CD_TRACK_MODE2_FORM_MIX:
                mode = 4;
                size = 2336;
                break;

            case CD_TRACK_MODE2_RAW:
                mode = 4;
                size = 2352;
                break;

            case CD_TRACK_AUDIO:
                mode = 0;
                size = 2352;
                break;
        }
		core_fprintf(file, "%d %d %d %d %s %" I64FMT "d\n", tracknum+1, frameoffs, mode, size, filename, discoffs);
	}
	else if (mode == MODE_CUEBIN)
    {
        // first track specifies the file
        if (tracknum == 0)
            core_fprintf(file, "FILE \"%s\" BINARY\n", filename);

        // determine submode
        astring tempstr;
        switch (info.trktype)
        {
            case CD_TRACK_MODE1:
            case CD_TRACK_MODE1_RAW:
                tempstr.format("MODE1/%04d", info.datasize);
                break;

            case CD_TRACK_MODE2:
            case CD_TRACK_MODE2_FORM1:
            case CD_TRACK_MODE2_FORM2:
            case CD_TRACK_MODE2_FORM_MIX:
            case CD_TRACK_MODE2_RAW:
                tempstr.format("MODE2/%04d", info.datasize);
                break;

            case CD_TRACK_AUDIO:
                tempstr.cpy("AUDIO");
                break;
        }

        // output TRACK entry
        core_fprintf(file, "  TRACK %02d %s\n", tracknum + 1, tempstr.cstr());

        // output PREGAP
        if (info.pregap > 0)
            core_fprintf(file, "    PREGAP %s\n", msf_string_from_frames(tempstr, info.pregap));

        // output track data
        core_fprintf(file, "    INDEX 01 %s\n", msf_string_from_frames(tempstr, frameoffs));

        // output POSTGAP
        if (info.postgap > 0)
            core_fprintf(file, "    POSTGAP %s\n", msf_string_from_frames(tempstr, info.postgap));
    }
    // non-CUE mode
    else if (mode == MODE_NORMAL)
    {
        // header on the first track
        if (tracknum == 0)
            core_fprintf(file, "CD_ROM\n\n\n");
        core_fprintf(file, "// Track %d\n", tracknum + 1);

        // write out the track type
        astring modesubmode;
        if (info.subtype != CD_SUB_NONE)
            modesubmode.format("%s %s", cdrom_get_type_string(info.trktype), cdrom_get_subtype_string(info.subtype));
        else
            modesubmode.format("%s", cdrom_get_type_string(info.trktype));
        core_fprintf(file, "TRACK %s\n", modesubmode.cstr());

        // write out the attributes
        core_fprintf(file, "NO COPY\n");
        if (info.trktype == CD_TRACK_AUDIO)
        {
            core_fprintf(file, "NO PRE_EMPHASIS\n");
            core_fprintf(file, "TWO_CHANNEL_AUDIO\n");
        }

        // output pregap
        astring tempstr;
        if (info.pregap > 0)
            core_fprintf(file, "ZERO %s %s\n", modesubmode.cstr(), msf_string_from_frames(tempstr, info.pregap));

        // all tracks but the first one have a file offset
        if (tracknum > 0)
            core_fprintf(file, "DATAFILE \"%s\" #%d %s // length in bytes: %d\n", filename, UINT32(discoffs), msf_string_from_frames(tempstr, info.frames), info.frames * (info.datasize + info.subsize));
        else
            core_fprintf(file, "DATAFILE \"%s\" %s // length in bytes: %d\n", filename, msf_string_from_frames(tempstr, info.frames), info.frames * (info.datasize + info.subsize));

        // tracks with pregaps get a START marker too
        if (info.pregap > 0)
            core_fprintf(file, "START %s\n", msf_string_from_frames(tempstr, info.pregap));

        core_fprintf(file, "\n\n");
    }
}


//-------------------------------------------------
//  do_info - dump the header information from
//  a drive image
//-------------------------------------------------

static void do_info(parameters_t &params)
{
	// parse out input files
	chd_file input_parent_chd;
	chd_file input_chd;
	parse_input_chd_parameters(params, input_chd, input_parent_chd);

	// print filename and version
	astring tempstr;
	printf("Input file:   %s\n", params.find(OPTION_INPUT)->cstr());
	printf("File Version: %d\n", input_chd.version());
	if (input_chd.version() < 3)
		report_error(1, "Unsupported version (%d); use an older chdman to upgrade to version 3 or later", input_chd.version());

	// output cmpression and size information
	chd_codec_type compression[4] = { input_chd.compression(0), input_chd.compression(1), input_chd.compression(2), input_chd.compression(3) };
	printf("Logical size: %s bytes\n", big_int_string(tempstr, input_chd.logical_bytes()));
	printf("Hunk Size:    %s bytes\n", big_int_string(tempstr, input_chd.hunk_bytes()));
	printf("Total Hunks:  %s\n", big_int_string(tempstr, input_chd.hunk_count()));
	printf("Unit Size:    %s bytes\n", big_int_string(tempstr, input_chd.unit_bytes()));
	printf("Total Units:  %s\n", big_int_string(tempstr, input_chd.unit_count()));
	printf("Compression:  %s\n", compression_string(tempstr, compression));
	printf("CHD size:     %s bytes\n", big_int_string(tempstr, core_fsize(input_chd)));
	if (compression[0] != CHD_CODEC_NONE)
		printf("Ratio:        %.1f%%\n", 100.0 * double(core_fsize(input_chd)) / double(input_chd.logical_bytes()));

	// add SHA1 output
	sha1_t overall = input_chd.sha1();
	if (overall != sha1_t::null)
	{
		printf("SHA1:         %s\n", overall.as_string(tempstr));
		if (input_chd.version() >= 4)
			printf("Data SHA1:    %s\n", input_chd.raw_sha1().as_string(tempstr));
	}
	sha1_t parent = input_chd.parent_sha1();
	if (parent != sha1_t::null)
		printf("Parent SHA1:  %s\n", parent.as_string(tempstr));

	// print out metadata
	dynamic_buffer buffer;
	dynamic_array<metadata_index_info> info;
	for (int index = 0; ; index++)
	{
		// get the indexed metadata item; stop when we hit an error
		chd_metadata_tag metatag;
		UINT8 metaflags;
		chd_error err = input_chd.read_metadata(CHDMETATAG_WILDCARD, index, buffer, metatag, metaflags);
		if (err != CHDERR_NONE)
			break;

		// determine our index
		UINT32 metaindex = ~0;
		for (int cur = 0; cur < info.count(); cur++)
			if (info[cur].tag == metatag)
			{
				metaindex = ++info[cur].index;
				break;
			}

		// if not found, add to our tracking
		if (metaindex == ~0)
		{
			metadata_index_info curinfo = { metatag, 0 };
			info.append(curinfo);
			metaindex = 0;
		}

		// print either a string representation or a hex representation of the tag
		if (isprint((metatag >> 24) & 0xff) && isprint((metatag >> 16) & 0xff) && isprint((metatag >> 8) & 0xff) && isprint(metatag & 0xff))
			printf("Metadata:     Tag='%c%c%c%c'  Index=%d  Length=%d bytes\n", (metatag >> 24) & 0xff, (metatag >> 16) & 0xff, (metatag >> 8) & 0xff, metatag & 0xff, metaindex, buffer.count());
		else
			printf("Metadata:     Tag=%08x  Index=%d  Length=%d bytes\n", metatag, metaindex, buffer.count());
		printf("              ");

		// print up to 60 characters of metadata
		UINT32 count = MIN(60, buffer.count());
		for (int chnum = 0; chnum < count; chnum++)
			printf("%c", isprint(UINT8(buffer[chnum])) ? buffer[chnum] : '.');
		printf("\n");
	}

	// print compression stats if verbose
	if (params.find(OPTION_VERBOSE) != NULL)
	{
		UINT32 compression_types[10] = { 0 };
		for (UINT32 hunknum = 0; hunknum < input_chd.hunk_count(); hunknum++)
		{
			// get info on this hunk
			chd_codec_type codec;
			UINT32 compbytes;
			chd_error err = input_chd.hunk_info(hunknum, codec, compbytes);
			if (err != CHDERR_NONE)
				report_error(1, "Error getting info on hunk %d: %s", hunknum, chd_file::error_string(err));

			// decode into our data
			if (codec > CHD_CODEC_MINI)
				for (int comptype = 0; comptype < 4; comptype++)
					if (codec == input_chd.compression(comptype))
					{
						codec = CHD_CODEC_MINI + 1 + comptype;
						break;
					}
			if (codec > ARRAY_LENGTH(compression_types))
				codec = ARRAY_LENGTH(compression_types) - 1;

			// count stats
			compression_types[codec]++;
		}

		// output the stats
		printf("\n");
		printf("     Hunks  Percent  Name\n");
		printf("----------  -------  ------------------------------------\n");
		for (int comptype = 0; comptype < ARRAY_LENGTH(compression_types); comptype++)
			if (compression_types[comptype] != 0)
			{
				// determine the name
				const char *name = "Unknown";
				switch (comptype)
				{
					case CHD_CODEC_NONE:		name = "Uncompressed";					break;
					case CHD_CODEC_SELF:		name = "Copy from self";				break;
					case CHD_CODEC_PARENT:		name = "Copy from parent";				break;
					case CHD_CODEC_MINI:		name = "Legacy 8-byte mini";			break;
					default:
						int index = comptype - 1 - CHD_CODEC_MINI;
						if (index < 4)
							name = chd_codec_list::codec_name(input_chd.compression(index));
						break;
				}

				// output the stats
				astring tempstr;
				printf("%10s   %5.1f%%  %-40s\n",
						big_int_string(tempstr, compression_types[comptype]),
						100.0 * double(compression_types[comptype]) / double(input_chd.hunk_count()),
						name);
			}
	}
}


//-------------------------------------------------
//  do_verify - validate the SHA1 on a CHD
//-------------------------------------------------

static void do_verify(parameters_t &params)
{
	// parse out input files
	chd_file input_parent_chd;
	chd_file input_chd;
	parse_input_chd_parameters(params, input_chd, input_parent_chd);

	// only makes sense for compressed CHDs with valid SHA1's
	if (!input_chd.compressed())
		report_error(0, "No verification to be done; CHD is uncompressed");
	sha1_t raw_sha1 = (input_chd.version() <= 3) ? input_chd.sha1() : input_chd.raw_sha1();
	if (raw_sha1 == sha1_t::null)
		report_error(0, "No verification to be done; CHD has no checksum");

	// create an array to read into
	dynamic_buffer buffer((TEMP_BUFFER_SIZE / input_chd.hunk_bytes()) * input_chd.hunk_bytes());

	// read all the data and build up an SHA-1
	sha1_creator rawsha1;
	for (UINT64 offset = 0; offset < input_chd.logical_bytes(); )
	{
		progress(false, "Verifying, %.1f%% complete... \r", 100.0 * double(offset) / double(input_chd.logical_bytes()));

		// determine how much to read
		UINT32 bytes_to_read = MIN(buffer.count(), input_chd.logical_bytes() - offset);
		chd_error err = input_chd.read_bytes(offset, buffer, bytes_to_read);
		if (err != CHDERR_NONE)
			report_error(1, "Error reading CHD file (%s): %s", params.find(OPTION_INPUT)->cstr(), chd_file::error_string(err));

		// add to the checksum
		rawsha1.append(buffer, bytes_to_read);
		offset += bytes_to_read;
	}
	sha1_t computed_sha1 = rawsha1.finish();

	// finish up
	if (raw_sha1 != computed_sha1)
	{
		astring tempstr;
		fprintf(stderr, "Error: Raw SHA1 in header = %s\n", raw_sha1.as_string(tempstr));
		fprintf(stderr, "              actual SHA1 = %s\n", computed_sha1.as_string(tempstr));

		// fix it if requested; this also fixes the overall one so we don't need to do any more
		if (params.find(OPTION_FIX) != NULL)
		{
			input_chd.set_raw_sha1(computed_sha1);
			printf("SHA-1 updated to correct value in input CHD\n");
		}
	}
	else
	{
		printf("Raw SHA1 verification successful!\n");

		// now include the metadata for >= v4
		if (input_chd.version() >= 4)
		{
			sha1_t computed_overall_sha1 = input_chd.compute_overall_sha1(computed_sha1);
			if (input_chd.sha1() == computed_overall_sha1)
				printf("Overall SHA1 verification successful!\n");
			else
			{
				astring tempstr;
				fprintf(stderr, "Error: Overall SHA1 in header = %s\n", input_chd.sha1().as_string(tempstr));
				fprintf(stderr, "                  actual SHA1 = %s\n", computed_overall_sha1.as_string(tempstr));

				// fix it if requested
				if (params.find(OPTION_FIX) != NULL)
				{
					input_chd.set_raw_sha1(computed_sha1);
					printf("SHA-1 updated to correct value in input CHD\n");
				}
			}
		}
	}
}


//-------------------------------------------------
//  do_create_raw - create a new compressed raw
//  image from a raw file
//-------------------------------------------------

static void do_create_raw(parameters_t &params)
{
	// process input file
	core_file *input_file = NULL;
	astring *input_file_str = params.find(OPTION_INPUT);
	if (input_file_str != NULL)
	{
		file_error filerr = core_fopen(*input_file_str, OPEN_FLAG_READ, &input_file);
		if (filerr != FILERR_NONE)
			report_error(1, "Unable to open file (%s)", input_file_str->cstr());
	}

	// process output CHD
	chd_file output_parent;
	astring *output_chd_str = parse_output_chd_parameters(params, output_parent);

	// process hunk size
	UINT32 hunk_size = output_parent.opened() ? output_parent.hunk_bytes() : 0;
	parse_hunk_size(params, 1, hunk_size);

	// process unit size
	UINT32 unit_size = output_parent.opened() ? output_parent.unit_bytes() : 0;
	astring *unit_size_str = params.find(OPTION_UNIT_SIZE);
	if (unit_size_str != NULL)
	{
		unit_size = parse_number(*unit_size_str);
		if (hunk_size % unit_size != 0)
			report_error(1, "Unit size is not an even divisor of the hunk size");
	}

	// process input start/end (needs to know hunk_size)
	UINT64 input_start;
	UINT64 input_end;
	parse_input_start_end(params, core_fsize(input_file), hunk_size, hunk_size, input_start, input_end);

	// process compression
	chd_codec_type compression[4];
	memcpy(compression, s_default_raw_compression, sizeof(compression));
	parse_compression(params, compression);

	// process numprocessors
	parse_numprocessors(params);

	// print some info
	astring tempstr;
	printf("Output CHD:   %s\n", output_chd_str->cstr());
	if (output_parent.opened())
		printf("Parent CHD:   %s\n", params.find(OPTION_OUTPUT_PARENT)->cstr());
	printf("Input file:   %s\n", input_file_str->cstr());
	if (input_start != 0 || input_end != core_fsize(input_file))
	{
		printf("Input start:  %s\n", big_int_string(tempstr, input_start));
		printf("Input length: %s\n", big_int_string(tempstr, input_end - input_start));
	}
	printf("Compression:  %s\n", compression_string(tempstr, compression));
	printf("Hunk size:    %s\n", big_int_string(tempstr, hunk_size));
	printf("Logical size: %s\n", big_int_string(tempstr, input_end - input_start));

	// catch errors so we can close & delete the output file
<<<<<<< HEAD
	chd_rawfile_compressor* chd = NULL;
=======
	chd_rawfile_compressor *chd = NULL;
>>>>>>> c6e312a5
	try
	{
		// create the new CHD
		chd = new chd_rawfile_compressor(input_file, input_start, input_end);
		chd_error err;
		if (output_parent.opened())
			err = chd->create(*output_chd_str, input_end - input_start, hunk_size, compression, output_parent);
		else
			err = chd->create(*output_chd_str, input_end - input_start, hunk_size, unit_size, compression);
		if (err != CHDERR_NONE)
			report_error(1, "Error creating CHD file (%s): %s", output_chd_str->cstr(), chd_file::error_string(err));

		// if we have a parent, copy forward all the metadata
		if (output_parent.opened())
			chd->clone_all_metadata(output_parent);

		// compress it generically
		compress_common(*chd);
		delete chd;
	}
	catch (...)
	{
		// delete the output file
		astring *output_chd_str = params.find(OPTION_OUTPUT);
		if (output_chd_str != NULL)
			osd_rmfile(*output_chd_str);
<<<<<<< HEAD
		if (chd != NULL)
			delete chd;
=======
		delete chd;
>>>>>>> c6e312a5
		throw;
	}
}


//-------------------------------------------------
//  do_create_hd - create a new compressed hard
//  disk image from a raw file
//-------------------------------------------------

static void do_create_hd(parameters_t &params)
{
	// process input file
	core_file *input_file = NULL;
	astring *input_file_str = params.find(OPTION_INPUT);
	if (input_file_str != NULL)
	{
		file_error filerr = core_fopen(*input_file_str, OPEN_FLAG_READ, &input_file);
		if (filerr != FILERR_NONE)
			report_error(1, "Unable to open file (%s)", input_file_str->cstr());
	}

	// process output CHD
	chd_file output_parent;
	astring *output_chd_str = parse_output_chd_parameters(params, output_parent);

	// process sectorsize
	UINT32 sector_size = output_parent.opened() ? output_parent.unit_bytes() : IDE_SECTOR_SIZE;
	astring *sectorsize_str = params.find(OPTION_SECTOR_SIZE);
	if (sectorsize_str != NULL)
	{
		if (output_parent.opened())
			report_error(1, "Sector size does not apply when creating a diff from the parent");
		sector_size = parse_number(*sectorsize_str);
	}

	// process hunk size (needs to know sector_size)
	UINT32 hunk_size = output_parent.opened() ? output_parent.hunk_bytes() : MAX((4096 / sector_size) * sector_size, sector_size);
	parse_hunk_size(params, sector_size, hunk_size);

	// process input start/end (needs to know hunk_size)
	UINT64 input_start = 0;
	UINT64 input_end = 0;
	if (input_file != NULL)
		parse_input_start_end(params, core_fsize(input_file), hunk_size, hunk_size, input_start, input_end);

	// process compression
	chd_codec_type compression[4];
	memcpy(compression, s_default_hd_compression, sizeof(compression));
	if (input_file == NULL)
		compression[0] = compression[1] = compression[2] = compression[3] = CHD_CODEC_NONE;
	parse_compression(params, compression);
	if (input_file == NULL && compression[0] != CHD_CODEC_NONE)
		report_error(1, "Blank hard disks must be uncompressed");

	// process numprocessors
	parse_numprocessors(params);

	// process chs
	UINT32 cylinders = 0;
	UINT32 heads = 0;
	UINT32 sectors = 0;
	astring *chs_str = params.find(OPTION_CHS);
	if (chs_str != NULL)
	{
		if (output_parent.opened())
			report_error(1, "CHS does not apply when creating a diff from the parent");
		if (sscanf(*chs_str, "%d,%d,%d", &cylinders, &heads, &sectors) != 3)
			report_error(1, "Invalid CHS string; must be of the form <cylinders>,<heads>,<sectors>");
	}

	// process ident
	dynamic_buffer identdata;
	if (output_parent.opened())
		output_parent.read_metadata(HARD_DISK_IDENT_METADATA_TAG, 0, identdata);
	astring *ident_str = params.find(OPTION_IDENT);
	if (ident_str != NULL)
	{
		// load the file
		file_error filerr = core_fload(*ident_str, identdata);
		if (filerr != FILERR_NONE)
			report_error(1, "Error reading ident file (%s)", ident_str->cstr());

		// must be at least 14 bytes; extract CHS data from there
		if (identdata.count() < 14)
			report_error(1, "Ident file '%s' is invalid (too short)", ident_str->cstr());
		cylinders = (identdata[3] << 8) | identdata[2];
		heads = (identdata[7] << 8) | identdata[6];
		sectors = (identdata[13] << 8) | identdata[12];
	}

	// extract geometry from the parent if we have one
	if (output_parent.opened() && cylinders == 0)
	{
		astring metadata;
		if (output_parent.read_metadata(HARD_DISK_METADATA_TAG, 0, metadata) != CHDERR_NONE)
			report_error(1, "Unable to find hard disk metadata in parent CHD");
		if (sscanf(metadata, HARD_DISK_METADATA_FORMAT, &cylinders, &heads, &sectors, &sector_size) != 4)
			report_error(1, "Error parsing hard disk metadata in parent CHD");
	}

	// if no CHS values, try to guess them
	if (cylinders == 0)
	{
		if (input_file == NULL && input_end - input_start == 0)
			report_error(1, "Blank hard drives must specify either a length or a set of CHS values");
		guess_chs(input_file_str, input_end - input_start, sector_size, cylinders, heads, sectors, sector_size);
	}
	UINT32 totalsectors = cylinders * heads * sectors;

	// print some info
	astring tempstr;
	printf("Output CHD:   %s\n", output_chd_str->cstr());
	if (output_parent.opened())
		printf("Parent CHD:   %s\n", params.find(OPTION_OUTPUT_PARENT)->cstr());
	if (input_file != NULL)
	{
		printf("Input file:   %s\n", input_file_str->cstr());
		if (input_start != 0 || input_end != core_fsize(input_file))
		{
			printf("Input start:  %s\n", big_int_string(tempstr, input_start));
			printf("Input length: %s\n", big_int_string(tempstr, input_end - input_start));
		}
	}
	printf("Compression:  %s\n", compression_string(tempstr, compression));
	printf("Cylinders:    %d\n", cylinders);
	printf("Heads:        %d\n", heads);
	printf("Sectors:      %d\n", sectors);
	printf("Bytes/sector: %d\n", sector_size);
	printf("Sectors/hunk: %d\n", hunk_size / sector_size);
	printf("Logical size: %s\n", big_int_string(tempstr, UINT64(totalsectors) * UINT64(sector_size)));

	// catch errors so we can close & delete the output file
	chd_rawfile_compressor *chd = NULL;
	try
	{
		// create the new hard drive
		chd = new chd_rawfile_compressor(input_file, input_start, input_end);
		chd_error err;
		if (output_parent.opened())
			err = chd->create(*output_chd_str, UINT64(totalsectors) * UINT64(sector_size), hunk_size, compression, output_parent);
		else
			err = chd->create(*output_chd_str, UINT64(totalsectors) * UINT64(sector_size), hunk_size, sector_size, compression);
		if (err != CHDERR_NONE)
			report_error(1, "Error creating CHD file (%s): %s", output_chd_str->cstr(), chd_file::error_string(err));

		// add the standard hard disk metadata
		astring metadata;
		metadata.format(HARD_DISK_METADATA_FORMAT, cylinders, heads, sectors, sector_size);
		err = chd->write_metadata(HARD_DISK_METADATA_TAG, 0, metadata);
		if (err != CHDERR_NONE)
			report_error(1, "Error adding hard disk metadata: %s", chd_file::error_string(err));

		// write the ident if present
		if (identdata.count() > 0)
		{
			err = chd->write_metadata(HARD_DISK_IDENT_METADATA_TAG, 0, identdata);
			if (err != CHDERR_NONE)
				report_error(1, "Error adding hard disk metadata: %s", chd_file::error_string(err));
		}

		// compress it generically
		if (input_file != NULL)
			compress_common(*chd);
		delete chd;
	}
	catch (...)
	{
		// delete the output file
		astring *output_chd_str = params.find(OPTION_OUTPUT);
		if (output_chd_str != NULL)
			osd_rmfile(*output_chd_str);
		delete chd;
		throw;
	}
}


//-------------------------------------------------
//  do_create_cd - create a new compressed CD
//  image from a raw file
//-------------------------------------------------

static void do_create_cd(parameters_t &params)
{
	// process input file
	chdcd_track_input_info track_info;
	cdrom_toc toc = { 0 };
	astring *input_file_str = params.find(OPTION_INPUT);
	if (input_file_str != NULL)
	{
		chd_error err = chdcd_parse_toc(*input_file_str, toc, track_info);
		if (err != CHDERR_NONE)
			report_error(1, "Error parsing input file (%s: %s)\n", input_file_str->cstr(), chd_file::error_string(err));
	}

	// process output CHD
	chd_file output_parent;
	astring *output_chd_str = parse_output_chd_parameters(params, output_parent);

	// process hunk size
	UINT32 hunk_size = output_parent.opened() ? output_parent.hunk_bytes() : CD_FRAMES_PER_HUNK * CD_FRAME_SIZE;
	parse_hunk_size(params, CD_FRAME_SIZE, hunk_size);

	// process compression
	chd_codec_type compression[4];
	memcpy(compression, s_default_cd_compression, sizeof(compression));
	parse_compression(params, compression);

	// process numprocessors
	parse_numprocessors(params);

	// pad each track to a 4-frame boundry. cdrom.c will deal with this on the read side
	UINT32 origtotalsectors = 0;
	UINT32 totalsectors = 0;
	for (int tracknum = 0; tracknum < toc.numtrks; tracknum++)
	{
		cdrom_track_info &trackinfo = toc.tracks[tracknum];
		int padded = (trackinfo.frames + CD_TRACK_PADDING - 1) / CD_TRACK_PADDING;
		trackinfo.extraframes = padded * CD_TRACK_PADDING - trackinfo.frames;
		origtotalsectors += trackinfo.frames;
		totalsectors += trackinfo.frames + trackinfo.extraframes;
	}

	// print some info
	astring tempstr;
	printf("Output CHD:   %s\n", output_chd_str->cstr());
	if (output_parent.opened())
		printf("Parent CHD:   %s\n", params.find(OPTION_OUTPUT_PARENT)->cstr());
	printf("Input file:   %s\n", input_file_str->cstr());
	printf("Input tracks: %d\n", toc.numtrks);
	printf("Input length: %s\n", msf_string_from_frames(tempstr, origtotalsectors));
	printf("Compression:  %s\n", compression_string(tempstr, compression));
	printf("Logical size: %s\n", big_int_string(tempstr, UINT64(totalsectors) * CD_FRAME_SIZE));

	// catch errors so we can close & delete the output file
<<<<<<< HEAD
	chd_cd_compressor* chd = NULL;
=======
	chd_cd_compressor *chd = NULL;
>>>>>>> c6e312a5
	try
	{
		// create the new CD
		chd = new chd_cd_compressor(toc, track_info);
		chd_error err;
		if (output_parent.opened())
			err = chd->create(*output_chd_str, UINT64(totalsectors) * UINT64(CD_FRAME_SIZE), hunk_size, compression, output_parent);
		else
			err = chd->create(*output_chd_str, UINT64(totalsectors) * UINT64(CD_FRAME_SIZE), hunk_size, CD_FRAME_SIZE, compression);
		if (err != CHDERR_NONE)
			report_error(1, "Error creating CHD file (%s): %s", output_chd_str->cstr(), chd_file::error_string(err));

		// add the standard CD metadata; we do this even if we have a parent because it might be different
		err = cdrom_write_metadata(chd, &toc);
		if (err != CHDERR_NONE)
			report_error(1, "Error adding CD metadata: %s", chd_file::error_string(err));

		// compress it generically
		compress_common(*chd);
		delete chd;
	}
	catch (...)
	{
		// delete the output file
		astring *output_chd_str = params.find(OPTION_OUTPUT);
		if (output_chd_str != NULL)
			osd_rmfile(*output_chd_str);
<<<<<<< HEAD
		if (chd != NULL)
			delete chd;
=======
		delete chd;
>>>>>>> c6e312a5
		throw;
	}
}


//-------------------------------------------------
//  do_create_ld - create a new A/V file from an
//  input AVI file and metadata
//-------------------------------------------------

static void do_create_ld(parameters_t &params)
{
	// process input file
	avi_file *input_file = NULL;
	astring *input_file_str = params.find(OPTION_INPUT);
	if (input_file_str != NULL)
	{
		avi_error avierr = avi_open(*input_file_str, &input_file);
		if (avierr != AVIERR_NONE)
			report_error(1, "Error opening AVI file (%s): %s\n", input_file_str->cstr(), avi_error_string(avierr));
	}
	const avi_movie_info *aviinfo = avi_get_movie_info(input_file);

	// process output CHD
	chd_file output_parent;
	astring *output_chd_str = parse_output_chd_parameters(params, output_parent);

	// process input start/end
	UINT64 input_start;
	UINT64 input_end;
	parse_input_start_end(params, aviinfo->video_numsamples, 0, 1, input_start, input_end);

	// determine parameters of the incoming video stream
	avi_info info;
	info.fps_times_1million = UINT64(aviinfo->video_timescale) * 1000000 / aviinfo->video_sampletime;
	info.width = aviinfo->video_width;
	info.height = aviinfo->video_height;
	info.interlaced = ((info.fps_times_1million / 1000000) <= 30) && (info.height % 2 == 0) && (info.height > 288);
	info.channels = aviinfo->audio_channels;
	info.rate = aviinfo->audio_samplerate;

	// adjust for interlacing
	if (info.interlaced)
	{
		info.fps_times_1million *= 2;
		info.height /= 2;
		input_start *= 2;
		input_end *= 2;
	}

	// determine the number of bytes per frame
	info.max_samples_per_frame = (UINT64(info.rate) * 1000000 + info.fps_times_1million - 1) / info.fps_times_1million;
	info.bytes_per_frame = avhuff_encoder::raw_data_size(info.width, info.height, info.channels, info.max_samples_per_frame);

	// process hunk size
	UINT32 hunk_size = output_parent.opened() ? output_parent.hunk_bytes() : info.bytes_per_frame;
	parse_hunk_size(params, info.bytes_per_frame, hunk_size);

	// process compression
	chd_codec_type compression[4];
	memcpy(compression, s_default_ld_compression, sizeof(compression));
	parse_compression(params, compression);

	// process numprocessors
	parse_numprocessors(params);

	// print some info
	astring tempstr;
	printf("Output CHD:   %s\n", output_chd_str->cstr());
	if (output_parent.opened())
		printf("Parent CHD:   %s\n", params.find(OPTION_OUTPUT_PARENT)->cstr());
	printf("Input file:   %s\n", input_file_str->cstr());
	if (input_start != 0 && input_end != aviinfo->video_numsamples)
		printf("Input start:  %s\n", big_int_string(tempstr, input_start));
	printf("Input length: %s (%02d:%02d:%02d)\n", big_int_string(tempstr, input_end - input_start),
			UINT32((UINT64(input_end - input_start) * 1000000 / info.fps_times_1million / 60 / 60)),
			UINT32(((UINT64(input_end - input_start) * 1000000 / info.fps_times_1million / 60) % 60)),
			UINT32(((UINT64(input_end - input_start) * 1000000 / info.fps_times_1million) % 60)));
	printf("Frame rate:   %d.%06d\n", info.fps_times_1million / 1000000, info.fps_times_1million % 1000000);
	printf("Frame size:   %d x %d %s\n", info.width, info.height * (info.interlaced ? 2 : 1), info.interlaced ? "interlaced" : "non-interlaced");
	printf("Audio:        %d channels at %d Hz\n", info.channels, info.rate);
	printf("Compression:  %s\n", compression_string(tempstr, compression));
	printf("Hunk size:    %s\n", big_int_string(tempstr, hunk_size));
	printf("Logical size: %s\n", big_int_string(tempstr, UINT64(input_end - input_start) * hunk_size));

	// catch errors so we can close & delete the output file
<<<<<<< HEAD
	chd_avi_compressor* chd = NULL;
=======
	chd_avi_compressor *chd = NULL;
>>>>>>> c6e312a5
	try
	{
		// create the new CHD
		chd = new chd_avi_compressor(*input_file, info, input_start, input_end);
		chd_error err;
		if (output_parent.opened())
			err = chd->create(*output_chd_str, UINT64(input_end - input_start) * hunk_size, hunk_size, compression, output_parent);
		else
			err = chd->create(*output_chd_str, UINT64(input_end - input_start) * hunk_size, hunk_size, info.bytes_per_frame, compression);
		if (err != CHDERR_NONE)
			report_error(1, "Error creating CHD file (%s): %s", output_chd_str->cstr(), chd_file::error_string(err));

		// write the core A/V metadata
		astring metadata;
		metadata.format(AV_METADATA_FORMAT, info.fps_times_1million / 1000000, info.fps_times_1million % 1000000, info.width, info.height, info.interlaced, info.channels, info.rate);
		err = chd->write_metadata(AV_METADATA_TAG, 0, metadata);
		if (err != CHDERR_NONE)
			report_error(1, "Error adding AV metadata: %s\n", chd_file::error_string(err));

		// create the compressor and then run it generically
		compress_common(*chd);

		// write the final LD metadata
		if (info.height == 524/2 || info.height == 624/2)
		{
<<<<<<< HEAD
			err = chd->write_metadata(AV_LD_METADATA_TAG, 0, chd->ldframedata());
=======
			err = chd->write_metadata(AV_LD_METADATA_TAG, 0, chd->ldframedata(), 0);
>>>>>>> c6e312a5
			if (err != CHDERR_NONE)
				report_error(1, "Error adding AVLD metadata: %s\n", chd_file::error_string(err));
		}
		delete chd;
	}
	catch (...)
	{
		// delete the output file
		astring *output_chd_str = params.find(OPTION_OUTPUT);
		if (output_chd_str != NULL)
			osd_rmfile(*output_chd_str);
<<<<<<< HEAD
		if (chd != NULL)
			delete chd;
=======
		delete chd;
>>>>>>> c6e312a5
		throw;
	}
}


//-------------------------------------------------
//  do_copy - create a new CHD with data from
//  another CHD
//-------------------------------------------------

static void do_copy(parameters_t &params)
{
	// parse out input files
	chd_file input_parent_chd;
	chd_file input_chd;
	parse_input_chd_parameters(params, input_chd, input_parent_chd);

	// parse out input start/end
	UINT64 input_start;
	UINT64 input_end;
	parse_input_start_end(params, input_chd.logical_bytes(), input_chd.hunk_bytes(), input_chd.hunk_bytes(), input_start, input_end);

	// process output CHD
	chd_file output_parent;
	astring *output_chd_str = parse_output_chd_parameters(params, output_parent);

	// process hunk size
	UINT32 hunk_size = input_chd.hunk_bytes();
	parse_hunk_size(params, 1, hunk_size);
	if (hunk_size % input_chd.hunk_bytes() != 0 && input_chd.hunk_bytes() % hunk_size != 0)
		report_error(1, "Hunk size is not an even multiple or divisor of input hunk size");

	// process compression; we default to our current preferences using metadata to pick the type
	chd_codec_type compression[4];
	{
		dynamic_buffer metadata;
		if (input_chd.read_metadata(HARD_DISK_METADATA_TAG, 0, metadata) == CHDERR_NONE)
			memcpy(compression, s_default_hd_compression, sizeof(compression));
		else if (input_chd.read_metadata(AV_METADATA_TAG, 0, metadata) == CHDERR_NONE)
			memcpy(compression, s_default_ld_compression, sizeof(compression));
		else if (input_chd.read_metadata(CDROM_OLD_METADATA_TAG, 0, metadata) == CHDERR_NONE ||
				 input_chd.read_metadata(CDROM_TRACK_METADATA_TAG, 0, metadata) == CHDERR_NONE ||
				 input_chd.read_metadata(CDROM_TRACK_METADATA2_TAG, 0, metadata) == CHDERR_NONE)
			memcpy(compression, s_default_cd_compression, sizeof(compression));
		else
			memcpy(compression, s_default_raw_compression, sizeof(compression));
	}
	parse_compression(params, compression);

	// process numprocessors
	parse_numprocessors(params);

	// print some info
	astring tempstr;
	printf("Output CHD:   %s\n", output_chd_str->cstr());
	if (output_parent.opened())
		printf("Parent CHD:   %s\n", params.find(OPTION_OUTPUT_PARENT)->cstr());
	printf("Input CHD:    %s\n", params.find(OPTION_INPUT)->cstr());
	if (input_start != 0 || input_end != input_chd.logical_bytes())
	{
		printf("Input start:  %s\n", big_int_string(tempstr, input_start));
		printf("Input length: %s\n", big_int_string(tempstr, input_end - input_start));
	}
	printf("Compression:  %s\n", compression_string(tempstr, compression));
	printf("Hunk size:    %s\n", big_int_string(tempstr, hunk_size));
	printf("Logical size: %s\n", big_int_string(tempstr, input_end - input_start));

	// catch errors so we can close & delete the output file
<<<<<<< HEAD
	chd_chdfile_compressor* chd = NULL;
=======
	chd_chdfile_compressor *chd = NULL;
>>>>>>> c6e312a5
	try
	{
		// create the new CHD
		chd = new chd_chdfile_compressor(input_chd, input_start, input_end);
		chd_error err;
		if (output_parent.opened())
			err = chd->create(*output_chd_str, input_end - input_start, hunk_size, compression, output_parent);
		else
			err = chd->create(*output_chd_str, input_end - input_start, hunk_size, input_chd.unit_bytes(), compression);
		if (err != CHDERR_NONE)
			report_error(1, "Error creating CHD file (%s): %s", output_chd_str->cstr(), chd_file::error_string(err));

		// clone all the metadata, upgrading where appropriate
		dynamic_buffer metadata;
		chd_metadata_tag metatag;
		UINT8 metaflags;
		UINT32 index = 0;
		bool redo_cd = false;
		for (err = input_chd.read_metadata(CHDMETATAG_WILDCARD, index++, metadata, metatag, metaflags); err == CHDERR_NONE; err = input_chd.read_metadata(CHDMETATAG_WILDCARD, index++, metadata, metatag, metaflags))
		{
			// if this is an old CD-CHD tag, note that we want to re-do it
			if (metatag == CDROM_OLD_METADATA_TAG || metatag == CDROM_TRACK_METADATA_TAG)
			{
				redo_cd = true;
				continue;
			}

			// otherwise, clone it
<<<<<<< HEAD
			err = chd->write_metadata(metatag, CHDMETAINDEX_APPEND, metadata);
=======
			err = chd->write_metadata(metatag, CHDMETAINDEX_APPEND, metadata, metaflags);
>>>>>>> c6e312a5
			if (err != CHDERR_NONE)
				report_error(1, "Error writing cloned metadata: %s", chd_file::error_string(err));
		}

		// if we need to re-do the CD metadata, do it now
		if (redo_cd)
		{
			cdrom_file *cdrom = cdrom_open(&input_chd);
			if (cdrom == NULL)
				report_error(1, "Error upgrading CD metadata");
			const cdrom_toc *toc = cdrom_get_toc(cdrom);
			err = cdrom_write_metadata(chd, toc);
			if (err != CHDERR_NONE)
				report_error(1, "Error writing upgraded CD metadata: %s", chd_file::error_string(err));
		}

		// compress it generically
		compress_common(*chd);
		delete chd;
	}
	catch (...)
	{
		// delete the output file
		astring *output_chd_str = params.find(OPTION_OUTPUT);
		if (output_chd_str != NULL)
			osd_rmfile(*output_chd_str);
<<<<<<< HEAD
		if (chd != NULL)
			delete chd;
=======
		delete chd;
>>>>>>> c6e312a5
		throw;
	}
}


//-------------------------------------------------
//  do_extract_raw - extract a raw file from a
//  CHD image
//-------------------------------------------------

static void do_extract_raw(parameters_t &params)
{
	// parse out input files
	chd_file input_parent_chd;
	chd_file input_chd;
	parse_input_chd_parameters(params, input_chd, input_parent_chd);

	// parse out input start/end
	UINT64 input_start;
	UINT64 input_end;
	parse_input_start_end(params, input_chd.logical_bytes(), input_chd.hunk_bytes(), input_chd.hunk_bytes(), input_start, input_end);

	// verify output file doesn't exist
	astring *output_file_str = params.find(OPTION_OUTPUT);
	if (output_file_str != NULL)
		check_existing_output_file(params, *output_file_str);

	// print some info
	astring tempstr;
	printf("Output File:  %s\n", output_file_str->cstr());
	printf("Input CHD:    %s\n", params.find(OPTION_INPUT)->cstr());
	if (input_start != 0 || input_end != input_chd.logical_bytes())
	{
		printf("Input start:  %s\n", big_int_string(tempstr, input_start));
		printf("Input length: %s\n", big_int_string(tempstr, input_end - input_start));
	}

	// catch errors so we can close & delete the output file
	core_file *output_file = NULL;
	try
	{
		// process output file
		file_error filerr = core_fopen(*output_file_str, OPEN_FLAG_WRITE | OPEN_FLAG_CREATE, &output_file);
		if (filerr != FILERR_NONE)
			report_error(1, "Unable to open file (%s)", output_file_str->cstr());

		// copy all data
		dynamic_buffer buffer((TEMP_BUFFER_SIZE / input_chd.hunk_bytes()) * input_chd.hunk_bytes());
		for (UINT64 offset = input_start; offset < input_end; )
		{
			progress(false, "Extracting, %.1f%% complete... \r", 100.0 * double(offset - input_start) / double(input_end - input_start));

			// determine how much to read
			UINT32 bytes_to_read = MIN(buffer.count(), input_end - offset);
			chd_error err = input_chd.read_bytes(offset, buffer, bytes_to_read);
			if (err != CHDERR_NONE)
				report_error(1, "Error reading CHD file (%s): %s", params.find(OPTION_INPUT)->cstr(), chd_file::error_string(err));

			// write to the output
			UINT32 count = core_fwrite(output_file, buffer, bytes_to_read);
			if (count != bytes_to_read)
				report_error(1, "Error writing to file; check disk space (%s)", output_file_str->cstr());

			// advance
			offset += bytes_to_read;
		}

		// finish up
		core_fclose(output_file);
		printf("Extraction complete                                    \n");
	}
	catch (...)
	{
		// delete the output file
		if (output_file != NULL)
		{
			core_fclose(output_file);
			osd_rmfile(*output_file_str);
		}
		throw;
	}
}


//-------------------------------------------------
//  do_extract_cd - extract a CD file from a
//  CHD image
//-------------------------------------------------

static void do_extract_cd(parameters_t &params)
{
	// parse out input files
	chd_file input_parent_chd;
	chd_file input_chd;
	parse_input_chd_parameters(params, input_chd, input_parent_chd);

	// further process input file
	cdrom_file *cdrom = cdrom_open(&input_chd);
	if (cdrom == NULL)
		report_error(1, "Unable to recognize CHD file as a CD");
	const cdrom_toc *toc = cdrom_get_toc(cdrom);

	// verify output file doesn't exist
	astring *output_file_str = params.find(OPTION_OUTPUT);
	if (output_file_str != NULL)
		check_existing_output_file(params, *output_file_str);

	// verify output BIN file doesn't exist
	astring *output_bin_file_str = params.find(OPTION_OUTPUT_BIN);
	astring default_name(*output_file_str);
	int chop = default_name.rchr(0, '.');
	if (chop != -1)
		default_name.substr(0, chop);
    char basename[128];
    strncpy(basename, default_name.cstr(), 127);
	default_name.cat(".bin");
	if (output_bin_file_str == NULL)
		output_bin_file_str = &default_name;
	check_existing_output_file(params, *output_bin_file_str);

	// print some info
	astring tempstr;
	printf("Output TOC:   %s\n", output_file_str->cstr());
	printf("Output Data:  %s\n", output_bin_file_str->cstr());
	printf("Input CHD:    %s\n", params.find(OPTION_INPUT)->cstr());

	// catch errors so we can close & delete the output file
	core_file *output_bin_file = NULL;
	core_file *output_toc_file = NULL;
	try
	{
        int mode = MODE_NORMAL;

		if (output_file_str->find(".cue") != -1)
        {
            mode = MODE_CUEBIN;
        }
        else if (output_file_str->find(".gdi") != -1)
        {
            mode = MODE_GDI;
        }

        // process output file
        file_error filerr = core_fopen(*output_file_str, OPEN_FLAG_WRITE | OPEN_FLAG_CREATE | OPEN_FLAG_NO_BOM, &output_toc_file);
        if (filerr != FILERR_NONE)
            report_error(1, "Unable to open file (%s)", output_file_str->cstr());

		// process output BIN file
        if (mode != MODE_GDI)
        {
            filerr = core_fopen(*output_bin_file_str, OPEN_FLAG_WRITE | OPEN_FLAG_CREATE, &output_bin_file);
            if (filerr != FILERR_NONE)
                report_error(1, "Unable to open file (%s)", output_bin_file_str->cstr());
        }

		// determine total frames
		UINT64 total_bytes = 0;
		for (int tracknum = 0; tracknum < toc->numtrks; tracknum++)
			total_bytes += toc->tracks[tracknum].frames * (toc->tracks[tracknum].datasize + toc->tracks[tracknum].subsize);

		// GDI must start with the # of tracks
		if (mode == MODE_GDI)
		{
			core_fprintf(output_toc_file, "%d\n", toc->numtrks);
		}

		// iterate over tracks and copy all data
		UINT64 outputoffs = 0;
		UINT32 discoffs = 0;
		dynamic_buffer buffer;
		for (int tracknum = 0; tracknum < toc->numtrks; tracknum++)
		{
            astring trackbin_name(basename);

            if (mode == MODE_GDI)
            {
                char temp[8];
                sprintf(temp, "%02d", tracknum+1);
                trackbin_name.cat(temp);
                trackbin_name.cat(".bin");

                if (output_bin_file)
                {
                    core_fclose(output_bin_file);
                    output_bin_file = NULL;
                }

                filerr = core_fopen(trackbin_name, OPEN_FLAG_WRITE | OPEN_FLAG_CREATE, &output_bin_file);
                if (filerr != FILERR_NONE)
                    report_error(1, "Unable to open file (%s)", trackbin_name.cstr());

                outputoffs = 0;
            }

			// output the metadata about the track to the TOC file
			const cdrom_track_info &trackinfo = toc->tracks[tracknum];
            if (mode == MODE_GDI)
            {
                output_track_metadata(mode, output_toc_file, tracknum, trackinfo, trackbin_name, discoffs, outputoffs);
            }
            else
            {
                output_track_metadata(mode, output_toc_file, tracknum, trackinfo, *output_bin_file_str, discoffs, outputoffs);
            }

            // If this is bin/cue output and the CHD contains subdata, warn the user and don't include
            // the subdata size in the buffer calculation.
			UINT32 output_frame_size = trackinfo.datasize + ((trackinfo.subtype != CD_SUB_NONE) ? trackinfo.subsize : 0);
            if (trackinfo.subtype != CD_SUB_NONE && ((mode == MODE_CUEBIN) || (mode == MODE_GDI)))
            {
                printf("Warning: Track %d has subcode data.  bin/cue and gdi formats cannot contain subcode data and it will be omitted.\n", tracknum+1);
                printf("       : This may affect usage of the output image.  Use bin/toc output to keep all data.\n");
                output_frame_size = trackinfo.datasize;
            }

			// resize the buffer for the track
			buffer.resize((TEMP_BUFFER_SIZE / output_frame_size) * output_frame_size);

			// now read and output the actual data
			UINT32 bufferoffs = 0;
            UINT32 actualframes = trackinfo.frames - trackinfo.padframes;
			for (UINT32 frame = 0; frame < actualframes; frame++)
			{
				progress(false, "Extracting, %.1f%% complete... \r", 100.0 * double(outputoffs) / double(total_bytes));

				// read the data
				cdrom_read_data(cdrom, cdrom_get_track_start(cdrom, tracknum) + frame, &buffer[bufferoffs], trackinfo.trktype);

				// for CDRWin, audio tracks must be reversed
				if ((mode == MODE_CUEBIN) && (trackinfo.trktype == CD_TRACK_AUDIO))
					for (int swapindex = 0; swapindex < trackinfo.datasize; swapindex += 2)
					{
						UINT8 swaptemp = buffer[bufferoffs + swapindex];
						buffer[bufferoffs + swapindex] = buffer[bufferoffs + swapindex + 1];
						buffer[bufferoffs + swapindex + 1] = swaptemp;
					}
				bufferoffs += trackinfo.datasize;
				discoffs++;

				// read the subcode data
				if (trackinfo.subtype != CD_SUB_NONE && (mode == MODE_NORMAL))
				{
                    cdrom_read_subcode(cdrom, cdrom_get_track_start(cdrom, tracknum) + frame, &buffer[bufferoffs]);
                    bufferoffs += trackinfo.subsize;
				}

				// write it out if we need to
				if (bufferoffs == buffer.count() || frame == actualframes - 1)
				{
					core_fseek(output_bin_file, outputoffs, SEEK_SET);
					UINT32 byteswritten = core_fwrite(output_bin_file, buffer, bufferoffs);
					if (byteswritten != bufferoffs)
						report_error(1, "Error writing frame %d to file (%s): %s\n", frame, output_file_str->cstr(), chd_file::error_string(CHDERR_WRITE_ERROR));
					outputoffs += bufferoffs;
					bufferoffs = 0;
				}
			}

            discoffs += trackinfo.padframes;
		}

		// finish up
        core_fclose(output_bin_file);
		core_fclose(output_toc_file);
		printf("Extraction complete                                    \n");
	}
	catch (...)
	{
		// delete the output files
		if (output_bin_file != NULL)
			core_fclose(output_bin_file);
		if (output_toc_file != NULL)
			core_fclose(output_toc_file);
		osd_rmfile(*output_bin_file_str);
		osd_rmfile(*output_file_str);
		throw;
	}
}


//-------------------------------------------------
//  do_extract_ld - extract an AVI file from a
//  CHD image
//-------------------------------------------------

static void do_extract_ld(parameters_t &params)
{
	// parse out input files
	chd_file input_parent_chd;
	chd_file input_chd;
	parse_input_chd_parameters(params, input_chd, input_parent_chd);

	// read core metadata
	astring metadata;
	chd_error err = input_chd.read_metadata(AV_METADATA_TAG, 0, metadata);
	if (err != CHDERR_NONE)
		report_error(1, "Unable to find A/V metadata in the input CHD");

	// parse the metadata
	UINT32 fps_times_1million;
	UINT32 max_samples_per_frame;
	UINT32 frame_bytes;
	int width;
	int height;
	int interlaced;
	int channels;
	int rate;
	{
		int fps;
		int fpsfrac;
		if (sscanf(metadata, AV_METADATA_FORMAT, &fps, &fpsfrac, &width, &height, &interlaced, &channels, &rate) != 7)
			report_error(1, "Improperly formatted A/V metadata found");
		fps_times_1million = fps * 1000000 + fpsfrac;
	}
	int interlace_factor = interlaced ? 2 : 1;

	// determine key parameters and validate
	max_samples_per_frame = (UINT64(rate) * 1000000 + fps_times_1million - 1) / fps_times_1million;
	frame_bytes = avhuff_encoder::raw_data_size(width, height, channels, max_samples_per_frame);
	if (frame_bytes != input_chd.hunk_bytes())
		report_error(1, "Frame size does not match hunk size for this CHD");

	// parse out input start/end
	UINT64 input_start;
	UINT64 input_end;
	parse_input_start_end(params, input_chd.hunk_count() / interlace_factor, 0, 1, input_start, input_end);
	input_start *= interlace_factor;
	input_end *= interlace_factor;

	// build up the movie info
	avi_movie_info info;
	info.video_format = FORMAT_YUY2;
	info.video_timescale = fps_times_1million / interlace_factor;
	info.video_sampletime = 1000000;
	info.video_width = width;
	info.video_height = height * interlace_factor;
	info.video_depth = 16;
	info.audio_format = 0;
	info.audio_timescale = rate;
	info.audio_sampletime = 1;
	info.audio_channels = channels;
	info.audio_samplebits = 16;
	info.audio_samplerate = rate;

	// verify output file doesn't exist
	astring *output_file_str = params.find(OPTION_OUTPUT);
	if (output_file_str != NULL)
		check_existing_output_file(params, *output_file_str);

	// print some info
	astring tempstr;
	printf("Output File:  %s\n", output_file_str->cstr());
	printf("Input CHD:    %s\n", params.find(OPTION_INPUT)->cstr());
	if (input_start != 0 || input_end != input_chd.hunk_count())
	{
		printf("Input start:  %s\n", big_int_string(tempstr, input_start));
		printf("Input length: %s\n", big_int_string(tempstr, input_end - input_start));
	}

	// catch errors so we can close & delete the output file
	avi_file *output_file = NULL;
	try
	{
		// process output file
		avi_error avierr = avi_create(*output_file_str, &info, &output_file);
		if (avierr != AVIERR_NONE)
			report_error(1, "Unable to open file (%s)", output_file_str->cstr());

		// create the codec configuration
		avhuff_decompress_config avconfig;
		dynamic_array<INT16> audio_data[16];
		UINT32 actsamples;
		avconfig.maxsamples = max_samples_per_frame;
		avconfig.actsamples = &actsamples;
		for (int chnum = 0; chnum < ARRAY_LENGTH(audio_data); chnum++)
		{
			audio_data[chnum].resize(max_samples_per_frame);
			avconfig.audio[chnum] = audio_data[chnum];
		}

		// iterate over frames
		bitmap_yuy16 fullbitmap(width, height * interlace_factor);
		for (int framenum = input_start; framenum < input_end; framenum++)
		{
			progress(framenum == 0, "Extracting, %.1f%% complete...  \r", 100.0 * double(framenum - input_start) / double(input_end - input_start));

			// set up the fake bitmap for this frame
			avconfig.video.wrap(&fullbitmap.pix(framenum % interlace_factor), fullbitmap.width(), fullbitmap.height() / interlace_factor, fullbitmap.rowpixels() * interlace_factor);
			input_chd.codec_configure(CHD_CODEC_AVHUFF, AVHUFF_CODEC_DECOMPRESS_CONFIG, &avconfig);

			// read the hunk into the buffers
			chd_error err = input_chd.read_hunk(framenum, NULL);
			if (err != CHDERR_NONE)
				report_error(1, "Error reading hunk %d from CHD file (%s): %s\n", framenum, params.find(OPTION_INPUT)->cstr(), chd_file::error_string(err));

			// write audio
			for (int chnum = 0; chnum < channels; chnum++)
			{
				avi_error avierr = avi_append_sound_samples(output_file, chnum, avconfig.audio[chnum], actsamples, 0);
				if (avierr != AVIERR_NONE)
					report_error(1, "Error writing samples for hunk %d to file (%s): %s\n", framenum, output_file_str->cstr(), avi_error_string(avierr));
			}

			// write video
			if (framenum % interlace_factor == interlace_factor - 1)
			{
				avi_error avierr = avi_append_video_frame(output_file, fullbitmap);
				if (avierr != AVIERR_NONE)
					report_error(1, "Error writing video for hunk %d to file (%s): %s\n", framenum, output_file_str->cstr(), avi_error_string(avierr));
			}
		}

		// close and return
		avi_close(output_file);
		printf("Extraction complete                                    \n");
	}
	catch (...)
	{
		// delete the output file
		if (output_file != NULL)
			avi_close(output_file);
		osd_rmfile(*output_file_str);
		throw;
	}
}


//-------------------------------------------------
//  do_add_metadata - add metadata to a CHD from a
//  file
//-------------------------------------------------

static void do_add_metadata(parameters_t &params)
{
	// parse out input files
	chd_file input_parent_chd;
	chd_file input_chd;
	parse_input_chd_parameters(params, input_chd, input_parent_chd, true);

	// process tag
	chd_metadata_tag tag = CHD_MAKE_TAG('?','?','?','?');
	astring *tag_str = params.find(OPTION_TAG);
	if (tag_str != NULL)
	{
		tag_str->cat("    ");
		tag = CHD_MAKE_TAG((*tag_str)[0], (*tag_str)[1], (*tag_str)[2], (*tag_str)[3]);
	}

	// process index
	UINT32 index = 0;
	astring *index_str = params.find(OPTION_INDEX);
	if (index_str != NULL)
		index = atoi(*index_str);

	// process text input
	astring *text_str = params.find(OPTION_VALUE_TEXT);
	astring text;
	if (text_str != NULL)
	{
		text = *text_str;
		if (text[0] == '"' && text[text.len() - 1] == '"')
			text.substr(1, text.len() - 2);
	}

	// process file input
	astring *file_str = params.find(OPTION_VALUE_FILE);
	dynamic_buffer file;
	if (file_str != NULL)
	{
		file_error filerr = core_fload(*file_str, file);
		if (filerr != FILERR_NONE)
			report_error(1, "Error reading metadata file (%s)", file_str->cstr());
	}

	// make sure we have one or the other
	if (text_str == NULL && file_str == NULL)
		report_error(1, "Error: missing either --valuetext/-vt or --valuefile/-vf parameters");
	if (text_str != NULL && file_str != NULL)
		report_error(1, "Error: both --valuetext/-vt or --valuefile/-vf parameters specified; only one permitted");

	// process no checksum
	UINT8 flags = CHD_MDFLAGS_CHECKSUM;
	if (params.find(OPTION_NO_CHECKSUM) != NULL)
		flags &= ~CHD_MDFLAGS_CHECKSUM;

	// print some info
	astring tempstr;
	printf("Input file:   %s\n", params.find(OPTION_INPUT)->cstr());
	printf("Tag:          %c%c%c%c\n", (tag >> 24) & 0xff, (tag >> 16) & 0xff, (tag >> 8) & 0xff, tag & 0xff);
	printf("Index:        %d\n", index);
	if (text_str != NULL)
		printf("Text:         %s\n", text.cstr());
	else
		printf("Data:         %s (%d bytes)\n", file_str->cstr(), file.count());

	// write the metadata
	chd_error err;
	if (text_str != NULL)
		err = input_chd.write_metadata(tag, index, text, flags);
	else
		err = input_chd.write_metadata(tag, index, file, flags);
	if (err != CHDERR_NONE)
		report_error(1, "Error adding metadata: %s", chd_file::error_string(err));
	else
		printf("Metadata added\n");
}


//-------------------------------------------------
//  do_del_metadata - remove metadata from a CHD
//-------------------------------------------------

static void do_del_metadata(parameters_t &params)
{
	// parse out input files
	chd_file input_parent_chd;
	chd_file input_chd;
	parse_input_chd_parameters(params, input_chd, input_parent_chd, true);

	// process tag
	chd_metadata_tag tag = CHD_MAKE_TAG('?','?','?','?');
	astring *tag_str = params.find(OPTION_TAG);
	if (tag_str != NULL)
	{
		tag_str->cat("    ");
		tag = CHD_MAKE_TAG((*tag_str)[0], (*tag_str)[1], (*tag_str)[2], (*tag_str)[3]);
	}

	// process index
	UINT32 index = 0;
	astring *index_str = params.find(OPTION_INDEX);
	if (index_str != NULL)
		index = atoi(*index_str);

	// print some info
	astring tempstr;
	printf("Input file:   %s\n", params.find(OPTION_INPUT)->cstr());
	printf("Tag:          %c%c%c%c\n", (tag >> 24) & 0xff, (tag >> 16) & 0xff, (tag >> 8) & 0xff, tag & 0xff);
	printf("Index:        %d\n", index);

	// write the metadata
	chd_error err = input_chd.delete_metadata(tag, index);
	if (err != CHDERR_NONE)
		report_error(1, "Error removing metadata: %s", chd_file::error_string(err));
	else
		printf("Metadata removed\n");
}


//-------------------------------------------------
//  do_dump_metadata - dump metadata from a CHD
//-------------------------------------------------

static void do_dump_metadata(parameters_t &params)
{
	// parse out input files
	chd_file input_parent_chd;
	chd_file input_chd;
	parse_input_chd_parameters(params, input_chd, input_parent_chd);

	// verify output file doesn't exist
	astring *output_file_str = params.find(OPTION_OUTPUT);
	if (output_file_str != NULL)
		check_existing_output_file(params, *output_file_str);

	// process tag
	chd_metadata_tag tag = CHD_MAKE_TAG('?','?','?','?');
	astring *tag_str = params.find(OPTION_TAG);
	if (tag_str != NULL)
	{
		tag_str->cat("    ");
		tag = CHD_MAKE_TAG((*tag_str)[0], (*tag_str)[1], (*tag_str)[2], (*tag_str)[3]);
	}

	// process index
	UINT32 index = 0;
	astring *index_str = params.find(OPTION_INDEX);
	if (index_str != NULL)
		index = atoi(*index_str);

	// write the metadata
	dynamic_buffer buffer;
	chd_error err = input_chd.read_metadata(tag, index, buffer);
	if (err != CHDERR_NONE)
		report_error(1, "Error reading metadata: %s", chd_file::error_string(err));

	// catch errors so we can close & delete the output file
	core_file *output_file = NULL;
	try
	{
		// create the file
		if (output_file_str != NULL)
		{
			file_error filerr = core_fopen(*output_file_str, OPEN_FLAG_WRITE | OPEN_FLAG_CREATE, &output_file);
			if (filerr != FILERR_NONE)
				report_error(1, "Unable to open file (%s)", output_file_str->cstr());

			// output the metadata
			UINT32 count = core_fwrite(output_file, buffer, buffer.count());
			if (count != buffer.count())
				report_error(1, "Error writing file (%s)", output_file_str->cstr());
			core_fclose(output_file);

			// provide some feedback
			astring tempstr;
			printf("File (%s) written, %s bytes\n", output_file_str->cstr(), big_int_string(tempstr, buffer.count()));
		}

		// flush to stdout
		else
		{
			fwrite(buffer, 1, buffer.count(), stdout);
			fflush(stdout);
		}
	}
	catch (...)
	{
		// delete the output file
		if (output_file != NULL)
			core_fclose(output_file);
		osd_rmfile(*output_file_str);
		throw;
	}
}


//-------------------------------------------------
//  main - entry point
//-------------------------------------------------

int CLIB_DECL main(int argc, char *argv[])
{
	// print the header
	extern const char build_version[];
	printf("chdman - MAME Compressed Hunks of Data (CHD) manager %s\n", build_version);

	// handle help specially
	if (argc < 2)
		return print_help(argv[0]);
	int argnum = 1;
	const char *command = argv[argnum++];
	bool help = (strcmp(command, COMMAND_HELP) == 0);
	if (help)
	{
		if (argc <= 2)
			return print_help(argv[0]);
		command = argv[argnum++];
	}

	// iterate over commands to find our match
	for (int cmdnum = 0; cmdnum < ARRAY_LENGTH(s_commands); cmdnum++)
		if (strcmp(command, s_commands[cmdnum].name) == 0)
		{
			const command_description &desc = s_commands[cmdnum];

			// print help if that was requested
			if (help)
				return print_help(argv[0], desc);

			// otherwise, verify the parameters
			tagmap_t<astring *> parameters;
			while (argnum < argc)
			{
				// should be an option name
				const char *arg = argv[argnum++];
				if (arg[0] != '-')
					return print_help(argv[0], desc, "Expected option, not parameter");

				// iterate over valid options
				int valid;
				for (valid = 0; valid < ARRAY_LENGTH(desc.valid_options); valid++)
				{
					// reduce to the option name
					const char *validname = desc.valid_options[valid];
					if (validname == NULL)
						break;
					if (*validname == REQUIRED[0])
						validname++;

					// find the matching option description
					int optnum;
					for (optnum = 0; optnum < ARRAY_LENGTH(s_options); optnum++)
						if (strcmp(s_options[optnum].name, validname) == 0)
							break;
					assert(optnum != ARRAY_LENGTH(s_options));

					// do we match?
					const option_description &odesc = s_options[optnum];
					if ((arg[1] == '-' && strcmp(odesc.name, &arg[2]) == 0) ||
						(arg[1] != '-' && odesc.shortname != NULL && strcmp(odesc.shortname, &arg[1]) == 0))
					{
						// if we need a parameter, consume it
						const char *param = "";
						if (odesc.parameter)
						{
							if (argnum >= argc || argv[argnum][0] == '-')
								return print_help(argv[0], desc, "Option is missing parameter");
							param = argv[argnum++];
						}

						// add to the map
						if (parameters.add(odesc.name, new astring(param)) == TMERR_DUPLICATE)
							return print_help(argv[0], desc, "Multiple parameters of the same type specified");
						break;
					}
				}

				// if not valid, error
				if (valid == ARRAY_LENGTH(desc.valid_options))
					return print_help(argv[0], desc, "Option not valid for this command");
			}

			// make sure we got all our required parameters
			for (int valid = 0; valid < ARRAY_LENGTH(desc.valid_options); valid++)
			{
				const char *validname = desc.valid_options[valid];
				if (validname == NULL)
					break;
				if (*validname == REQUIRED[0] && parameters.find(++validname) == NULL)
					return print_help(argv[0], desc, "Required parameters missing");
			}

			// all clear, run the command
			try
			{
				(*s_commands[cmdnum].handler)(parameters);
				return 0;
			}
			catch (fatal_error &err)
			{
				return err.error();
			}
			catch (std::bad_alloc &)
			{
				fprintf(stderr, "Out of memory\n");
				return 1;
			}
			catch (...)
			{
				fprintf(stderr, "Unhandled exception\n");
				return 1;
			}
		}

	// print generic help if nothing found
	return print_help(argv[0]);
}<|MERGE_RESOLUTION|>--- conflicted
+++ resolved
@@ -52,11 +52,7 @@
 #include <ctype.h>
 #include <new>
 
-<<<<<<< HEAD
-#define NUM_PROCESSORS_SUPPORTED 1
-=======
-
->>>>>>> c6e312a5
+
 
 //**************************************************************************
 //  CONSTANTS & DEFINES
@@ -1600,11 +1596,7 @@
 	printf("Logical size: %s\n", big_int_string(tempstr, input_end - input_start));
 
 	// catch errors so we can close & delete the output file
-<<<<<<< HEAD
-	chd_rawfile_compressor* chd = NULL;
-=======
 	chd_rawfile_compressor *chd = NULL;
->>>>>>> c6e312a5
 	try
 	{
 		// create the new CHD
@@ -1631,12 +1623,7 @@
 		astring *output_chd_str = params.find(OPTION_OUTPUT);
 		if (output_chd_str != NULL)
 			osd_rmfile(*output_chd_str);
-<<<<<<< HEAD
-		if (chd != NULL)
-			delete chd;
-=======
 		delete chd;
->>>>>>> c6e312a5
 		throw;
 	}
 }
@@ -1873,11 +1860,7 @@
 	printf("Logical size: %s\n", big_int_string(tempstr, UINT64(totalsectors) * CD_FRAME_SIZE));
 
 	// catch errors so we can close & delete the output file
-<<<<<<< HEAD
-	chd_cd_compressor* chd = NULL;
-=======
 	chd_cd_compressor *chd = NULL;
->>>>>>> c6e312a5
 	try
 	{
 		// create the new CD
@@ -1905,12 +1888,7 @@
 		astring *output_chd_str = params.find(OPTION_OUTPUT);
 		if (output_chd_str != NULL)
 			osd_rmfile(*output_chd_str);
-<<<<<<< HEAD
-		if (chd != NULL)
-			delete chd;
-=======
 		delete chd;
->>>>>>> c6e312a5
 		throw;
 	}
 }
@@ -1997,11 +1975,7 @@
 	printf("Logical size: %s\n", big_int_string(tempstr, UINT64(input_end - input_start) * hunk_size));
 
 	// catch errors so we can close & delete the output file
-<<<<<<< HEAD
-	chd_avi_compressor* chd = NULL;
-=======
 	chd_avi_compressor *chd = NULL;
->>>>>>> c6e312a5
 	try
 	{
 		// create the new CHD
@@ -2027,11 +2001,7 @@
 		// write the final LD metadata
 		if (info.height == 524/2 || info.height == 624/2)
 		{
-<<<<<<< HEAD
-			err = chd->write_metadata(AV_LD_METADATA_TAG, 0, chd->ldframedata());
-=======
 			err = chd->write_metadata(AV_LD_METADATA_TAG, 0, chd->ldframedata(), 0);
->>>>>>> c6e312a5
 			if (err != CHDERR_NONE)
 				report_error(1, "Error adding AVLD metadata: %s\n", chd_file::error_string(err));
 		}
@@ -2043,12 +2013,7 @@
 		astring *output_chd_str = params.find(OPTION_OUTPUT);
 		if (output_chd_str != NULL)
 			osd_rmfile(*output_chd_str);
-<<<<<<< HEAD
-		if (chd != NULL)
-			delete chd;
-=======
 		delete chd;
->>>>>>> c6e312a5
 		throw;
 	}
 }
@@ -2117,11 +2082,7 @@
 	printf("Logical size: %s\n", big_int_string(tempstr, input_end - input_start));
 
 	// catch errors so we can close & delete the output file
-<<<<<<< HEAD
-	chd_chdfile_compressor* chd = NULL;
-=======
 	chd_chdfile_compressor *chd = NULL;
->>>>>>> c6e312a5
 	try
 	{
 		// create the new CHD
@@ -2150,11 +2111,7 @@
 			}
 
 			// otherwise, clone it
-<<<<<<< HEAD
-			err = chd->write_metadata(metatag, CHDMETAINDEX_APPEND, metadata);
-=======
 			err = chd->write_metadata(metatag, CHDMETAINDEX_APPEND, metadata, metaflags);
->>>>>>> c6e312a5
 			if (err != CHDERR_NONE)
 				report_error(1, "Error writing cloned metadata: %s", chd_file::error_string(err));
 		}
@@ -2181,12 +2138,7 @@
 		astring *output_chd_str = params.find(OPTION_OUTPUT);
 		if (output_chd_str != NULL)
 			osd_rmfile(*output_chd_str);
-<<<<<<< HEAD
-		if (chd != NULL)
-			delete chd;
-=======
 		delete chd;
->>>>>>> c6e312a5
 		throw;
 	}
 }
