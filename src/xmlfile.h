--- conflicted
+++ resolved
@@ -47,15 +47,9 @@
 /* In mamecore.h: typedef struct _xml_data_node xml_data_node; */
 struct _xml_data_node
 {
-<<<<<<< HEAD
-	struct _xml_data_node *next;				/* pointer to next sibling node */
-	struct _xml_data_node *parent;			/* pointer to parent node */
-	struct _xml_data_node *child;			/* pointer to first child node */
-=======
 	xml_data_node *next;					/* pointer to next sibling node */
 	xml_data_node *parent;					/* pointer to parent node */
 	xml_data_node *child;					/* pointer to first child node */
->>>>>>> 639010a9
 	const char *name;						/* pointer to copy of tag name */
 	const char *value;						/* pointer to copy of value string */
 	xml_attribute_node *attribute;			/* pointer to array of attribute nodes */
@@ -108,13 +102,8 @@
  *************************************/
 
 xml_data_node *xml_file_create(void);
-<<<<<<< HEAD
-xml_data_node *xml_file_read(mame_file *file);
-xml_data_node *xml_file_read_custom(xml_custom_parse *parse_info);
-=======
 xml_data_node *xml_file_read(mame_file *file, xml_parse_options *opts);
 xml_data_node *xml_string_read(const char *string, xml_parse_options *opts);
->>>>>>> 639010a9
 void xml_file_write(xml_data_node *node, mame_file *file);
 void xml_file_free(xml_data_node *node);
 
