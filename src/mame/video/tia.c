/***************************************************************************

  Atari TIA video emulation

***************************************************************************/

#include "driver.h"
#include "tia.h"
#include "sound/tiaintf.h"
#include <math.h>

#define HMOVE_INACTIVE		-200
#define PLAYER_GFX_SLOTS	4

// Per player graphic
// - pixel number to start drawing from (0-7, from GRPx) / number of pixels drawn from GRPx
// - display position to start drawing
// - size to use
struct player_gfx {
	int	start_pixel[PLAYER_GFX_SLOTS];
	int start_drawing[PLAYER_GFX_SLOTS];
	int size[PLAYER_GFX_SLOTS];
	int skipclip[PLAYER_GFX_SLOTS];
};

struct player_gfx p0gfx;
struct player_gfx p1gfx;

static UINT32 frame_cycles;
static UINT32 paddle_cycles;

static int horzP0;
static int horzP1;
static int horzM0;
static int horzM1;
static int horzBL;
static int motclkP0;
static int motclkP1;
static int motclkM0;
static int motclkM1;
static int motclkBL;
static int startP0;
static int startP1;
static int startM0;
static int startM1;
static int skipclipP0;
static int skipclipP1;

static int current_bitmap;

static int prev_x;
static int prev_y;

static UINT8 VSYNC;
static UINT8 VBLANK;
static UINT8 COLUP0;
static UINT8 COLUP1;
static UINT8 COLUBK;
static UINT8 COLUPF;
static UINT8 CTRLPF;
static UINT8 GRP0;
static UINT8 GRP1;
static UINT8 REFP0;
static UINT8 REFP1;
static UINT8 HMP0;
static UINT8 HMP1;
static UINT8 HMM0;
static UINT8 HMM1;
static UINT8 HMBL;
static UINT8 VDELP0;
static UINT8 VDELP1;
static UINT8 VDELBL;
static UINT8 NUSIZ0;
static UINT8 NUSIZ1;
static UINT8 ENAM0;
static UINT8 ENAM1;
static UINT8 ENABL;
static UINT8 CXM0P;
static UINT8 CXM1P;
static UINT8 CXP0FB;
static UINT8 CXP1FB;
static UINT8 CXM0FB;
static UINT8 CXM1FB;
static UINT8 CXBLPF;
static UINT8 CXPPMM;
static UINT8 RESMP0;
static UINT8 RESMP1;
static UINT8 PF0;
static UINT8 PF1;
static UINT8 PF2;
static UINT8 INPT4;
static UINT8 INPT5;

static UINT8 prevGRP0;
static UINT8 prevGRP1;
static UINT8 prevENABL;

static int HMOVE_started;
static int HMOVE_started_previous;
static UINT8 HMP0_latch;
static UINT8 HMP1_latch;
static UINT8 HMM0_latch;
static UINT8 HMM1_latch;
static UINT8 HMBL_latch;
static UINT8 REFLECT;		/* Should playfield be reflected or not */
static UINT8 NUSIZx_changed;

static mame_bitmap *helper[3];


static const int nusiz[8][3] =
{
	{ 1, 1, 0 },
	{ 2, 1, 1 },
	{ 2, 1, 3 },
	{ 3, 1, 1 },
	{ 2, 1, 7 },
	{ 1, 2, 0 },
	{ 3, 1, 3 },
	{ 1, 4, 0 }
};

static read16_handler	tia_read_input_port;
static read8_handler	tia_get_databus;

static void extend_palette(running_machine *machine) {
	int	i,j;

	for( i = 0; i < 128; i ++ )
	{
		rgb_t	new_rgb = palette_get_color( machine, i );
		UINT8	new_r = RGB_RED( new_rgb );
		UINT8	new_g = RGB_GREEN( new_rgb );
		UINT8	new_b = RGB_BLUE( new_rgb );

		for ( j = 0; j < 128; j++ )
		{
			rgb_t	old_rgb = palette_get_color( machine, j );
			UINT8	old_r = RGB_RED( old_rgb );
			UINT8	old_g = RGB_GREEN( old_rgb );
			UINT8	old_b = RGB_BLUE( old_rgb );

			palette_set_color_rgb(machine, ( ( i + 1 ) << 7 ) | j,
				( new_r + old_r ) / 2,
				( new_g + old_g ) / 2,
				( new_b + old_b ) / 2 );
		}
	}
}

PALETTE_INIT( tia_NTSC )
{
	int i, j;

	static const double color[16][2] =
	{
		{  0.000,  0.000 },
		{  0.144, -0.189 },
		{  0.231, -0.081 },
		{  0.243,  0.032 },
		{  0.217,  0.121 },
		{  0.117,  0.216 },
		{  0.021,  0.233 },
		{ -0.066,  0.196 },
		{ -0.139,  0.134 },
		{ -0.182,  0.062 },
		{ -0.175, -0.022 },
		{ -0.136, -0.100 },
		{ -0.069, -0.150 },
		{  0.005, -0.159 },
		{  0.071, -0.125 },
		{  0.124, -0.089 }
	};

	for (i = 0; i < 16; i++)
	{
		double I = color[i][0];
		double Q = color[i][1];

		for (j = 0; j < 8; j++)
		{
			double Y = j / 7.0;

			double R = Y + 0.956 * I + 0.621 * Q;
			double G = Y - 0.272 * I - 0.647 * Q;
			double B = Y - 1.106 * I + 1.703 * Q;

			R = pow(R, 0.9) / pow(1, 0.9);
			G = pow(G, 0.9) / pow(1, 0.9);
			B = pow(B, 0.9) / pow(1, 0.9);

			if (R < 0) R = 0;
			if (G < 0) G = 0;
			if (B < 0) B = 0;

			if (R > 1) R = 1;
			if (G > 1) G = 1;
			if (B > 1) B = 1;

			palette_set_color_rgb(machine,8 * i + j,
				(UINT8) (255 * R + 0.5),
				(UINT8) (255 * G + 0.5),
				(UINT8) (255 * B + 0.5));
		}
	}
	extend_palette( machine );
}


PALETTE_INIT( tia_PAL )
{
	int i, j;

	static const double color[16][2] =
	{
		{  0.000,  0.000 },
		{  0.000,  0.000 },
		{ -0.222,  0.032 },
		{ -0.199, -0.027 },
		{ -0.173,  0.117 },
		{ -0.156, -0.197 },
		{ -0.094,  0.200 },
		{ -0.071, -0.229 },
		{  0.070,  0.222 },
		{  0.069, -0.204 },
		{  0.177,  0.134 },
		{  0.163, -0.130 },
		{  0.219,  0.053 },
		{  0.259, -0.042 },
		{  0.000,  0.000 },
		{  0.000,  0.000 }
	};

	for (i = 0; i < 16; i++)
	{
		double U = color[i][0];
		double V = color[i][1];

		for (j = 0; j < 8; j++)
		{
			double Y = j / 7.0;

			double R = Y + 1.403 * V;
			double G = Y - 0.344 * U - 0.714 * V;
			double B = Y + 1.770 * U;

			R = pow(R, 1.2) / pow(1, 1.2);
			G = pow(G, 1.2) / pow(1, 1.2);
			B = pow(B, 1.2) / pow(1, 1.2);

			if (R < 0) R = 0;
			if (G < 0) G = 0;
			if (B < 0) B = 0;

			if (R > 1) R = 1;
			if (G > 1) G = 1;
			if (B > 1) B = 1;

			palette_set_color_rgb(machine,8 * i + j,
				(UINT8) (255 * R + 0.5),
				(UINT8) (255 * G + 0.5),
				(UINT8) (255 * B + 0.5));
		}
	}
	extend_palette( machine );
}


VIDEO_START( tia )
{
	int cx = machine->screen[0].width;
	int cy = machine->screen[0].height;

	helper[0] = auto_bitmap_alloc(cx, cy, machine->screen[0].format);
	helper[1] = auto_bitmap_alloc(cx, cy, machine->screen[0].format);
	helper[2] = auto_bitmap_alloc(cx, cy, machine->screen[0].format);
}


VIDEO_UPDATE( tia )
{
	copybitmap(bitmap, helper[2], 0, 0, 0, 0,
		cliprect, TRANSPARENCY_NONE, 0);
	return 0;
}


static void draw_sprite_helper(UINT8* p, UINT8 *col, struct player_gfx *gfx,
	UINT8 GRP, UINT8 COLUP, UINT8 REFP)
{
	int i;
	int j;
	int k;

	if (REFP & 8)
	{
		GRP = BITSWAP8(GRP, 0, 1, 2, 3, 4, 5, 6, 7);
	}

	for (i = 0; i < PLAYER_GFX_SLOTS; i++)
	{
		int start_pos = gfx->start_drawing[i];
		for (j = gfx->start_pixel[i]; j < 8; j++)
		{
			for (k = 0; k < gfx->size[i]; k++)
			{
				if (GRP & (0x80 >> j))
				{
					if ( start_pos < 160 || ! gfx->skipclip[i] ) {
						p[start_pos % 160] = COLUP >> 1;
						col[start_pos % 160] = COLUP >> 1;
					}
				}
				start_pos++;
			}
		}
	}
}


static void draw_missile_helper(UINT8* p, UINT8* col, int horz, int latch, int start,
	UINT8 RESMP, UINT8 ENAM, UINT8 NUSIZ, UINT8 COLUM)
{
	int num = nusiz[NUSIZ & 7][0];
	int skp = nusiz[NUSIZ & 7][2];

	int width = 1 << ((NUSIZ >> 4) & 3);

	int i;
	int j;

	for (i = 0; i < num; i++)
	{
		if ( i > 0 || start ) {
			for (j = 0; j < width; j++)
			{
				if ((ENAM & 2) && !(RESMP & 2))
				{
					if ( latch ) {
						switch ( horz % 4 ) {
						case 1:
							if ( horz < 156 ) {
								p[(horz + 1) % 160] = COLUM >> 1;
								col[(horz + 1) % 160] = COLUM >> 1;
							}
							p[horz % 160] = COLUM >> 1;
							col[horz % 160] = COLUM >> 1;
							break;
						case 2:
						case 3:
							p[horz % 160] = COLUM >> 1;
							col[horz % 160] = COLUM >> 1;
							break;
						}
					} else {
						p[horz % 160] = COLUM >> 1;
						col[horz % 160] = COLUM >> 1;
					}
				}

				horz++;
			}
		} else {
			horz+= width;
		}

		horz += 8 * (skp + 1) - width;
	}
}


static void draw_playfield_helper(UINT8* p, UINT8* col, int horz,
	UINT8 COLU, UINT8 REFPF)
{
	UINT32 PF =
		(BITSWAP8(PF0, 0, 1, 2, 3, 4, 5, 6, 7) << 0x10) |
		(BITSWAP8(PF1, 7, 6, 5, 4, 3, 2, 1, 0) << 0x08) |
		(BITSWAP8(PF2, 0, 1, 2, 3, 4, 5, 6, 7) << 0x00);

	int i;
	int j;

	if (REFPF)
	{
		UINT32 swap = 0;

		for (i = 0; i < 20; i++)
		{
			swap <<= 1;

			if (PF & 1)
			{
				swap |= 1;
			}

			PF >>= 1;
		}

		PF = swap;
	}

	for (i = 0; i < 20; i++)
	{
		for (j = 0; j < 4; j++)
		{
			if (PF & (0x80000 >> i))
			{
				p[horz] = COLU >> 1;
				col[horz] = COLU >> 1;
			}

			horz++;
		}
	}
}


static void draw_ball_helper(UINT8* p, UINT8* col, int horz, UINT8 ENAB)
{
	int width = 1 << ((CTRLPF >> 4) & 3);

	int i;

	for (i = 0; i < width; i++)
	{
		if (ENAB & 2)
		{
			p[horz % 160] = COLUPF >> 1;
			col[horz % 160] = COLUPF >> 1;
		}

		horz++;
	}
}


static void drawS0(UINT8* p, UINT8* col)
{
	draw_sprite_helper(p, col, &p0gfx, (VDELP0 & 1) ? prevGRP0 : GRP0, COLUP0, REFP0);
}


static void drawS1(UINT8* p, UINT8* col)
{
	draw_sprite_helper(p, col, &p1gfx, (VDELP1 & 1) ? prevGRP1 : GRP1, COLUP1, REFP1);
}


static void drawM0(UINT8* p, UINT8* col)
{
	draw_missile_helper(p, col, horzM0, HMM0_latch, startM0, RESMP0, ENAM0, NUSIZ0, COLUP0);
}


static void drawM1(UINT8* p, UINT8* col)
{
	draw_missile_helper(p, col, horzM1, HMM1_latch, startM1, RESMP1, ENAM1, NUSIZ1, COLUP1);
}


static void drawBL(UINT8* p, UINT8* col)
{
	draw_ball_helper(p, col, horzBL, (VDELBL & 1) ? prevENABL : ENABL);
}


static void drawPF(UINT8* p, UINT8 *col)
{
	draw_playfield_helper(p, col, 0,
		((CTRLPF & 6) == 2) ? COLUP0 : COLUPF, 0);

	draw_playfield_helper(p, col, 80,
		((CTRLPF & 6) == 2) ? COLUP1 : COLUPF, REFLECT);
}


static int collision_check(UINT8* p1, UINT8* p2, int x1, int x2)
{
	int i;

	for (i = x1; i < x2; i++)
	{
		if (p1[i] != 0xFF && p2[i] != 0xFF)
		{
			return 1;
		}
	}

	return 0;
}


INLINE int current_x(void)
{
	return 3 * ((activecpu_gettotalcycles() - frame_cycles) % 76) - 68;
}


INLINE int current_y(void)
{
	return (activecpu_gettotalcycles() - frame_cycles) / 76;
}


static void setup_pXgfx(void)
{
	int i;
	for ( i = 0; i < PLAYER_GFX_SLOTS; i++ )
	{
		if ( i < nusiz[NUSIZ0 & 7][0] && i >= ( startP0 ? 0 : 1 ) )
		{
			p0gfx.size[i] = nusiz[NUSIZ0 & 7][1];
			if ( i )
			{
				p0gfx.start_drawing[i] = ( horzP0 + (p0gfx.size[i] > 1 ? 1 : 0)
										 + i * 8 * ( nusiz[NUSIZ0 & 7][2] + p0gfx.size[i] ) ) % 160;
				p0gfx.skipclip[i] = 0;
			}
			else
			{
				p0gfx.start_drawing[i] = horzP0 + (p0gfx.size[i] > 1 ? 1 : 0 );
				p0gfx.skipclip[i] = skipclipP0;
			}
			p0gfx.start_pixel[i] = 0;
		}
		else
		{
			p0gfx.start_pixel[i] = 8;
		}
		if ( i < nusiz[NUSIZ1 & 7][0] && i >= ( startP1 ? 0 : 1 ) )
		{
			p1gfx.size[i] = nusiz[NUSIZ1 & 7][1];
			if ( i )
			{
				p1gfx.start_drawing[i] = ( horzP1 + (p1gfx.size[i] > 1 ? 1 : 0)
										 + i * 8 * ( nusiz[NUSIZ1 & 7][2] + p1gfx.size[i] ) ) % 160;
				p1gfx.skipclip[i] = 0;
			}
			else
			{
				p1gfx.start_drawing[i] = horzP1 + (p1gfx.size[i] > 1 ? 1 : 0);
				p1gfx.skipclip[i] = skipclipP1;
			}
			p1gfx.start_pixel[i] = 0;
		}
		else
		{
			p1gfx.start_pixel[i] = 8;
		}
	}
}

static void update_bitmap(int next_x, int next_y)
{
	int x;
	int y;

	UINT8 linePF[160];
	UINT8 lineP0[160];
	UINT8 lineP1[160];
	UINT8 lineM0[160];
	UINT8 lineM1[160];
	UINT8 lineBL[160];

	UINT8 temp[160];

	if (prev_y >= next_y && prev_x >= next_x)
	{
		return;
	}

	memset(linePF, 0xFF, sizeof linePF);
	memset(lineP0, 0xFF, sizeof lineP0);
	memset(lineP1, 0xFF, sizeof lineP1);
	memset(lineM0, 0xFF, sizeof lineM0);
	memset(lineM1, 0xFF, sizeof lineM1);
	memset(lineBL, 0xFF, sizeof lineBL);

	if (VBLANK & 2)
	{
		memset(temp, 0, 160);
	}
	else
	{
		memset(temp, COLUBK >> 1, 160);

		if (CTRLPF & 4)
		{
			drawS1(temp, lineP1);
			drawM1(temp, lineM1);
			drawS0(temp, lineP0);
			drawM0(temp, lineM0);
			drawPF(temp, linePF);
			drawBL(temp, lineBL);
		}
		else
		{
			drawPF(temp, linePF);
			drawBL(temp, lineBL);
			drawS1(temp, lineP1);
			drawM1(temp, lineM1);
			drawS0(temp, lineP0);
			drawM0(temp, lineM0);
		}
	}

	for (y = prev_y; y <= next_y; y++)
	{
		UINT16* p;

		int x1 = prev_x;
		int x2 = next_x;
		int colx1;

		/* Check if we have crossed a line boundary */
		if ( y !=  prev_y ) {
			int redraw_line = 0;

			HMOVE_started_previous = HMOVE_INACTIVE;

			if ( HMOVE_started != HMOVE_INACTIVE ) {
				/* Apply pending motion clocks from a HMOVE initiated during the scanline */
				if ( HMOVE_started >= 97 && HMOVE_started < 157 ) {
					horzP0 -= motclkP0;
					horzP1 -= motclkP1;
					horzM0 -= motclkM0;
					horzM1 -= motclkM1;
					horzBL -= motclkBL;
					if (horzP0 < 0)
						horzP0 += 160;
					if (horzP1 < 0)
						horzP1 += 160;
					if (horzM0 < 0)
						horzM0 += 160;
					if (horzM1 < 0)
						horzM1 += 160;
					if (horzBL < 0)
						horzBL += 160;
					HMOVE_started_previous = HMOVE_started;
				}
				HMOVE_started = HMOVE_INACTIVE;
				redraw_line = 1;
			}

			/* Redraw line if the playfield reflect bit was changed after the center of the screen */
			if ( REFLECT != ( CTRLPF & 0x01 ) ) {
				REFLECT = CTRLPF & 0x01;
				redraw_line = 1;
			}

			/* Redraw line if a RESPx or NUSIZx occured during the last line */
			if ( ! startP0 || ! startP1 || ! startM0 || ! startM1) {
				startP0 = 1;
				startP1 = 1;
				startM0 = 1;
				startM1 = 1;

				redraw_line = 1;
			}

			if ( skipclipP0 ) {
				skipclipP0--;
				redraw_line = 1;
			}

			if ( skipclipP1 ) {
				skipclipP1--;
				redraw_line = 1;
			}

			/* Redraw line if HMP0 latch is still set */
			if ( HMP0_latch ) {
				horzP0 -= 17;
				if ( horzP0 < 0 )
					horzP0 += 160;
				redraw_line = 1;
			}

			/* Redraw line if HMP1 latch is still set */
			if ( HMP1_latch ) {
				horzP1 -= 17;
				if ( horzP1 < 0 )
					horzP1 += 160;
				redraw_line = 1;
			}

			/* Redraw line if HMM0 latch is still set */
			if ( HMM0_latch ) {
				horzM0 -= 17;
				if ( horzM0 < 0 )
					horzM0 += 160;
				redraw_line = 1;
			}

			/* Redraw line if HMM1 latch is still set */
			if ( HMM1_latch ) {
				horzM1 -= 17;
				if ( horzM1 < 0 )
					horzM1 += 160;
				redraw_line = 1;
			}

			/* Redraw line if HMBL latch is still set */
			if ( HMBL_latch ) {
				horzBL -= 17;
				if ( horzBL < 0 )
					horzBL += 160;
				redraw_line = 1;
			}

			/* Redraw line if NUSIZx data was changed */
			if ( NUSIZx_changed ) {
				NUSIZx_changed = 0;
				redraw_line = 1;
			}

			if ( redraw_line ) {
				if (VBLANK & 2)
				{
					setup_pXgfx();
					memset(temp, 0, 160);
				}
				else
				{
					memset(linePF, 0xFF, sizeof linePF);
					memset(lineP0, 0xFF, sizeof lineP0);
					memset(lineP1, 0xFF, sizeof lineP1);
					memset(lineM0, 0xFF, sizeof lineM0);
					memset(lineM1, 0xFF, sizeof lineM1);
					memset(lineBL, 0xFF, sizeof lineBL);

					memset(temp, COLUBK >> 1, 160);

					setup_pXgfx();

					if (CTRLPF & 4)
					{
						drawS1(temp, lineP1);
						drawM1(temp, lineM1);
						drawS0(temp, lineP0);
						drawM0(temp, lineM0);
						drawPF(temp, linePF);
						drawBL(temp, lineBL);
					}
					else
					{
						drawPF(temp, linePF);
						drawBL(temp, lineBL);
						drawS1(temp, lineP1);
						drawM1(temp, lineM1);
						drawS0(temp, lineP0);
						drawM0(temp, lineM0);
					}
				}
			}
		}
		if (y != prev_y || x1 < 0)
		{
			x1 = 0;
		}
		if (y != next_y || x2 > 160)
		{
			x2 = 160;
		}

		/* Collision detection also takes place under the extended hblank area */
		colx1 = ( x1 == 8 && HMOVE_started != HMOVE_INACTIVE ) ? 0 : x1;

		if (collision_check(lineM0, lineP1, colx1, x2))
			CXM0P |= 0x80;
		if (collision_check(lineM0, lineP0, colx1, x2))
			CXM0P |= 0x40;
		if (collision_check(lineM1, lineP0, colx1, x2))
			CXM1P |= 0x80;
		if (collision_check(lineM1, lineP1, colx1, x2))
			CXM1P |= 0x40;
		if (collision_check(lineP0, linePF, colx1, x2))
			CXP0FB |= 0x80;
		if (collision_check(lineP0, lineBL, colx1, x2))
			CXP0FB |= 0x40;
		if (collision_check(lineP1, linePF, colx1, x2))
			CXP1FB |= 0x80;
		if (collision_check(lineP1, lineBL, colx1, x2))
			CXP1FB |= 0x40;
		if (collision_check(lineM0, linePF, colx1, x2))
			CXM0FB |= 0x80;
		if (collision_check(lineM0, lineBL, colx1, x2))
			CXM0FB |= 0x40;
		if (collision_check(lineM1, linePF, colx1, x2))
			CXM1FB |= 0x80;
		if (collision_check(lineM1, lineBL, colx1, x2))
			CXM1FB |= 0x40;
		if (collision_check(lineBL, linePF, colx1, x2))
			CXBLPF |= 0x80;
		if (collision_check(lineP0, lineP1, colx1, x2))
			CXPPMM |= 0x80;
		if (collision_check(lineM0, lineM1, colx1, x2))
			CXPPMM |= 0x40;

		p = BITMAP_ADDR16(helper[current_bitmap], y % (helper[current_bitmap]->height), 34);

		for (x = x1; x < x2; x++)
		{
			p[x] = temp[x];
		}

		if ( x2 == 160 && y % (helper[current_bitmap]->height) == (helper[current_bitmap]->height - 1) ) {
			// TODO: create combined screen in helper[2]
			int	t_y;
			for ( t_y = 0; t_y < helper[2]->height; t_y++ ) {
				UINT16*	l0 = BITMAP_ADDR16( helper[current_bitmap], t_y, 0 );
				UINT16*	l1 = BITMAP_ADDR16( helper[1 - current_bitmap], t_y, 0 );
				UINT16*	l2 = BITMAP_ADDR16( helper[2], t_y, 0 );
				int t_x;
				for( t_x = 0; t_x < helper[2]->width; t_x++ ) {
					if ( l0[t_x] != l1[t_x] ) {
						/* Combine both entries */
						l2[t_x] = ( ( l0[t_x] + 1 ) << 7 ) | l1[t_x];
					} else {
						l2[t_x] = l0[t_x];
					}
				}
			}
			current_bitmap ^= 1;
		}
	}

	prev_x = next_x;
	prev_y = next_y;
}


static WRITE8_HANDLER( WSYNC_w )
{
	int cycles = activecpu_gettotalcycles() - frame_cycles;

	if (cycles % 76)
	{
		activecpu_adjust_icount(cycles % 76 - 76);
	}
}


static WRITE8_HANDLER( VSYNC_w )
{
	if (data & 2)
	{
		if (!(VSYNC & 2))
		{
			if ( current_y() > 5 )
				update_bitmap(
					Machine->screen[0].width,
					Machine->screen[0].height);

			prev_y = 0;
			prev_x = 0;

			frame_cycles += 76 * current_y();
		}
	}

	VSYNC = data;
}


static WRITE8_HANDLER( VBLANK_w )
{
	if (data & 0x80)
	{
		paddle_cycles = activecpu_gettotalcycles();
	}
	if ( ! ( VBLANK & 0x40 ) ) {
		INPT4 = 0x80;
		INPT5 = 0x80;
	}
	VBLANK = data;
}


static WRITE8_HANDLER( CTRLPF_w )
{
	int curr_x = current_x();

	CTRLPF = data;
	if ( curr_x < 80 ) {
		REFLECT = CTRLPF & 1;
	}
}

static WRITE8_HANDLER( HMP0_w )
{
	int curr_x = current_x();

	data &= 0xF0;

	if ( data == HMP0 )
		return;

	/* Check if HMOVE cycles are still being applied */
	if ( HMOVE_started != HMOVE_INACTIVE && curr_x < MIN( HMOVE_started + 6 + motclkP0 * 4, 7 ) ) {
		int new_motclkP0 = ( data ^ 0x80 ) >> 4;

		/* Check if new horizontal move can still be applied normally */
		if ( new_motclkP0 > motclkP0 || curr_x <= MIN( HMOVE_started + 6 + new_motclkP0 * 4, 7 ) ) {
			horzP0 -= ( new_motclkP0 - motclkP0 );
			motclkP0 = new_motclkP0;
		} else {
			horzP0 -= ( 15 - motclkP0 );
			motclkP0 = 15;
			if ( data != 0x70 && data != 0x80 ) {
				HMP0_latch = 1;
			}
		}
		if ( horzP0 < 0 )
			horzP0 += 160;
		horzP0 %= 160;
		setup_pXgfx();
	}
	HMP0 = data;
}

static WRITE8_HANDLER( HMP1_w )
{
	int curr_x = current_x();

	data &= 0xF0;

	if ( data == HMP1 )
		return;

	/* Check if HMOVE cycles are still being applied */
	if ( HMOVE_started != HMOVE_INACTIVE && curr_x < MIN( HMOVE_started + 6 + motclkP1 * 4, 7 ) ) {
		int new_motclkP1 = ( data ^ 0x80 ) >> 4;

		/* Check if new horizontal move can still be applied normally */
		if ( new_motclkP1 > motclkP1 || curr_x <= MIN( HMOVE_started + 6 + new_motclkP1 * 4, 7 ) ) {
			horzP1 -= ( new_motclkP1 - motclkP1 );
			motclkP1 = new_motclkP1;
		} else {
			horzP1 -= ( 15 - motclkP1 );
			motclkP1 = 15;
			if ( data != 0x70 && data != 0x80 ) {
				HMP1_latch = 1;
			}
		}
		if ( horzP1 < 0 )
			horzP1 += 160;
		horzP1 %= 160;
		setup_pXgfx();
	}
	HMP1 = data;
}

static WRITE8_HANDLER( HMM0_w )
{
	int curr_x = current_x();

	data &= 0xF0;

	if ( data == HMM0 )
		return;

	/* Check if HMOVE cycles are still being applied */
	if ( HMOVE_started != HMOVE_INACTIVE && curr_x < MIN( HMOVE_started + 6 + motclkM0 * 4, 7 ) ) {
		int new_motclkM0 = ( data ^ 0x80 ) >> 4;

		/* Check if new horizontal move can still be applied normally */
		if ( new_motclkM0 > motclkM0 || curr_x <= MIN( HMOVE_started + 6 + new_motclkM0 * 4, 7 ) ) {
			horzM0 -= ( new_motclkM0 - motclkM0 );
			motclkM0 = new_motclkM0;
		} else {
			horzM0 -= ( 15 - motclkM0 );
			motclkM0 = 15;
			if ( data != 0x70 && data != 0x80 ) {
				HMM0_latch = 1;
			}
		}
		if ( horzM0 < 0 )
			horzM0 += 160;
		horzM0 %= 160;
	}
	HMM0 = data;
}

static WRITE8_HANDLER( HMM1_w )
{
	int curr_x = current_x();

	data &= 0xF0;

	if ( data == HMM1 )
		return;

	/* Check if HMOVE cycles are still being applied */
	if ( HMOVE_started != HMOVE_INACTIVE && curr_x < MIN( HMOVE_started + 6 + motclkM1 * 4, 7 ) ) {
		int new_motclkM1 = ( data ^ 0x80 ) >> 4;

		/* Check if new horizontal move can still be applied normally */
		if ( new_motclkM1 > motclkM1 || curr_x <= MIN( HMOVE_started + 6 + new_motclkM1 * 4, 7 ) ) {
			horzM1 -= ( new_motclkM1 - motclkM1 );
			motclkM1 = new_motclkM1;
		} else {
			horzM1 -= ( 15 - motclkM1 );
			motclkM1 = 15;
			if ( data != 0x70 && data != 0x80 ) {
				HMM1_latch = 1;
			}
		}
		if ( horzM1 < 0 )
			horzM1 += 160;
		horzM1 %= 160;
	}
	HMM1 = data;
}

static WRITE8_HANDLER( HMBL_w )
{
	int curr_x = current_x();

	data &= 0xF0;

	if ( data == HMBL )
		return;

	/* Check if HMOVE cycles are still being applied */
	if ( HMOVE_started != HMOVE_INACTIVE && curr_x < MIN( HMOVE_started + 6 + motclkBL * 4, 7 ) ) {
		int new_motclkBL = ( data ^ 0x80 ) >> 4;

		/* Check if new horizontal move can still be applied normally */
		if ( new_motclkBL > motclkBL || curr_x <= MIN( HMOVE_started + 6 + new_motclkBL * 4, 7 ) ) {
			horzBL -= ( new_motclkBL - motclkBL );
			motclkBL = new_motclkBL;
		} else {
			horzBL -= ( 15 - motclkBL );
			motclkBL = 15;
			if ( data != 0x70 && data != 0x80 ) {
				HMBL_latch = 1;
			}
		}
		if ( horzBL < 0 )
			horzBL += 160;
		horzBL %= 160;
	}
	HMBL = data;
}

static WRITE8_HANDLER( HMOVE_w )
{
	int curr_x = current_x();
	int curr_y = current_y();

	HMOVE_started = curr_x;

	/* Check if we have to undo some of the already applied cycles from an active graphics latch */
	if ( curr_x + 68 < 17 * 4 ) {
		int cycle_fix = 17 - ( ( curr_x + 68 + 7 ) / 4 );
		if ( HMP0_latch )
			horzP0 = ( horzP0 + cycle_fix ) % 160;
		if ( HMP1_latch )
			horzP1 = ( horzP1 + cycle_fix ) % 160;
		if ( HMM0_latch )
			horzM0 = ( horzM0 + cycle_fix ) % 160;
		if ( HMM1_latch )
			horzM1 = ( horzM1 + cycle_fix ) % 160;
		if ( HMBL_latch )
			horzBL = ( horzBL + cycle_fix ) % 160;
	}

	HMP0_latch = 0;
	HMP1_latch = 0;
	HMM0_latch = 0;
	HMM1_latch = 0;
	HMBL_latch = 0;

	/* Check if HMOVE activities can be ignored */
	if ( curr_x >= -5 && curr_x < 97 ) {
		motclkP0 = 0;
		motclkP1 = 0;
		motclkM0 = 0;
		motclkM1 = 0;
		motclkBL = 0;
		HMOVE_started = HMOVE_INACTIVE;
		return;
	}

	motclkP0 = ( HMP0 ^ 0x80 ) >> 4;
	motclkP1 = ( HMP1 ^ 0x80 ) >> 4;
	motclkM0 = ( HMM0 ^ 0x80 ) >> 4;
	motclkM1 = ( HMM1 ^ 0x80 ) >> 4;
	motclkBL = ( HMBL ^ 0x80 ) >> 4;

	/* Adjust number of graphics motion clocks for active display */
	if ( curr_x >= 97 && curr_x < 151 ) {
		int skip_motclks = ( 160 - HMOVE_started - 6 ) / 4;
		motclkP0 -= skip_motclks;
		motclkP1 -= skip_motclks;
		motclkM0 -= skip_motclks;
		motclkM1 -= skip_motclks;
		motclkBL -= skip_motclks;
		if ( motclkP0 < 0 )
			motclkP0 = 0;
		if ( motclkP1 < 0 )
			motclkP1 = 0;
		if ( motclkM0 < 0 )
			motclkM0 = 0;
		if ( motclkM1 < 0 )
			motclkM1 = 0;
		if ( motclkBL < 0 )
			motclkBL = 0;
	}

	if ( curr_x >= -56 && curr_x < -5 ) {
		int max_motclks = ( 7 - ( HMOVE_started + 5 ) ) / 4;
		if ( motclkP0 > max_motclks )
			motclkP0 = max_motclks;
		if ( motclkP1 > max_motclks )
			motclkP1 = max_motclks;
		if ( motclkM0 > max_motclks )
			motclkM0 = max_motclks;
		if ( motclkM1 > max_motclks )
			motclkM1 = max_motclks;
		if ( motclkBL > max_motclks )
			motclkBL = max_motclks;
	}

	/* Apply horizontal motion */
	if ( curr_x < -5 || curr_x >= 157 ) {
		horzP0 += 8 - motclkP0;
		horzP1 += 8 - motclkP1;
		horzM0 += 8 - motclkM0;
		horzM1 += 8 - motclkM1;
		horzBL += 8 - motclkBL;

		if (horzP0 < 0)
			horzP0 += 160;
		if (horzP1 < 0)
			horzP1 += 160;
		if (horzM0 < 0)
			horzM0 += 160;
		if (horzM1 < 0)
			horzM1 += 160;
		if (horzBL < 0)
			horzBL += 160;

		horzP0 %= 160;
		horzP1 %= 160;
		horzM0 %= 160;
		horzM1 %= 160;
		horzBL %= 160;

		/* When HMOVE is triggered on CPU cycle 75, the HBlank period on the
           next line is also extended. */
		if (curr_x >= 157)
		{
			curr_y += 1;
			update_bitmap( -8, curr_y );
		}
		else
		{
			setup_pXgfx();
		}
		if (curr_y < helper[current_bitmap]->height)
		{
			memset(BITMAP_ADDR16(helper[current_bitmap], curr_y, 34), 0, 16);
		}

		prev_x = 8;
	}
}


static WRITE8_HANDLER( RSYNC_w )
{
	/* this address is used in chip testing */
}


static WRITE8_HANDLER( NUSIZ0_w )
{
	int curr_x = current_x();

	/* Check if relevant bits have changed */
	if ( ( data & 7 ) != ( NUSIZ0 & 7 ) ) {
		int i;
		/* Check if we are (about to start) drawing a copy of the player 0 graphics */
		for ( i = 0; i < PLAYER_GFX_SLOTS; i++ ) {
			if ( p0gfx.start_pixel[i] < 8 ) {
				int min_x = p0gfx.start_drawing[i];
				int size = ( 8 - p0gfx.start_pixel[i] ) * p0gfx.size[i];
				if ( curr_x >= ( min_x - 5 ) % 160 && curr_x < ( min_x + size ) % 160 ) {
					if ( curr_x >= min_x % 160 || p0gfx.start_pixel[i] != 0 ) {
						/* This copy has started drawing */
						if ( p0gfx.size[i] == 1 && nusiz[data & 7][1] > 1 ) {
							int delay = 1 + ( ( p0gfx.start_pixel[i] + ( curr_x - p0gfx.start_drawing[i] ) ) & 1 );
							update_bitmap( curr_x + delay, current_y() );
							p0gfx.start_pixel[i] += ( curr_x + delay - p0gfx.start_drawing[i] );
							if ( p0gfx.start_pixel[i] > 8 )
								p0gfx.start_pixel[i] = 8;
							p0gfx.start_drawing[i] = curr_x + delay;
						} else if ( p0gfx.size[1] > 1 && nusiz[data & 7][1] == 1 ) {
							int delay = ( curr_x - p0gfx.start_drawing[i] ) & ( p0gfx.size[i] - 1 );
							if ( delay ) {
								delay = p0gfx.size[i] - delay;
							}
							update_bitmap( curr_x + delay, current_y() );
							p0gfx.start_pixel[i] += ( curr_x - p0gfx.start_drawing[i] ) / p0gfx.size[i];
							p0gfx.start_drawing[i] = curr_x + delay;
						} else {
							p0gfx.start_pixel[i] += ( curr_x - p0gfx.start_drawing[i] ) / p0gfx.size[i];
							p0gfx.start_drawing[i] = curr_x;
						}
						p0gfx.size[i] = nusiz[data & 7][1];
					} else {
						/* This copy was just about to start drawing (meltdown) */
						/* Adjust for 1 clock delay between zoomed and non-zoomed sprites */
						if ( p0gfx.size[i] == 1 && nusiz[data & 7][1] > 1 ) {
							p0gfx.start_drawing[i]++;
						} else if ( p0gfx.size[i] > 1 && nusiz[data & 7][1] == 1 ) {
							p0gfx.start_drawing[i]--;
						}
						p0gfx.size[i] = nusiz[data & 7][1];
					}
				} else {
					/* We are passed the copy or the copy still needs to be done. Mark
                       it as done/invalid, the data will be reset in the next loop. */
					p0gfx.start_pixel[i] = 8;
				}
			}
		}
		/* Apply NUSIZ updates to not yet drawn copies */
		for ( i = ( startP0 ? 0 : 1 ); i < nusiz[data & 7][0]; i++ ) {
			int j;
			/* Find an unused p0gfx entry */
			for ( j = 0; j < PLAYER_GFX_SLOTS; j++ ) {
				if ( p0gfx.start_pixel[j] == 8 )
					break;
			}
			p0gfx.size[j] = nusiz[data & 7][1];
			p0gfx.start_drawing[j] = ( horzP0 + (p0gfx.size[j] > 1 ? 1 : 0)
									+ i * 8 * ( nusiz[data & 7][2] + p0gfx.size[j] ) ) % 160;
			if ( curr_x < p0gfx.start_drawing[j] % 160 ) {
				p0gfx.start_pixel[j] = 0;
			}
		}
		NUSIZx_changed = 1;
	}
	NUSIZ0 = data;
}


static WRITE8_HANDLER( NUSIZ1_w )
{
	int curr_x = current_x();

	/* Check if relevant bits have changed */
	if ( ( data & 7 ) != ( NUSIZ1 & 7 ) ) {
		int i;
		/* Check if we are (about to start) drawing a copy of the player 1 graphics */
		for ( i = 0; i < PLAYER_GFX_SLOTS; i++ ) {
			if ( p1gfx.start_pixel[i] < 8 ) {
				int min_x = p1gfx.start_drawing[i];
				int size = ( 8 - p1gfx.start_pixel[i] ) * p1gfx.size[i];
				if ( curr_x >= ( min_x - 5 ) % 160 && curr_x < ( min_x + size ) % 160 ) {
					if ( curr_x >= min_x % 160 || p1gfx.start_pixel[i] != 0 ) {
						/* This copy has started drawing */
						if ( p1gfx.size[i] == 1 && nusiz[data & 7][1] > 1 ) {
							int delay = 1 + ( ( p0gfx.start_pixel[i] + ( curr_x - p0gfx.start_drawing[i] ) ) & 1 );
							update_bitmap( curr_x + delay, current_y() );
							p1gfx.start_pixel[i] += ( curr_x + delay - p1gfx.start_drawing[i] );
							if ( p1gfx.start_pixel[i] > 8 )
								p1gfx.start_pixel[i] = 8;
							p1gfx.start_drawing[i] = curr_x + delay;
						} else if ( p1gfx.size[1] > 1 && nusiz[data & 7][1] == 1 ) {
							int delay = ( curr_x - p1gfx.start_drawing[i] ) & ( p1gfx.size[i] - 1 );
							if ( delay ) {
								delay = p1gfx.size[i] - delay;
							}
							update_bitmap( curr_x + delay, current_y() );
							p1gfx.start_pixel[i] += ( curr_x - p1gfx.start_drawing[i] ) / p1gfx.size[i];
							p1gfx.start_drawing[i] = curr_x + delay;
						} else {
							p1gfx.start_pixel[i] += ( curr_x - p1gfx.start_drawing[i] ) / p1gfx.size[i];
							p1gfx.start_drawing[i] = curr_x;
						}
						p1gfx.size[i] = nusiz[data & 7][1];
					} else {
						/* This copy was just about to start drawing (meltdown) */
						/* Adjust for 1 clock delay between zoomed and non-zoomed sprites */
						if ( p1gfx.size[i] == 1 && nusiz[data & 7][1] > 1 ) {
							p1gfx.start_drawing[i]++;
						} else if ( p1gfx.size[i] > 1 && nusiz[data & 7][1] == 1 ) {
							p1gfx.start_drawing[i]--;
						}
						p1gfx.size[i] = nusiz[data & 7][1];
					}
				} else {
					/* We are passed the copy or the copy still needs to be done. Mark
                       it as done/invalid, the data will be reset in the next loop. */
					p1gfx.start_pixel[i] = 8;
				}
			}
		}
		/* Apply NUSIZ updates to not yet drawn copies */
		for ( i = ( startP1 ? 0 : 1 ); i < nusiz[data & 7][0]; i++ ) {
			int j;
			/* Find an unused p1gfx entry */
			for ( j = 0; j < PLAYER_GFX_SLOTS; j++ ) {
				if ( p1gfx.start_pixel[j] == 8 )
					break;
			}
			p1gfx.size[j] = nusiz[data & 7][1];
			p1gfx.start_drawing[j] = ( horzP1 + (p1gfx.size[j] > 1 ? 1 : 0)
									+ i * 8 * ( nusiz[data & 7][2] + p1gfx.size[j] ) ) % 160;
			if ( curr_x < p1gfx.start_drawing[j] % 160 ) {
				p1gfx.start_pixel[j] = 0;
			}
		}
		NUSIZx_changed = 1;
	}
	NUSIZ1 = data;
}


static WRITE8_HANDLER( HMCLR_w )
{
	HMP0_w( offset, 0 );
	HMP1_w( offset, 0 );
	HMM0_w( offset, 0 );
	HMM1_w( offset, 0 );
	HMBL_w( offset, 0 );
}


static WRITE8_HANDLER( CXCLR_w )
{
	CXM0P = 0;
	CXM1P = 0;
	CXP0FB = 0;
	CXP1FB = 0;
	CXM0FB = 0;
	CXM1FB = 0;
	CXBLPF = 0;
	CXPPMM = 0;
}


#define RESXX_APPLY_ACTIVE_HMOVE(HORZ,MOTION,MOTCLK)									\
	if ( curr_x < MIN( HMOVE_started + 6 + 16 * 4, 7 ) ) {								\
		int decrements_passed = ( curr_x - ( HMOVE_started + 4 ) ) / 4;					\
		HORZ += 8;																		\
		if ( ( MOTCLK - decrements_passed ) > 0 ) {										\
			HORZ -= ( MOTCLK - decrements_passed );										\
			if ( HORZ < 0 )																\
				HORZ += 160;															\
		}																				\
	}

#define RESXX_APPLY_PREVIOUS_HMOVE(HORZ,MOTION)												\
	if ( HMOVE_started_previous != HMOVE_INACTIVE )											\
	{																						\
		UINT8	motclk = ( MOTION ^ 0x80 ) >> 4;											\
		if ( curr_x <= HMOVE_started_previous - 228 + 5 + motclk * 4 )						\
		{																					\
			UINT8	motclk_passed = ( curr_x - ( HMOVE_started_previous - 228 + 6 ) ) / 4;	\
			HORZ -= ( motclk - motclk_passed );												\
		}																					\
	}

static WRITE8_HANDLER( RESP0_w )
{
	int curr_x = current_x();
	int new_horzP0;

	/* Check if HMOVE is activated during this line */
	if ( HMOVE_started != HMOVE_INACTIVE ) {
		new_horzP0 = ( curr_x < 7 ) ? 3 : ( curr_x + 5 );
		/* If HMOVE is active, adjust for remaining horizontal move clocks if any */
		RESXX_APPLY_ACTIVE_HMOVE( new_horzP0, HMP0, motclkP0 );
	} else {
		new_horzP0 = ( curr_x < -2 ) ? 3 : ( curr_x + 5 );
		RESXX_APPLY_PREVIOUS_HMOVE( new_horzP0, HMP0 );
	}

	if ( new_horzP0 != horzP0 ) {
		int i;
		horzP0 = new_horzP0;
		startP0 = 0;
		skipclipP0 = 2;
		/* Check if we are (about to start) drawing a copy of the player 0 graphics */
		for ( i = 0; i < PLAYER_GFX_SLOTS; i++ ) {
			if ( p0gfx.start_pixel[i] < 8 ) {
				int min_x = p0gfx.start_drawing[i];
				int size = ( 8 - p0gfx.start_pixel[i] ) * p0gfx.size[i];
				if ( curr_x >= ( min_x - 5 ) % 160 && curr_x < ( min_x + size ) % 160 ) {
					if ( curr_x >= min_x ) {
						/* This copy has started drawing */
						p0gfx.start_pixel[i] += ( curr_x - p0gfx.start_drawing[i] ) / p0gfx.size[i];
						p0gfx.start_drawing[i] = curr_x;
					} else {
						/* This copy is waiting to start drawing */
						p0gfx.start_drawing[i] = horzP0;
					}
				} else {
					/* We are passed the copy or the copy still needs to be done. Mark
                       it as done/invalid, the data will be reset in the next loop. */
					p0gfx.start_pixel[i] = 8;
				}
			}
		}
		/* Apply NUSIZ and position updates to not yet drawn copies */
		for ( i = 1; i < nusiz[NUSIZ0 & 7][0]; i++ ) {
			int j;
			/* Find an unused p0gfx entry */
			for ( j = 0; j < PLAYER_GFX_SLOTS; j++ ) {
				if ( p0gfx.start_pixel[j] == 8 )
					break;
			}
			p0gfx.size[j] = nusiz[NUSIZ0 & 7][1];
			p0gfx.start_drawing[j] = ( horzP0 + (p0gfx.size[j] > 1 ? 1 : 0)
									+ i * 8 * ( nusiz[NUSIZ0 & 7][2] + p0gfx.size[j] ) ) % 160;
			if ( curr_x < p0gfx.start_drawing[j] % 160 ) {
				p0gfx.start_pixel[j] = 0;
			}
		}
	}
}


static WRITE8_HANDLER( RESP1_w )
{
	int curr_x = current_x();
	int new_horzP1;

	/* Check if HMOVE is activated during this line */
	if ( HMOVE_started != HMOVE_INACTIVE ) {
		new_horzP1 = ( curr_x < 7 ) ? 3 : ( curr_x + 5 );
		/* If HMOVE is active, adjust for remaining horizontal move clocks if any */
		RESXX_APPLY_ACTIVE_HMOVE( new_horzP1, HMP1, motclkP1 );
	} else {
		new_horzP1 = ( curr_x < -2 ) ? 3 : ( curr_x + 5 );
		RESXX_APPLY_PREVIOUS_HMOVE( new_horzP1, HMP1 );
	}

	if ( new_horzP1 != horzP1 ) {
		int i;
		horzP1 = new_horzP1;
		startP1 = 0;
		skipclipP1 = 2;
		/* Check if we are (about to start) drawing a copy of the player 1 graphics */
		for ( i = 0; i < PLAYER_GFX_SLOTS; i++ ) {
			if ( p1gfx.start_pixel[i] < 8 ) {
				int min_x = p1gfx.start_drawing[i];
				int size = ( 8 - p1gfx.start_pixel[i] ) * p1gfx.size[i];
				if ( curr_x >= ( min_x - 5 ) % 160 && curr_x < ( min_x + size ) % 160 ) {
					if ( curr_x >= min_x ) {
						/* This copy has started drawing */
						p1gfx.start_pixel[i] += ( curr_x - p1gfx.start_drawing[i] ) / p1gfx.size[i];
						p1gfx.start_drawing[i] = curr_x;
					} else {
						/* This copy is waiting to start drawing */
						p1gfx.start_drawing[i] = horzP1;
					}
				} else {
					/* We are passed the copy or the copy still needs to be done. Mark
                       it as done/invalid, the data will be reset in the next loop. */
					p1gfx.start_pixel[i] = 8;
				}
			}
		}
		/* Apply NUSIZ and position updates to not yet drawn copies */
		for ( i = 1; i < nusiz[NUSIZ1 & 7][0]; i++ ) {
			int j;
			/* Find an unused p1gfx entry */
			for ( j = 0; j < PLAYER_GFX_SLOTS; j++ ) {
				if ( p1gfx.start_pixel[j] == 8 )
					break;
			}
			p1gfx.size[j] = nusiz[NUSIZ1 & 7][1];
			p1gfx.start_drawing[j] = ( horzP1 + (p1gfx.size[j] > 1 ? 1 : 0)
									+ i * 8 * ( nusiz[NUSIZ1 & 7][2] + p1gfx.size[j] ) ) % 160;
			if ( curr_x < p1gfx.start_drawing[j] % 160 ) {
				p1gfx.start_pixel[j] = 0;
			}
		}
	}
}


static WRITE8_HANDLER( RESM0_w )
{
	int curr_x = current_x();
	int new_horzM0;

	/* Check if HMOVE is activated during this line */
	if ( HMOVE_started != HMOVE_INACTIVE ) {
		new_horzM0 = ( curr_x < 7 ) ? 2 : ( ( curr_x + 4 ) % 160 );
		/* If HMOVE is active, adjust for remaining horizontal move clocks if any */
		RESXX_APPLY_ACTIVE_HMOVE( new_horzM0, HMM0, motclkM0 );
	} else {
		new_horzM0 = ( curr_x < 0 ) ? 2 : ( ( curr_x + 4 ) % 160 );
		RESXX_APPLY_PREVIOUS_HMOVE( new_horzM0, HMM0 );
	}
	if ( new_horzM0 != horzM0 ) {
		horzM0 = new_horzM0;
		startM0 = 0;
	}
}


static WRITE8_HANDLER( RESM1_w )
{
	int curr_x = current_x();
	int new_horzM1;

	/* Check if HMOVE is activated during this line */
	if ( HMOVE_started != HMOVE_INACTIVE ) {
		new_horzM1 = ( curr_x < 7 ) ? 2 : ( ( curr_x + 4 ) % 160 );
		/* If HMOVE is active, adjust for remaining horizontal move clocks if any */
		RESXX_APPLY_ACTIVE_HMOVE( new_horzM1, HMM1, motclkM1 );
	} else {
		new_horzM1 = ( curr_x < 0 ) ? 2 : ( ( curr_x + 4 ) % 160 );
		RESXX_APPLY_PREVIOUS_HMOVE( new_horzM1, HMM1 );
	}
	if ( new_horzM1 != horzM1 ){
		horzM1 = new_horzM1;
		startM1 = 0;
	}
}


static WRITE8_HANDLER( RESBL_w )
{
	int curr_x = current_x();

	/* Check if HMOVE is activated during this line */
	if ( HMOVE_started != HMOVE_INACTIVE ) {
		horzBL = ( curr_x < 7 ) ? 2 : ( ( curr_x + 4 ) % 160 );
		/* If HMOVE is active, adjust for remaining horizontal move clocks if any */
		RESXX_APPLY_ACTIVE_HMOVE( horzBL, HMBL, motclkBL );
	} else {
		horzBL = ( curr_x < 0 ) ? 2 : ( ( curr_x + 4 ) % 160 );
		RESXX_APPLY_PREVIOUS_HMOVE( horzBL, HMBL );
	}
}


static WRITE8_HANDLER( RESMP0_w )
{
	if (RESMP0 & 2)
	{
		horzM0 = (horzP0 + 4 * nusiz[NUSIZ0 & 7][1]) % 160;
	}

	RESMP0 = data;
}


static WRITE8_HANDLER( RESMP1_w )
{
	if (RESMP1 & 2)
	{
		horzM1 = (horzP1 + 4 * nusiz[NUSIZ1 & 7][1]) % 160;
	}

	RESMP1 = data;
}


static WRITE8_HANDLER( GRP0_w )
{
	prevGRP1 = GRP1;

	GRP0 = data;
}


static WRITE8_HANDLER( GRP1_w )
{
	prevGRP0 = GRP0;

	GRP1 = data;

	prevENABL = ENABL;
}


static READ8_HANDLER( INPT_r )
{
	UINT32 elapsed = activecpu_gettotalcycles() - paddle_cycles;
	int input = TIA_INPUT_PORT_ALWAYS_ON;

	if ( tia_read_input_port )
	{
		input = tia_read_input_port(offset & 3, 0xFFFF);
	}

	if ( input == TIA_INPUT_PORT_ALWAYS_ON )
		return 0x80;
	if ( input == TIA_INPUT_PORT_ALWAYS_OFF )
		return 0x00;

	return elapsed > 76 * input ? 0x80 : 0x00;
}


READ8_HANDLER( tia_r )
{
	 /* lower bits 0 - 5 seem to depend on the last byte on the
         data bus. If the driver supplied a routine to retrieve
         that we will call that, otherwise we will use the lower
         bit of the offset.
    */
	UINT8 data = offset & 0x3f;

	if ( tia_get_databus )
	{
		data = tia_get_databus(offset) & 0x3f;
	}

	if (!(offset & 0x8))
	{
		update_bitmap(current_x(), current_y());
	}

	switch (offset & 0xF)
	{
	case 0x0:
		return data | CXM0P;
	case 0x1:
		return data | CXM1P;
	case 0x2:
		return data | CXP0FB;
	case 0x3:
		return data | CXP1FB;
	case 0x4:
		return data | CXM0FB;
	case 0x5:
		return data | CXM1FB;
	case 0x6:
		return data | CXBLPF;
	case 0x7:
		return data | CXPPMM;
	case 0x8:
		return data | INPT_r(0);
	case 0x9:
		return data | INPT_r(1);
	case 0xA:
		return data | INPT_r(2);
	case 0xB:
		return data | INPT_r(3);
	case 0xC:
		{
			int	button = tia_read_input_port ? ( tia_read_input_port(4,0xFFFF) & 0x80 ) : 0x80;
			INPT4 = ( VBLANK & 0x40) ? ( INPT4 & button ) : button;
		}
		return data | INPT4;
	case 0xD:
		{
			int button = tia_read_input_port ? ( tia_read_input_port(5,0xFFFF) & 0x80 ) : 0x80;
			INPT5 = ( VBLANK & 0x40) ? ( INPT5 & button ) : button;
		}
		return data | INPT5;
	}

	return data;
}


WRITE8_HANDLER( tia_w )
{
	static const int delay[0x40] =
	{
		 0,	// VSYNC
		 0,	// VBLANK
		 0,	// WSYNC
		 0,	// RSYNC
		 0,	// NUSIZ0
		 0,	// NUSIZ1
		 0,	// COLUP0
		 0,	// COLUP1
		 0,	// COLUPF
		 0,	// COLUBK
		 0,	// CTRLPF
		 1,	// REFP0
		 1,	// REFP1
		 4,	// PF0
		 4,	// PF1
		 4,	// PF2
		 0,	// RESP0
		 0,	// RESP1
		 0,	// RESM0
		 0,	// RESM1
		 0,	// RESBL
		-1,	// AUDC0
		-1,	// AUDC1
		-1,	// AUDF0
		-1,	// AUDF1
		-1,	// AUDV0
		-1,	// AUDV1
		 1,	// GRP0
		 1,	// GRP1
		 1,	// ENAM0
		 1,	// ENAM1
		 1,	// ENABL
		 0,	// HMP0
		 0,	// HMP1
		 0,	// HMM0
		 0,	// HMM1
		 0,	// HMBL
		 0,	// VDELP0
		 0,	// VDELP1
		 0,	// VDELBL
		 0,	// RESMP0
		 0,	// RESMP1
		 3,	// HMOVE
		 0,	// HMCLR
		 0,	// CXCLR
	};

	int curr_x = current_x();
	int curr_y = current_y();

	offset &= 0x3F;

	if (offset >= 0x0D && offset <= 0x0F)
	{
		curr_x = ( curr_x + 1 ) & ~3;
	}

	if (delay[offset] >= 0)
	{
		update_bitmap(curr_x + delay[offset], curr_y);
	}

	switch (offset)
	{
	case 0x00:
		VSYNC_w(offset, data);
		break;
	case 0x01:
		VBLANK_w(offset, data);
		break;
	case 0x02:
		WSYNC_w(offset, data);
		break;
	case 0x03:
		RSYNC_w(offset, data);
		break;
	case 0x04:
		NUSIZ0_w(offset, data);
		break;
	case 0x05:
		NUSIZ1_w(offset, data);
		break;
	case 0x06:
		COLUP0 = data;
		break;
	case 0x07:
		COLUP1 = data;
		break;
	case 0x08:
		COLUPF = data;
		break;
	case 0x09:
		COLUBK = data;
		break;
	case 0x0A:
		CTRLPF_w(offset, data);
		break;
	case 0x0B:
		REFP0 = data;
		break;
	case 0x0C:
		REFP1 = data;
		break;
	case 0x0D:
		PF0 = data;
		break;
	case 0x0E:
		PF1 = data;
		break;
	case 0x0F:
		PF2 = data;
		break;
	case 0x10:
		RESP0_w(offset, data);
		break;
	case 0x11:
		RESP1_w(offset, data);
		break;
	case 0x12:
		RESM0_w(offset, data);
		break;
	case 0x13:
		RESM1_w(offset, data);
		break;
	case 0x14:
		RESBL_w(offset, data);
		break;

	case 0x15: /* AUDC0 */
	case 0x16: /* AUDC1 */
	case 0x17: /* AUDF0 */
	case 0x18: /* AUDF1 */
	case 0x19: /* AUDV0 */
	case 0x1A: /* AUDV1 */
		tia_sound_w(offset, data);
		break;

	case 0x1B:
		GRP0_w(offset, data);
		break;
	case 0x1C:
		GRP1_w(offset, data);
		break;
	case 0x1D:
		ENAM0 = data;
		break;
	case 0x1E:
		ENAM1 = data;
		break;
	case 0x1F:
		ENABL = data;
		break;
	case 0x20:
		HMP0_w(offset, data);
		break;
	case 0x21:
		HMP1_w(offset, data);
		break;
	case 0x22:
		HMM0_w(offset, data);
		break;
	case 0x23:
		HMM1_w(offset, data);
		break;
	case 0x24:
		HMBL_w(offset, data);
		break;
	case 0x25:
		VDELP0 = data;
		break;
	case 0x26:
		VDELP1 = data;
		break;
	case 0x27:
		VDELBL = data;
		break;
	case 0x28:
		RESMP0_w(offset, data);
		break;
	case 0x29:
		RESMP1_w(offset, data);
		break;
	case 0x2A:
		HMOVE_w(offset, data);
		break;
	case 0x2B:
		HMCLR_w(offset, data);
		break;
	case 0x2C:
		CXCLR_w(offset, 0);
		break;
	}
}


static void tia_reset(running_machine *machine)
{
	frame_cycles = 0;
}



void tia_init(const struct tia_interface* ti)
{
	int	i;

	assert_always(mame_get_phase(Machine) == MAME_PHASE_INIT, "Can only call tia_init at init time!");

	INPT4 = 0x80;
	INPT5 = 0x80;

	HMP0 = 0;
	HMP1 = 0;
	HMM0 = 0;
	HMM1 = 0;
	HMBL = 0;

	startP0 = 1;
	startP1 = 1;

	HMP0_latch = 0;
	HMP1_latch = 0;
	HMM0_latch = 0;
	HMM1_latch = 0;
	HMBL_latch = 0;

	startM0 = 1;
	startM1 = 1;

	REFLECT = 0;

	prev_x = 0;
	prev_y = 0;

	HMOVE_started = HMOVE_INACTIVE;

	motclkP0 = 0;
	motclkP1 = 0;
	motclkM0 = 0;
	motclkM1 = 0;
	motclkBL = 0;

	for( i = 0; i < PLAYER_GFX_SLOTS; i++ )
	{
		p0gfx.start_pixel[i] = 8;
		p0gfx.size[i] = 1;
		p1gfx.start_pixel[i] = 8;
		p1gfx.size[i] = 1;
	}

	NUSIZx_changed = 0;

	if ( ti ) {
		tia_read_input_port = ti->read_input_port;
		tia_get_databus = ti->databus_contents;
	} else {
		tia_read_input_port = NULL;
		tia_get_databus = NULL;
	}

	frame_cycles = 0;
	add_reset_callback(Machine, tia_reset);
}
<<<<<<< HEAD

void tia_init_pal(const struct tia_interface* ti)
{
	tia_init(ti);
}
=======
>>>>>>> 2573d04d
<|MERGE_RESOLUTION|>--- conflicted
+++ resolved
@@ -1933,11 +1933,3 @@
 	frame_cycles = 0;
 	add_reset_callback(Machine, tia_reset);
 }
-<<<<<<< HEAD
-
-void tia_init_pal(const struct tia_interface* ti)
-{
-	tia_init(ti);
-}
-=======
->>>>>>> 2573d04d
