/* Sega Saturn VDP2 */

#define DEBUG_MODE 0
#define TEST_FUNCTIONS 0

/*

the dirty marking stuff and tile decoding will probably be removed in the end anyway as we'll need custom
rendering code since mame's drawgfx / tilesytem don't offer everything st-v needs

this system seems far too complex to use Mame's tilemap system

4 'scroll' planes (scroll screens)

the scroll planes have slightly different capabilities

NBG0
NBG1
NBG2
NBG3

2 'rotate' planes

RBG0
RBG1

-- other crap
EXBG (external)

-----------------------------------------------------------------------------------------------------------

Video emulation TODO:
-all games:
 \-priorities (check myfairld,thunt)
 \-complete windows effects
 \-mosaic effect
 \-ODD bit/H/V Counter not yet emulated properly
 \-Reduction enable bits
 \-Check if there are any remaining video registers that are yet to be macroized & added to the rumble.
-batmanfr:
 \-If you reset the game after the character selection screen,when you get again to it there's garbage
   floating behind Batman.
-elandore:
 \-(BTANB) priorities at the VS. screen apparently is wrong,but it's like this on the Saturn version too.
-hanagumi:
 \-ending screens have corrupt graphics. (*untested*)
-kiwames:
 \-incorrect color emulation for the alpha blended flames on the title screen,it's caused by a schizoid
   linescroll emulation quirk.
 \-the VDP1 sprites refresh is too slow,causing the "Draw by request" mode to
   flicker.Moved back to default ATM.
-pblbeach:
 \-Sprites are offset, because it doesn't clear vdp1 local coordinates set by bios,
   I guess that they are cleared when some vdp1 register is written (kludged for now)
-prikura:
 \-Attract mode presentation has corrupted graphics in various places,probably caused by incomplete
   framebuffer data delete.
-seabass:
 \-Player sprite is corrupt/missing during movements,caused by incomplete framebuffer switching.

Notes of Interest & Unclear features:

-the test mode / bios is drawn with layer NBG3;
-hanagumi puts a 'RED' dragon logo in tileram (base 0x64000, 4bpp, 8x8 tiles) but
its not displayed because its priority value is 0.Left-over?

-scrolling is screen display wise,meaning that a scrolling value is masked with the
screen resolution size values;

-H-Blank bit is INDIPENDENT of the V-Blank bit...trying to fix enable/disable it during V-Blank period
 causes wrong gameplay speed in Golden Axe:The Duel.

-Bitmaps uses transparency pens,examples are:
\-elandore's energy bars;
\-mausuke's foreground(the one used on the playfield)
\-shanhigw's tile-based sprites;
The transparency pen table is like this:

|------------------|---------------------|
| Character count  | Transparency code   |
|------------------|---------------------|
| 16 colors        |=0x0 (4 bits)        |
| 256 colors       |=0x00 (8 bits)       |
| 2048 colors      |=0x000 (11 bits)     |
| 32,768 colors    |MSB=0 (bit 15)       |
| 16,770,000 colors|MSB=0 (bit 31)       |
|------------------|---------------------|
In other words,the first three types uses the offset and not the color allocated.

-double density interlace setting (LSMD == 3) apparently does a lot of fancy stuff in the graphics sizes.

-Debug key list(only if you enable the debug mode on top of this file):
    \-T: NBG3 layer toggle
    \-Y: NBG2 layer toggle
    \-U: NBG1 layer toggle
    \-I: NBG0 layer toggle
    \-O: SPRITE toggle
    \-K: RBG0 layer toggle
    \-W Decodes the graphics for F4 menu.
    \-M Stores VDP1 ram contents from a file.
    \-N Stores VDP1 ram contents into a file.
*/

#include "emu.h"
#include "profiler.h"
#include "includes/stv.h"

static UINT8 get_vblank(running_machine &machine);
static UINT8 get_hblank(running_machine &machine);
static int get_vblank_duration(running_machine &machine);
static int get_hblank_duration(running_machine &machine);
static int get_pixel_clock(running_machine &machine);
static UINT8 get_odd_bit(running_machine &machine);

static void refresh_palette_data(running_machine &machine);
static int stv_vdp2_window_process(running_machine &machine,int x,int y);
static int stv_vdp2_apply_window_on_layer(running_machine &machine,rectangle *cliprect);
static void stv_vdp2_get_window0_coordinates(running_machine &machine,UINT16 *s_x, UINT16 *e_x, UINT16 *s_y, UINT16 *e_y);
static void stv_vdp2_check_tilemap(running_machine &machine, bitmap_t *bitmap, const rectangle *cliprect);

enum
{
	STV_TRANSPARENCY_NONE,
	STV_TRANSPARENCY_PEN,
	STV_TRANSPARENCY_ADD_BLEND,
	STV_TRANSPARENCY_ALPHA
};

#if DEBUG_MODE
#define LOG_VDP2 1
#define LOG_ROZ 0
#else
#define LOG_VDP2 0
#define LOG_ROZ 0
#endif

/*

-------------------------------------------------|-----------------------------|------------------------------
|  Function        |  Normal Scroll Screen                                     |  Rotation Scroll Screen     |
|                  |-----------------------------|-----------------------------|------------------------------
|                  | NBG0         | NBG1         | NBG2         | NBG3         | RBG0         | RBG1         |
-------------------------------------------------|-----------------------------|------------------------------
| Character Colour | 16 colours   | 16 colours   | 16 colours   | 16 colours   | 16 colours   | 16 colours   |
| Count            | 256 " "      | 256 " "      | 256 " "      | 256 " "      | 256 " "      | 256 " "      |
|                  | 2048 " "     | 2048 " "     |              |              | 2048 " "     | 2048 " "     |
|                  | 32768 " "    | 32768 " "    |              |              | 32768 " "    | 32768 " "    |
|                  | 16770000 " " |              |              |              | 16770000 " " | 16770000 " " |
-------------------------------------------------|-----------------------------|------------------------------
| Character Size   | 1x1 Cells , 2x2 Cells                                                                   |
-------------------------------------------------|-----------------------------|------------------------------
| Pattern Name     | 1 word , 2 words                                                                        |
| Data Size        |                                                                                         |
-------------------------------------------------|-----------------------------|------------------------------
| Plane Size       | 1 H x 1 V 1 Pages ; 2 H x 1 V 1 Pages ; 2 H x 2 V Pages                                 |
-------------------------------------------------|-----------------------------|------------------------------
| Plane Count      | 4                                                         | 16                          |
-------------------------------------------------|-----------------------------|------------------------------
| Bitmap Possible  | Yes                         | No                          | Yes          | No           |
-------------------------------------------------|-----------------------------|------------------------------
| Bitmap Size      | 512 x 256                   | N/A                         | 512x256      | N/A          |
|                  | 512 x 512                   |                             | 512x512      |              |
|                  | 1024 x 256                  |                             |              |              |
|                  | 1024 x 512                  |                             |              |              |
-------------------------------------------------|-----------------------------|------------------------------
| Scale            | 0.25 x - 256 x              | None                        | Any ?                       |
-------------------------------------------------|-----------------------------|------------------------------
| Rotation         | No                                                        | Yes                         |
-------------------------------------------------|-----------------------------|-----------------------------|
| Linescroll       | Yes                         | No                                                        |
-------------------------------------------------|-----------------------------|------------------------------
| Column Scroll    | Yes                         | No                                                        |
-------------------------------------------------|-----------------------------|------------------------------
| Mosaic           | Yes                                                       | Horizontal Only             |
-------------------------------------------------|-----------------------------|------------------------------

*/

/* 180000 - r/w - TVMD - TV Screen Mode
 bit-> /----15----|----14----|----13----|----12----|----11----|----10----|----09----|----08----\
       | DISP     |    --    |    --    |    --    |    --    |    --    |    --    | BDCLMD   |
       |----07----|----06----|----05----|----04----|----03----|----02----|----01----|----00----|
       | LSMD1    | LSMD0    | VRESO1   | VRESO0   |    --    | HRESO2   | HRESO1   | HRESO0   |
       \----------|----------|----------|----------|----------|----------|----------|---------*/

	#define STV_VDP2_TVMD	(state->m_vdp2_regs[0x000/2])

	#define STV_VDP2_DISP   ((STV_VDP2_TVMD & 0x8000) >> 15)
	#define STV_VDP2_BDCLMD	((STV_VDP2_TVMD & 0x0100) >> 8)
	#define STV_VDP2_LSMD	((STV_VDP2_TVMD & 0x00c0) >> 6)
	#define STV_VDP2_VRES	((STV_VDP2_TVMD & 0x0030) >> 4)
	#define STV_VDP2_HRES	((STV_VDP2_TVMD & 0x0007) >> 0)

/* 180002 - r/w - EXTEN - External Signal Enable Register
 bit-> /----15----|----14----|----13----|----12----|----11----|----10----|----09----|----08----\
       |    --    |    --    |    --    |    --    |    --    |    --    | EXLTEN   | EXSYEN   |
       |----07----|----06----|----05----|----04----|----03----|----02----|----01----|----00----|
       |    --    |    --    |    --    |    --    |    --    |    --    | DASEL    | EXBGEN   |
       \----------|----------|----------|----------|----------|----------|----------|---------*/

	#define STV_VDP2_EXTEN  (state->m_vdp2_regs[0x002/2])

	#define STV_VDP2_EXLTEN ((STV_VDP2_EXTEN & 0x0200) >> 9)

/* 180004 - r/o - TVSTAT - Screen Status
 bit-> /----15----|----14----|----13----|----12----|----11----|----10----|----09----|----08----\
       |    --    |    --    |    --    |    --    |    --    |    --    | EXLTFG   | EXSYFG   |
       |----07----|----06----|----05----|----04----|----03----|----02----|----01----|----00----|
       |    --    |    --    |    --    |    --    | VBLANK   | HBLANK   | ODD      | EVEN     |
       \----------|----------|----------|----------|----------|----------|----------|---------*/

/* 180006 - r/w - VRSIZE - VRAM Size
 bit-> /----15----|----14----|----13----|----12----|----11----|----10----|----09----|----08----\
       | VRAMSZ   |    --    |    --    |    --    |    --    |    --    |    --    |    --    |
       |----07----|----06----|----05----|----04----|----03----|----02----|----01----|----00----|
       |    --    |    --    |    --    |    --    | VER3     | VER2     | VER1     | VER0     |
       \----------|----------|----------|----------|----------|----------|----------|---------*/

	#define STV_VDP2_VRSIZE (state->m_vdp2_regs[0x006/2])

	#define STV_VDP2_VRAMSZ ((STV_VDP2_VRSIZE & 0x8000) >> 15)

/* 180008 - r/o - HCNT - H-Counter
 bit-> /----15----|----14----|----13----|----12----|----11----|----10----|----09----|----08----\
       |    --    |    --    |    --    |    --    |    --    |    --    | HCT9     | HCT8     |
       |----07----|----06----|----05----|----04----|----03----|----02----|----01----|----00----|
       | HCT7     | HCT6     | HCT5     | HCT4     | HCT3     | HCT2     | HCT1     | HCT0     |
       \----------|----------|----------|----------|----------|----------|----------|---------*/

	#define STV_VDP2_HCNT (state->m_vdp2_regs[0x008/2])

/* 18000A - r/o - VCNT - V-Counter
 bit-> /----15----|----14----|----13----|----12----|----11----|----10----|----09----|----08----\
       |    --    |    --    |    --    |    --    |    --    |    --    | VCT9     | VCT8     |
       |----07----|----06----|----05----|----04----|----03----|----02----|----01----|----00----|
       | VCT7     | VCT6     | VCT5     | VCT4     | VCT3     | VCT2     | VCT1     | VCT0     |
       \----------|----------|----------|----------|----------|----------|----------|---------*/

	#define STV_VDP2_VCNT (state->m_vdp2_regs[0x00a/2])

/* 18000C - RESERVED
 bit-> /----15----|----14----|----13----|----12----|----11----|----10----|----09----|----08----\
       |    --    |    --    |    --    |    --    |    --    |    --    |    --    |    --    |
       |----07----|----06----|----05----|----04----|----03----|----02----|----01----|----00----|
       |    --    |    --    |    --    |    --    |    --    |    --    |    --    |    --    |
       \----------|----------|----------|----------|----------|----------|----------|---------*/

/* 18000E - r/w - RAMCTL - RAM Control
 bit-> /----15----|----14----|----13----|----12----|----11----|----10----|----09----|----08----\
       |  CRKTE   |    --    | CRMD1    | CRMD0    |    --    |    --    | VRBMD    | VRAMD    |
       |----07----|----06----|----05----|----04----|----03----|----02----|----01----|----00----|
       | RDBSB11  | RDBSB10  | RDBSB01  | RDBSB00  | RDBSA11  | RDBSA10  | RDBSA01  | RDBSA00  |
       \----------|----------|----------|----------|----------|----------|----------|---------*/

	#define STV_VDP2_RAMCTL (state->m_vdp2_regs[0x00e/2])

	#define STV_VDP2_CRKTE ((STV_VDP2_RAMCTL & 0x8000) >> 15)
	#define STV_VDP2_CRMD  ((STV_VDP2_RAMCTL & 0x3000) >> 12)
	#define STV_VDP2_RDBSB1	((STV_VDP2_RAMCTL & 0x00c0) >> 6)
	#define STV_VDP2_RDBSB0 ((STV_VDP2_RAMCTL & 0x0030) >> 4)
	#define STV_VDP2_RDBSA1	((STV_VDP2_RAMCTL & 0x000c) >> 2)
	#define STV_VDP2_RDBSA0	((STV_VDP2_RAMCTL & 0x0003) >> 0)


/* 180010 - r/w - -CYCA0L - VRAM CYCLE PATTERN (BANK A0)
 bit-> /----15----|----14----|----13----|----12----|----11----|----10----|----09----|----08----\
       | VCP0A03  | VCP0A02  | VCP0A01  | VCP0A00  | VCP1A03  | VCP1A02  | VCP1A01  | VCP1A00  |
       |----07----|----06----|----05----|----04----|----03----|----02----|----01----|----00----|
       | VCP2A03  | VCP2A02  | VCP2A01  | VCP2A00  | VCP3A03  | VCP3A02  | VCP3A01  | VCP3A00  |
       \----------|----------|----------|----------|----------|----------|----------|---------*/

	#define STV_VDP2_CYCA0L	(state->m_vdp2_regs[0x010/2])

/* 180012 - r/w - -CYCA0U - VRAM CYCLE PATTERN (BANK A0)
 bit-> /----15----|----14----|----13----|----12----|----11----|----10----|----09----|----08----\
       | VCP4A03  | VCP4A02  | VCP4A01  | VCP4A00  | VCP5A03  | VCP5A02  | VCP5A01  | VCP5A00  |
       |----07----|----06----|----05----|----04----|----03----|----02----|----01----|----00----|
       | VCP6A03  | VCP6A02  | VCP6A01  | VCP6A00  | VCP7A03  | VCP7A02  | VCP7A01  | VCP7A00  |
       \----------|----------|----------|----------|----------|----------|----------|---------*/

	#define STV_VDP2_CYCA0U	(state->m_vdp2_regs[0x012/2])

/* 180014 - r/w - -CYCA1L - VRAM CYCLE PATTERN (BANK A1)
 bit-> /----15----|----14----|----13----|----12----|----11----|----10----|----09----|----08----\
       | VCP0A13  | VCP0A12  | VCP0A11  | VCP0A10  | VCP1A13  | VCP1A12  | VCP1A11  | VCP1A10  |
       |----07----|----06----|----05----|----04----|----03----|----02----|----01----|----00----|
       | VCP2A13  | VCP2A12  | VCP2A11  | VCP2A10  | VCP3A13  | VCP3A12  | VCP3A11  | VCP3A10  |
       \----------|----------|----------|----------|----------|----------|----------|---------*/

	#define STV_VDP2_CYCA1L	(state->m_vdp2_regs[0x014/2])

/* 180016 - r/w - -CYCA1U - VRAM CYCLE PATTERN (BANK A1)
 bit-> /----15----|----14----|----13----|----12----|----11----|----10----|----09----|----08----\
       | VCP4A13  | VCP4A12  | VCP4A11  | VCP4A10  | VCP5A13  | VCP5A12  | VCP5A11  | VCP5A10  |
       |----07----|----06----|----05----|----04----|----03----|----02----|----01----|----00----|
       | VCP6A13  | VCP6A12  | VCP6A11  | VCP6A10  | VCP7A13  | VCP7A12  | VCP7A11  | VCP7A10  |
       \----------|----------|----------|----------|----------|----------|----------|---------*/

	#define STV_VDP2_CYCA1U	(state->m_vdp2_regs[0x016/2])

/* 180018 - r/w - -CYCB0L - VRAM CYCLE PATTERN (BANK B0)
 bit-> /----15----|----14----|----13----|----12----|----11----|----10----|----09----|----08----\
       | VCP0B03  | VCP0B02  | VCP0B01  | VCP0B00  | VCP1B03  | VCP1B02  | VCP1B01  | VCP1B00  |
       |----07----|----06----|----05----|----04----|----03----|----02----|----01----|----00----|
       | VCP2B03  | VCP2B02  | VCP2B01  | VCP2B00  | VCP3B03  | VCP3B02  | VCP3B01  | VCP3B00  |
       \----------|----------|----------|----------|----------|----------|----------|---------*/

	#define STV_VDP2_CYCA2L	(state->m_vdp2_regs[0x018/2])

/* 18001A - r/w - -CYCB0U - VRAM CYCLE PATTERN (BANK B0)
 bit-> /----15----|----14----|----13----|----12----|----11----|----10----|----09----|----08----\
       | VCP4B03  | VCP4B02  | VCP4B01  | VCP4B00  | VCP5B03  | VCP5B02  | VCP5B01  | VCP5B00  |
       |----07----|----06----|----05----|----04----|----03----|----02----|----01----|----00----|
       | VCP6B03  | VCP6B02  | VCP6B01  | VCP6B00  | VCP7B03  | VCP7B02  | VCP7B01  | VCP7B00  |
       \----------|----------|----------|----------|----------|----------|----------|---------*/

	#define STV_VDP2_CYCA2U	(state->m_vdp2_regs[0x01a/2])

/* 18001C - r/w - -CYCB1L - VRAM CYCLE PATTERN (BANK B1)
 bit-> /----15----|----14----|----13----|----12----|----11----|----10----|----09----|----08----\
       | VCP0B13  | VCP0B12  | VCP0B11  | VCP0B10  | VCP1B13  | VCP1B12  | VCP1B11  | VCP1B10  |
       |----07----|----06----|----05----|----04----|----03----|----02----|----01----|----00----|
       | VCP2B13  | VCP2B12  | VCP2B11  | VCP2B10  | VCP3B13  | VCP3B12  | VCP3B11  | VCP3B10  |
       \----------|----------|----------|----------|----------|----------|----------|---------*/

	#define STV_VDP2_CYCA3L	(state->m_vdp2_regs[0x01c/2])

/* 18001E - r/w - -CYCB1U - VRAM CYCLE PATTERN (BANK B1)
 bit-> /----15----|----14----|----13----|----12----|----11----|----10----|----09----|----08----\
       | VCP4B13  | VCP4B12  | VCP4B11  | VCP4B10  | VCP5B13  | VCP5B12  | VCP5B11  | VCP5B10  |
       |----07----|----06----|----05----|----04----|----03----|----02----|----01----|----00----|
       | VCP6B13  | VCP6B12  | VCP6B11  | VCP6B10  | VCP7B13  | VCP7B12  | VCP7B11  | VCP7B10  |
       \----------|----------|----------|----------|----------|----------|----------|---------*/

	#define STV_VDP2_CYCA3U	(state->m_vdp2_regs[0x01e/2])

/* 180020 - r/w - BGON - SCREEN DISPLAY ENABLE

 this register allows each tilemap to be enabled or disabled and also which layers are solid

 bit-> /----15----|----14----|----13----|----12----|----11----|----10----|----09----|----08----\
       |    --    |    --    |    --    | R0TPON   | N3TPON   | N2TPON   | N1TPON   | N0TPON   |
       |----07----|----06----|----05----|----04----|----03----|----02----|----01----|----00----|
       |    --    |    --    | R1ON     | R0ON     | N3ON     | N2ON     | N1ON     | N0ON     |
       \----------|----------|----------|----------|----------|----------|----------|---------*/

	#define STV_VDP2_BGON (state->m_vdp2_regs[0x020/2])

	// NxOn - Layer Enable Register
	#define STV_VDP2_xxON ((STV_VDP2_BGON & 0x001f) >> 0) /* to see if anything is enabled */

	#define STV_VDP2_N0ON ((STV_VDP2_BGON & 0x0001) >> 0) /* N0On = NBG0 Enable */
	#define STV_VDP2_N1ON ((STV_VDP2_BGON & 0x0002) >> 1) /* N1On = NBG1 Enable */
	#define STV_VDP2_N2ON ((STV_VDP2_BGON & 0x0004) >> 2) /* N2On = NBG2 Enable */
	#define STV_VDP2_N3ON ((STV_VDP2_BGON & 0x0008) >> 3) /* N3On = NBG3 Enable */
	#define STV_VDP2_R0ON ((STV_VDP2_BGON & 0x0010) >> 4) /* R0On = RBG0 Enable */
	#define STV_VDP2_R1ON ((STV_VDP2_BGON & 0x0020) >> 5) /* R1On = RBG1 Enable */

	// NxTPON - Transparency Pen Enable Registers
	#define STV_VDP2_N0TPON ((STV_VDP2_BGON & 0x0100) >> 8) /*  N0TPON = NBG0 Draw Transparent Pen (as solid) /or/ RBG1 Draw Transparent Pen */
	#define STV_VDP2_N1TPON ((STV_VDP2_BGON & 0x0200) >> 9) /*  N1TPON = NBG1 Draw Transparent Pen (as solid) /or/ EXBG Draw Transparent Pen */
	#define STV_VDP2_N2TPON ((STV_VDP2_BGON & 0x0400) >> 10)/*  N2TPON = NBG2 Draw Transparent Pen (as solid) */
	#define STV_VDP2_N3TPON ((STV_VDP2_BGON & 0x0800) >> 11)/*  N3TPON = NBG3 Draw Transparent Pen (as solid) */
	#define STV_VDP2_R0TPON ((STV_VDP2_BGON & 0x1000) >> 12)/*  R0TPON = RBG0 Draw Transparent Pen (as solid) */

/*
180022 - MZCTL - Mosaic Control
bit->  /----15----|----14----|----13----|----12----|----11----|----10----|----09----|----08----\
       |    --    |    --    |    --    |    --    |    --    |    --    |    --    |    --    |
       |----07----|----06----|----05----|----04----|----03----|----02----|----01----|----00----|
       |    --    |    --    |    --    |    --    |    --    |    --    |    --    |    --    |
       \----------|----------|----------|----------|----------|----------|----------|---------*/

	#define STV_VDP2_MZCTL (state->m_vdp2_regs[0x022/2])

	#define STV_VDP2_MZSZV ((STV_VDP2_MZCTL & 0xf000) >> 12)
	#define STV_VDP2_MZSZH ((STV_VDP2_MZCTL & 0x0f00) >> 8)
	#define STV_VDP2_R0MZE ((STV_VDP2_MZCTL & 0x0010) >> 4)
	#define STV_VDP2_N3MZE ((STV_VDP2_MZCTL & 0x0008) >> 3)
	#define STV_VDP2_N2MZE ((STV_VDP2_MZCTL & 0x0004) >> 2)
	#define STV_VDP2_N1MZE ((STV_VDP2_MZCTL & 0x0002) >> 1)
	#define STV_VDP2_N0MZE ((STV_VDP2_MZCTL & 0x0001) >> 0)

/*180024 - Special Function Code Select

*/

	#define STV_VDP2_SFSEL (state->m_vdp2_regs[0x024/2])

/*180026 - Special Function Code

*/

	#define STV_VDP2_SFCODE (state->m_vdp2_regs[0x026/2])


/*
180028 - CHCTLA - Character Control (NBG0, NBG1)
 bit-> /----15----|----14----|----13----|----12----|----11----|----10----|----09----|----08----\
       |    --    |    --    | N1CHCN1  | N1CHCN0  | N1BMSZ1  | N1BMSZ0  | N1BMEN   | N1CHSZ   |
       |----07----|----06----|----05----|----04----|----03----|----02----|----01----|----00----|
       |    --    | N0CHCN2  | N0CHCN1  | N0CHCN0  | N0BMSZ1  | N0BMSZ0  | N0BMEN   | N0CHSZ   |
       \----------|----------|----------|----------|----------|----------|----------|---------*/

	#define STV_VDP2_CHCTLA (state->m_vdp2_regs[0x028/2])

/* -------------------------- NBG0 Character Control Registers -------------------------- */

/*  N0CHCNx  NBG0 (or RGB1) Colour Depth
    000 - 16 Colours
    001 - 256 Colours
    010 - 2048 Colours
    011 - 32768 Colours (RGB5)
    100 - 16770000 Colours (RGB8)
    101 - invalid
    110 - invalid
    111 - invalid   */
	#define STV_VDP2_N0CHCN ((STV_VDP2_CHCTLA & 0x0070) >> 4)

/*  N0BMSZx - NBG0 Bitmap Size *guessed*
    00 - 512 x 256
    01 - 512 x 512
    10 - 1024 x 256
    11 - 1024 x 512   */
	#define STV_VDP2_N0BMSZ ((STV_VDP2_CHCTLA & 0x000c) >> 2)

/*  N0BMEN - NBG0 Bitmap Enable
    0 - use cell mode
    1 - use bitmap mode   */
	#define STV_VDP2_N0BMEN ((STV_VDP2_CHCTLA & 0x0002) >> 1)

/*  N0CHSZ - NBG0 Character (Tile) Size
    0 - 1 cell  x 1 cell  (8x8)
    1 - 2 cells x 2 cells (16x16)  */
	#define STV_VDP2_N0CHSZ ((STV_VDP2_CHCTLA & 0x0001) >> 0)

/* -------------------------- NBG1 Character Control Registers -------------------------- */

/*  N1CHCNx - NBG1 (or EXB1) Colour Depth
    00 - 16 Colours
    01 - 256 Colours
    10 - 2048 Colours
    11 - 32768 Colours (RGB5)  */
	#define STV_VDP2_N1CHCN ((STV_VDP2_CHCTLA & 0x3000) >> 12)

/*  N1BMSZx - NBG1 Bitmap Size *guessed*
    00 - 512 x 256
    01 - 512 x 512
    10 - 1024 x 256
    11 - 1024 x 512   */
	#define STV_VDP2_N1BMSZ ((STV_VDP2_CHCTLA & 0x0c00) >> 10)

/*  N1BMEN - NBG1 Bitmap Enable
    0 - use cell mode
    1 - use bitmap mode   */
	#define STV_VDP2_N1BMEN ((STV_VDP2_CHCTLA & 0x0200) >> 9)

/*  N1CHSZ - NBG1 Character (Tile) Size
    0 - 1 cell  x 1 cell  (8x8)
    1 - 2 cells x 2 cells (16x16)  */
	#define STV_VDP2_N1CHSZ ((STV_VDP2_CHCTLA & 0x0100) >> 8)

/*
18002A - CHCTLB - Character Control (NBG2, NBG1, RBG0)
 bit-> /----15----|----14----|----13----|----12----|----11----|----10----|----09----|----08----\
       |    --    | R0CHCN2  | R0CHCN1  | R0CHCN0  |    --    | R0BMSZ   | R0BMEN   | R0CHSZ   |
       |----07----|----06----|----05----|----04----|----03----|----02----|----01----|----00----|
       |    --    |    --    | N3CHCN   | N3CHSZ   |    --    |    --    | N2CHCN   | N2CHSZ   |
       \----------|----------|----------|----------|----------|----------|----------|---------*/

	#define STV_VDP2_CHCTLB (state->m_vdp2_regs[0x02a/2])

/* -------------------------- RBG0 Character Control Registers -------------------------- */


/*  R0CHCNx  RBG0  Colour Depth
    000 - 16 Colours
    001 - 256 Colours
    010 - 2048 Colours
    011 - 32768 Colours (RGB5)
    100 - 16770000 Colours (RGB8)
    101 - invalid
    110 - invalid
    111 - invalid   */
	#define STV_VDP2_R0CHCN ((STV_VDP2_CHCTLB & 0x7000) >> 12)

/*  R0BMSZx - RBG0 Bitmap Size *guessed*
    00 - 512 x 256
    01 - 512 x 512  */
	#define STV_VDP2_R0BMSZ ((STV_VDP2_CHCTLB & 0x0400) >> 10)

/*  R0BMEN - RBG0 Bitmap Enable
    0 - use cell mode
    1 - use bitmap mode   */
	#define STV_VDP2_R0BMEN ((STV_VDP2_CHCTLB & 0x0200) >> 9)

/*  R0CHSZ - RBG0 Character (Tile) Size
    0 - 1 cell  x 1 cell  (8x8)
    1 - 2 cells x 2 cells (16x16)  */
	#define STV_VDP2_R0CHSZ ((STV_VDP2_CHCTLB & 0x0100) >> 8)

	#define STV_VDP2_N3CHCN ((STV_VDP2_CHCTLB & 0x0020) >> 5)
	#define STV_VDP2_N3CHSZ ((STV_VDP2_CHCTLB & 0x0010) >> 4)
	#define STV_VDP2_N2CHCN ((STV_VDP2_CHCTLB & 0x0002) >> 1)
	#define STV_VDP2_N2CHSZ ((STV_VDP2_CHCTLB & 0x0001) >> 0)


/*
18002C - BMPNA - Bitmap Palette Number (NBG0, NBG1)
 bit-> /----15----|----14----|----13----|----12----|----11----|----10----|----09----|----08----\
       |    --    |    --    |    --    |    --    |    --    |    --    |    --    |    --    |
       |----07----|----06----|----05----|----04----|----03----|----02----|----01----|----00----|
       |    --    |    --    |    --    |    --    |    --    |    --    |    --    |    --    |
       \----------|----------|----------|----------|----------|----------|----------|---------*/

	#define STV_VDP2_BMPNA (state->m_vdp2_regs[0x02c/2])

	#define STV_VDP2_N1BMP ((STV_VDP2_BMPNA & 0x0700) >> 8)
	#define STV_VDP2_N0BMP ((STV_VDP2_BMPNA & 0x0007) >> 0)

/* 18002E - Bitmap Palette Number (RBG0)
 bit-> /----15----|----14----|----13----|----12----|----11----|----10----|----09----|----08----\
       |    --    |    --    |    --    |    --    |    --    |    --    |    --    |    --    |
       |----07----|----06----|----05----|----04----|----03----|----02----|----01----|----00----|
       |    --    |    --    |    --    |    --    |    --    |    --    |    --    |    --    |
       \----------|----------|----------|----------|----------|----------|----------|---------*/

	#define STV_VDP2_BMPNB (state->m_vdp2_regs[0x02e/2])

	#define STV_VDP2_R0BMP ((STV_VDP2_BMPNB & 0x0007) >> 0)

/* 180030 - PNCN0 - Pattern Name Control (NBG0)
 bit-> /----15----|----14----|----13----|----12----|----11----|----10----|----09----|----08----\
       | N0PNB    | N0CNSM   |    --    |    --    |    --    |    --    | N0SPR    | N0SCC    |
       |----07----|----06----|----05----|----04----|----03----|----02----|----01----|----00----|
       | N0SPLT6  | N0SPLT5  | N0SPLT4  | N0SPCN4  | N0SPCN3  | N0SPCN2  | N0SPCN1  | N0SPCN0  |
       \----------|----------|----------|----------|----------|----------|----------|---------*/

	#define STV_VDP2_PNCN0 (state->m_vdp2_regs[0x030/2])

/*  Pattern Data Size
    0 = 2 bytes
    1 = 1 byte */
	#define STV_VDP2_N0PNB  ((STV_VDP2_PNCN0 & 0x8000) >> 15)

/*  Character Number Supplement (in 1 byte mode)
    0 = Character Number = 10bits + 2bits for flip
    1 = Character Number = 12 bits, no flip  */
	#define STV_VDP2_N0CNSM ((STV_VDP2_PNCN0 & 0x4000) >> 14)

/*  NBG0 Special Priority Register (in 1 byte mode) */
	#define STV_VDP2_N0SPR ((STV_VDP2_PNCN0 & 0x0200) >> 9)

/*  NBG0 Special Colour Control Register (in 1 byte mode) */
	#define STV_VDP2_N0SCC ((STV_VDP2_PNCN0 & 0x0100) >> 8)

/*  Supplementary Palette Bits (in 1 byte mode) */
	#define STV_VDP2_N0SPLT ((STV_VDP2_PNCN0 & 0x00e0) >> 5)

/*  Supplementary Character Bits (in 1 byte mode) */
	#define STV_VDP2_N0SPCN ((STV_VDP2_PNCN0 & 0x001f) >> 0)

/* 180032 - Pattern Name Control (NBG1)
 bit-> /----15----|----14----|----13----|----12----|----11----|----10----|----09----|----08----\
       |    --    |    --    |    --    |    --    |    --    |    --    |    --    |    --    |
       |----07----|----06----|----05----|----04----|----03----|----02----|----01----|----00----|
       |    --    |    --    |    --    |    --    |    --    |    --    |    --    |    --    |
       \----------|----------|----------|----------|----------|----------|----------|---------*/

	#define STV_VDP2_PNCN1 (state->m_vdp2_regs[0x032/2])

/*  Pattern Data Size
    0 = 2 bytes
    1 = 1 byte */
	#define STV_VDP2_N1PNB  ((STV_VDP2_PNCN1 & 0x8000) >> 15)

/*  Character Number Supplement (in 1 byte mode)
    0 = Character Number = 10bits + 2bits for flip
    1 = Character Number = 12 bits, no flip  */
	#define STV_VDP2_N1CNSM ((STV_VDP2_PNCN1 & 0x4000) >> 14)

/*  NBG0 Special Priority Register (in 1 byte mode) */
	#define STV_VDP2_N1SPR ((STV_VDP2_PNCN1 & 0x0200) >> 9)

/*  NBG0 Special Colour Control Register (in 1 byte mode) */
	#define STV_VDP2_N1SCC ((STV_VDP2_PNCN1 & 0x0100) >> 8)

/*  Supplementary Palette Bits (in 1 byte mode) */
	#define STV_VDP2_N1SPLT ((STV_VDP2_PNCN1 & 0x00e0) >> 5)

/*  Supplementary Character Bits (in 1 byte mode) */
	#define STV_VDP2_N1SPCN ((STV_VDP2_PNCN1 & 0x001f) >> 0)


/* 180034 - Pattern Name Control (NBG2)
 bit-> /----15----|----14----|----13----|----12----|----11----|----10----|----09----|----08----\
       |    --    |    --    |    --    |    --    |    --    |    --    |    --    |    --    |
       |----07----|----06----|----05----|----04----|----03----|----02----|----01----|----00----|
       |    --    |    --    |    --    |    --    |    --    |    --    |    --    |    --    |
       \----------|----------|----------|----------|----------|----------|----------|---------*/

	#define STV_VDP2_PNCN2 (state->m_vdp2_regs[0x034/2])

/*  Pattern Data Size
    0 = 2 bytes
    1 = 1 byte */
	#define STV_VDP2_N2PNB  ((STV_VDP2_PNCN2 & 0x8000) >> 15)

/*  Character Number Supplement (in 1 byte mode)
    0 = Character Number = 10bits + 2bits for flip
    1 = Character Number = 12 bits, no flip  */
	#define STV_VDP2_N2CNSM ((STV_VDP2_PNCN2 & 0x4000) >> 14)

/*  NBG0 Special Priority Register (in 1 byte mode) */
	#define STV_VDP2_N2SPR ((STV_VDP2_PNCN2 & 0x0200) >> 9)

/*  NBG0 Special Colour Control Register (in 1 byte mode) */
	#define STV_VDP2_N2SCC ((STV_VDP2_PNCN2 & 0x0100) >> 8)

/*  Supplementary Palette Bits (in 1 byte mode) */
	#define STV_VDP2_N2SPLT ((STV_VDP2_PNCN2 & 0x00e0) >> 5)

/*  Supplementary Character Bits (in 1 byte mode) */
	#define STV_VDP2_N2SPCN ((STV_VDP2_PNCN2 & 0x001f) >> 0)


/* 180036 - Pattern Name Control (NBG3)
 bit-> /----15----|----14----|----13----|----12----|----11----|----10----|----09----|----08----\
       | N3PNB    | N3CNSM   |    --    |    --    |    --    |    --    | N3SPR    | N3SCC    |
       |----07----|----06----|----05----|----04----|----03----|----02----|----01----|----00----|
       | N3SPLT6  | N3SPLT5  | N3SPLT4  | N3SPCN4  | N3SPCN3  | N3SPCN2  | N3SPCN1  | N3SPCN0  |
       \----------|----------|----------|----------|----------|----------|----------|---------*/

	#define STV_VDP2_PNCN3 (state->m_vdp2_regs[0x036/2])

/*  Pattern Data Size
    0 = 2 bytes
    1 = 1 byte */
	#define STV_VDP2_N3PNB  ((STV_VDP2_PNCN3 & 0x8000) >> 15)

/*  Character Number Supplement (in 1 byte mode)
    0 = Character Number = 10bits + 2bits for flip
    1 = Character Number = 12 bits, no flip  */
	#define STV_VDP2_N3CNSM ((STV_VDP2_PNCN3 & 0x4000) >> 14)

/*  NBG0 Special Priority Register (in 1 byte mode) */
	#define STV_VDP2_N3SPR ((STV_VDP2_PNCN3 & 0x0200) >> 9)

/*  NBG0 Special Colour Control Register (in 1 byte mode) */
	#define STV_VDP2_N3SCC ((STV_VDP2_PNCN3 & 0x0100) >> 8)

/*  Supplementary Palette Bits (in 1 byte mode) */
	#define STV_VDP2_N3SPLT ((STV_VDP2_PNCN3 & 0x00e0) >> 5)

/*  Supplementary Character Bits (in 1 byte mode) */
	#define STV_VDP2_N3SPCN ((STV_VDP2_PNCN3 & 0x001f) >> 0)


/* 180038 - Pattern Name Control (RBG0)
 bit-> /----15----|----14----|----13----|----12----|----11----|----10----|----09----|----08----\
       |    --    |    --    |    --    |    --    |    --    |    --    |    --    |    --    |
       |----07----|----06----|----05----|----04----|----03----|----02----|----01----|----00----|
       |    --    |    --    |    --    |    --    |    --    |    --    |    --    |    --    |
       \----------|----------|----------|----------|----------|----------|----------|---------*/

	#define STV_VDP2_PNCR (state->m_vdp2_regs[0x038/2])

/*  Pattern Data Size
    0 = 2 bytes
    1 = 1 byte */
	#define STV_VDP2_R0PNB  ((STV_VDP2_PNCR & 0x8000) >> 15)

/*  Character Number Supplement (in 1 byte mode)
    0 = Character Number = 10bits + 2bits for flip
    1 = Character Number = 12 bits, no flip  */
	#define STV_VDP2_R0CNSM ((STV_VDP2_PNCR & 0x4000) >> 14)

/*  NBG0 Special Priority Register (in 1 byte mode) */
	#define STV_VDP2_R0SPR ((STV_VDP2_PNCR & 0x0200) >> 9)

/*  NBG0 Special Colour Control Register (in 1 byte mode) */
	#define STV_VDP2_R0SCC ((STV_VDP2_PNCR & 0x0100) >> 8)

/*  Supplementary Palette Bits (in 1 byte mode) */
	#define STV_VDP2_R0SPLT ((STV_VDP2_PNCR & 0x00e0) >> 5)

/*  Supplementary Character Bits (in 1 byte mode) */
	#define STV_VDP2_R0SPCN ((STV_VDP2_PNCR & 0x001f) >> 0)

/* 18003A - PLSZ - Plane Size
 bit-> /----15----|----14----|----13----|----12----|----11----|----10----|----09----|----08----\
       |    --    |    --    |    --    |    --    |    --    |    --    |    --    |    --    |
       |----07----|----06----|----05----|----04----|----03----|----02----|----01----|----00----|
       | N3PLSZ1  | N3PLSZ0  |    --    |    --    | N1PLSZ1  | N1PLSZ0  | N0PLSZ1  | N0PLSZ0  |
       \----------|----------|----------|----------|----------|----------|----------|---------*/

	#define STV_VDP2_PLSZ (state->m_vdp2_regs[0x03a/2])

	/* NBG0 Plane Size
    00 1H Page x 1V Page
    01 2H Pages x 1V Page
    10 invalid
    11 2H Pages x 2V Pages  */
	#define STV_VDP2_RBOVR	((STV_VDP2_PLSZ & 0xc000) >> 14)
	#define STV_VDP2_RBPLSZ ((STV_VDP2_PLSZ & 0x3000) >> 12)
	#define STV_VDP2_RAOVR	((STV_VDP2_PLSZ & 0x0c00) >> 10)
	#define STV_VDP2_RAPLSZ ((STV_VDP2_PLSZ & 0x0300) >> 8)
	#define STV_VDP2_N3PLSZ ((STV_VDP2_PLSZ & 0x00c0) >> 6)
	#define STV_VDP2_N2PLSZ ((STV_VDP2_PLSZ & 0x0030) >> 4)
	#define STV_VDP2_N1PLSZ ((STV_VDP2_PLSZ & 0x000c) >> 2)
	#define STV_VDP2_N0PLSZ ((STV_VDP2_PLSZ & 0x0003) >> 0)

/* 18003C - MPOFN - Map Offset (NBG0, NBG1, NBG2, NBG3)
 bit-> /----15----|----14----|----13----|----12----|----11----|----10----|----09----|----08----\
       |    --    | N3MP8    | N3MP7    | N3MP6    |    --    | N2MP8    | N2MP7    | N2MP6    |
       |----07----|----06----|----05----|----04----|----03----|----02----|----01----|----00----|
       |    --    | N1MP8    | N1MP7    | N1MP6    |    --    | N0MP8    | N0MP7    | N0MP6    |
       \----------|----------|----------|----------|----------|----------|----------|---------*/

	#define STV_VDP2_MPOFN_ (state->m_vdp2_regs[0x03c/2])

	/* Higher 3 bits of the map offset for each layer */
	#define STV_VDP2_N3MP_ ((STV_VDP2_MPOFN_ & 0x7000) >> 12)
	#define STV_VDP2_N2MP_ ((STV_VDP2_MPOFN_ & 0x0700) >> 8)
	#define STV_VDP2_N1MP_ ((STV_VDP2_MPOFN_ & 0x0070) >> 4)
	#define STV_VDP2_N0MP_ ((STV_VDP2_MPOFN_ & 0x0007) >> 0)




/* 18003E - Map Offset (Rotation Parameter A,B)
 bit-> /----15----|----14----|----13----|----12----|----11----|----10----|----09----|----08----\
       |    --    |    --    |    --    |    --    |    --    |    --    |    --    |    --    |
       |----07----|----06----|----05----|----04----|----03----|----02----|----01----|----00----|
       |    --    |    --    |    --    |    --    |    --    |    --    |    --    |    --    |
       \----------|----------|----------|----------|----------|----------|----------|---------*/

	#define STV_VDP2_MPOFR_ (state->m_vdp2_regs[0x03e/2])

	#define STV_VDP2_RAMP_ ((STV_VDP2_MPOFR_ & 0x0007) >> 0)
	#define STV_VDP2_RBMP_ ((STV_VDP2_MPOFR_ & 0x0070) >> 4)

/* 180040 - MPABN0 - Map (NBG0, Plane A,B)
 bit-> /----15----|----14----|----13----|----12----|----11----|----10----|----09----|----08----\
       |    --    |    --    | N0MPB5   | N0MPB4   | N0MPB3   | N0MPB2   | N0MPB1   | N0MPB0   |
       |----07----|----06----|----05----|----04----|----03----|----02----|----01----|----00----|
       |    --    |    --    | N0MPA5   | N0MPA4   | N0MPA3   | N0MPA2   | N0MPA1   | N0MPA0   |
       \----------|----------|----------|----------|----------|----------|----------|---------*/

	#define STV_VDP2_MPABN0 (state->m_vdp2_regs[0x040/2])

	/* N0MPB5 = lower 6 bits of Map Address of Plane B of Tilemap NBG0 */
	#define STV_VDP2_N0MPB ((STV_VDP2_MPABN0 & 0x3f00) >> 8)

	/* N0MPA5 = lower 6 bits of Map Address of Plane A of Tilemap NBG0 */
	#define STV_VDP2_N0MPA ((STV_VDP2_MPABN0 & 0x003f) >> 0)


/* 180042 - MPCDN0 - (NBG0, Plane C,D)
 bit-> /----15----|----14----|----13----|----12----|----11----|----10----|----09----|----08----\
       |    --    |    --    | N0MPD5   | N0MPD4   | N0MPD3   | N0MPD2   | N0MPD1   | N0MPD0   |
       |----07----|----06----|----05----|----04----|----03----|----02----|----01----|----00----|
       |    --    |    --    | N0MPC5   | N0MPC4   | N0MPC3   | N0MPC2   | N0MPC1   | N0MPC0   |
       \----------|----------|----------|----------|----------|----------|----------|---------*/

	#define STV_VDP2_MPCDN0 (state->m_vdp2_regs[0x042/2])

	/* N0MPB5 = lower 6 bits of Map Address of Plane D of Tilemap NBG0 */
	#define STV_VDP2_N0MPD ((STV_VDP2_MPCDN0 & 0x3f00) >> 8)

	/* N0MPA5 = lower 6 bits of Map Address of Plane C of Tilemap NBG0 */
	#define STV_VDP2_N0MPC ((STV_VDP2_MPCDN0 & 0x003f) >> 0)


/* 180044 - Map (NBG1, Plane A,B)
 bit-> /----15----|----14----|----13----|----12----|----11----|----10----|----09----|----08----\
       |    --    |    --    |    --    |    --    |    --    |    --    |    --    |    --    |
       |----07----|----06----|----05----|----04----|----03----|----02----|----01----|----00----|
       |    --    |    --    |    --    |    --    |    --    |    --    |    --    |    --    |
       \----------|----------|----------|----------|----------|----------|----------|---------*/

	#define STV_VDP2_MPABN1 (state->m_vdp2_regs[0x044/2])

	/* N0MPB5 = lower 6 bits of Map Address of Plane B of Tilemap NBG1 */
	#define STV_VDP2_N1MPB ((STV_VDP2_MPABN1 & 0x3f00) >> 8)

	/* N0MPA5 = lower 6 bits of Map Address of Plane A of Tilemap NBG1 */
	#define STV_VDP2_N1MPA ((STV_VDP2_MPABN1 & 0x003f) >> 0)

/* 180046 - Map (NBG1, Plane C,D)
 bit-> /----15----|----14----|----13----|----12----|----11----|----10----|----09----|----08----\
       |    --    |    --    |    --    |    --    |    --    |    --    |    --    |    --    |
       |----07----|----06----|----05----|----04----|----03----|----02----|----01----|----00----|
       |    --    |    --    |    --    |    --    |    --    |    --    |    --    |    --    |
       \----------|----------|----------|----------|----------|----------|----------|---------*/

	#define STV_VDP2_MPCDN1 (state->m_vdp2_regs[0x046/2])

	/* N0MPB5 = lower 6 bits of Map Address of Plane D of Tilemap NBG0 */
	#define STV_VDP2_N1MPD ((STV_VDP2_MPCDN1 & 0x3f00) >> 8)

	/* N0MPA5 = lower 6 bits of Map Address of Plane C of Tilemap NBG0 */
	#define STV_VDP2_N1MPC ((STV_VDP2_MPCDN1 & 0x003f) >> 0)


/* 180048 - Map (NBG2, Plane A,B)
 bit-> /----15----|----14----|----13----|----12----|----11----|----10----|----09----|----08----\
       |    --    |    --    |    --    |    --    |    --    |    --    |    --    |    --    |
       |----07----|----06----|----05----|----04----|----03----|----02----|----01----|----00----|
       |    --    |    --    |    --    |    --    |    --    |    --    |    --    |    --    |
       \----------|----------|----------|----------|----------|----------|----------|---------*/

	#define STV_VDP2_MPABN2 (state->m_vdp2_regs[0x048/2])

	/* N0MPB5 = lower 6 bits of Map Address of Plane B of Tilemap NBG2 */
	#define STV_VDP2_N2MPB ((STV_VDP2_MPABN2 & 0x3f00) >> 8)

	/* N0MPA5 = lower 6 bits of Map Address of Plane A of Tilemap NBG2 */
	#define STV_VDP2_N2MPA ((STV_VDP2_MPABN2 & 0x003f) >> 0)

/* 18004a - Map (NBG2, Plane C,D)
 bit-> /----15----|----14----|----13----|----12----|----11----|----10----|----09----|----08----\
       |    --    |    --    |    --    |    --    |    --    |    --    |    --    |    --    |
       |----07----|----06----|----05----|----04----|----03----|----02----|----01----|----00----|
       |    --    |    --    |    --    |    --    |    --    |    --    |    --    |    --    |
       \----------|----------|----------|----------|----------|----------|----------|---------*/

	#define STV_VDP2_MPCDN2 (state->m_vdp2_regs[0x04a/2])

	/* N0MPB5 = lower 6 bits of Map Address of Plane D of Tilemap NBG2 */
	#define STV_VDP2_N2MPD ((STV_VDP2_MPCDN2 & 0x3f00) >> 8)

	/* N0MPA5 = lower 6 bits of Map Address of Plane C of Tilemap NBG2 */
	#define STV_VDP2_N2MPC ((STV_VDP2_MPCDN2 & 0x003f) >> 0)

/* 18004c - Map (NBG3, Plane A,B)
 bit-> /----15----|----14----|----13----|----12----|----11----|----10----|----09----|----08----\
       |    --    |    --    |    --    |    --    |    --    |    --    |    --    |    --    |
       |----07----|----06----|----05----|----04----|----03----|----02----|----01----|----00----|
       |    --    |    --    |    --    |    --    |    --    |    --    |    --    |    --    |
       \----------|----------|----------|----------|----------|----------|----------|---------*/

	#define STV_VDP2_MPABN3 (state->m_vdp2_regs[0x04c/2])

	/* N0MPB5 = lower 6 bits of Map Address of Plane B of Tilemap NBG1 */
	#define STV_VDP2_N3MPB ((STV_VDP2_MPABN3 & 0x3f00) >> 8)

	/* N0MPA5 = lower 6 bits of Map Address of Plane A of Tilemap NBG1 */
	#define STV_VDP2_N3MPA ((STV_VDP2_MPABN3 & 0x003f) >> 0)


/* 18004e - Map (NBG3, Plane C,D)
 bit-> /----15----|----14----|----13----|----12----|----11----|----10----|----09----|----08----\
       |    --    |    --    |    --    |    --    |    --    |    --    |    --    |    --    |
       |----07----|----06----|----05----|----04----|----03----|----02----|----01----|----00----|
       |    --    |    --    |    --    |    --    |    --    |    --    |    --    |    --    |
       \----------|----------|----------|----------|----------|----------|----------|---------*/

	#define STV_VDP2_MPCDN3 (state->m_vdp2_regs[0x04e/2])

	/* N0MPB5 = lower 6 bits of Map Address of Plane B of Tilemap NBG0 */
	#define STV_VDP2_N3MPD ((STV_VDP2_MPCDN3 & 0x3f00) >> 8)

	/* N0MPA5 = lower 6 bits of Map Address of Plane A of Tilemap NBG0 */
	#define STV_VDP2_N3MPC ((STV_VDP2_MPCDN3 & 0x003f) >> 0)

/* 180050 - Map (Rotation Parameter A, Plane A,B)
 bit-> /----15----|----14----|----13----|----12----|----11----|----10----|----09----|----08----\
       |    --    |    --    |    --    |    --    |    --    |    --    |    --    |    --    |
       |----07----|----06----|----05----|----04----|----03----|----02----|----01----|----00----|
       |    --    |    --    |    --    |    --    |    --    |    --    |    --    |    --    |
       \----------|----------|----------|----------|----------|----------|----------|---------*/

	#define STV_VDP2_MPABRA (state->m_vdp2_regs[0x050/2])

	/* R0MPB5 = lower 6 bits of Map Address of Plane B of Tilemap RBG0 */
	#define STV_VDP2_RAMPB ((STV_VDP2_MPABRA & 0x3f00) >> 8)

	/* R0MPA5 = lower 6 bits of Map Address of Plane A of Tilemap RBG0 */
	#define STV_VDP2_RAMPA ((STV_VDP2_MPABRA & 0x003f) >> 0)



/* 180052 - Map (Rotation Parameter A, Plane C,D)
 bit-> /----15----|----14----|----13----|----12----|----11----|----10----|----09----|----08----\
       |    --    |    --    |    --    |    --    |    --    |    --    |    --    |    --    |
       |----07----|----06----|----05----|----04----|----03----|----02----|----01----|----00----|
       |    --    |    --    |    --    |    --    |    --    |    --    |    --    |    --    |
       \----------|----------|----------|----------|----------|----------|----------|---------*/
	#define STV_VDP2_MPCDRA (state->m_vdp2_regs[0x052/2])

	/* R0MPB5 = lower 6 bits of Map Address of Plane D of Tilemap RBG0 */
	#define STV_VDP2_RAMPD ((STV_VDP2_MPCDRA & 0x3f00) >> 8)

	/* R0MPA5 = lower 6 bits of Map Address of Plane C of Tilemap RBG0 */
	#define STV_VDP2_RAMPC ((STV_VDP2_MPCDRA & 0x003f) >> 0)

/* 180054 - Map (Rotation Parameter A, Plane E,F)
 bit-> /----15----|----14----|----13----|----12----|----11----|----10----|----09----|----08----\
       |    --    |    --    |    --    |    --    |    --    |    --    |    --    |    --    |
       |----07----|----06----|----05----|----04----|----03----|----02----|----01----|----00----|
       |    --    |    --    |    --    |    --    |    --    |    --    |    --    |    --    |
       \----------|----------|----------|----------|----------|----------|----------|---------*/
	#define STV_VDP2_MPEFRA (state->m_vdp2_regs[0x054/2])

	/* R0MPB5 = lower 6 bits of Map Address of Plane F of Tilemap RBG0 */
	#define STV_VDP2_RAMPF ((STV_VDP2_MPEFRA & 0x3f00) >> 8)

	/* R0MPA5 = lower 6 bits of Map Address of Plane E of Tilemap RBG0 */
	#define STV_VDP2_RAMPE ((STV_VDP2_MPEFRA & 0x003f) >> 0)

/* 180056 - Map (Rotation Parameter A, Plane G,H)
 bit-> /----15----|----14----|----13----|----12----|----11----|----10----|----09----|----08----\
       |    --    |    --    |    --    |    --    |    --    |    --    |    --    |    --    |
       |----07----|----06----|----05----|----04----|----03----|----02----|----01----|----00----|
       |    --    |    --    |    --    |    --    |    --    |    --    |    --    |    --    |
       \----------|----------|----------|----------|----------|----------|----------|---------*/
	#define STV_VDP2_MPGHRA (state->m_vdp2_regs[0x056/2])

	/* R0MPB5 = lower 6 bits of Map Address of Plane H of Tilemap RBG0 */
	#define STV_VDP2_RAMPH ((STV_VDP2_MPGHRA & 0x3f00) >> 8)

	/* R0MPA5 = lower 6 bits of Map Address of Plane G of Tilemap RBG0 */
	#define STV_VDP2_RAMPG ((STV_VDP2_MPGHRA & 0x003f) >> 0)

/* 180058 - Map (Rotation Parameter A, Plane I,J)
 bit-> /----15----|----14----|----13----|----12----|----11----|----10----|----09----|----08----\
       |    --    |    --    |    --    |    --    |    --    |    --    |    --    |    --    |
       |----07----|----06----|----05----|----04----|----03----|----02----|----01----|----00----|
       |    --    |    --    |    --    |    --    |    --    |    --    |    --    |    --    |
       \----------|----------|----------|----------|----------|----------|----------|---------*/
	#define STV_VDP2_MPIJRA (state->m_vdp2_regs[0x058/2])

	/* R0MPB5 = lower 6 bits of Map Address of Plane J of Tilemap RBG0 */
	#define STV_VDP2_RAMPJ ((STV_VDP2_MPIJRA & 0x3f00) >> 8)

	/* R0MPA5 = lower 6 bits of Map Address of Plane I of Tilemap RBG0 */
	#define STV_VDP2_RAMPI ((STV_VDP2_MPIJRA & 0x003f) >> 0)

/* 18005a - Map (Rotation Parameter A, Plane K,L)
 bit-> /----15----|----14----|----13----|----12----|----11----|----10----|----09----|----08----\
       |    --    |    --    |    --    |    --    |    --    |    --    |    --    |    --    |
       |----07----|----06----|----05----|----04----|----03----|----02----|----01----|----00----|
       |    --    |    --    |    --    |    --    |    --    |    --    |    --    |    --    |
       \----------|----------|----------|----------|----------|----------|----------|---------*/
	#define STV_VDP2_MPKLRA (state->m_vdp2_regs[0x05a/2])

	/* R0MPB5 = lower 6 bits of Map Address of Plane L of Tilemap RBG0 */
	#define STV_VDP2_RAMPL ((STV_VDP2_MPKLRA & 0x3f00) >> 8)

	/* R0MPA5 = lower 6 bits of Map Address of Plane K of Tilemap RBG0 */
	#define STV_VDP2_RAMPK ((STV_VDP2_MPKLRA & 0x003f) >> 0)

/* 18005c - Map (Rotation Parameter A, Plane M,N)
 bit-> /----15----|----14----|----13----|----12----|----11----|----10----|----09----|----08----\
       |    --    |    --    |    --    |    --    |    --    |    --    |    --    |    --    |
       |----07----|----06----|----05----|----04----|----03----|----02----|----01----|----00----|
       |    --    |    --    |    --    |    --    |    --    |    --    |    --    |    --    |
       \----------|----------|----------|----------|----------|----------|----------|---------*/
	#define STV_VDP2_MPMNRA (state->m_vdp2_regs[0x05c/2])

	/* R0MPB5 = lower 6 bits of Map Address of Plane N of Tilemap RBG0 */
	#define STV_VDP2_RAMPN ((STV_VDP2_MPMNRA & 0x3f00) >> 8)

	/* R0MPA5 = lower 6 bits of Map Address of Plane M of Tilemap RBG0 */
	#define STV_VDP2_RAMPM ((STV_VDP2_MPMNRA & 0x003f) >> 0)

/* 18005e - Map (Rotation Parameter A, Plane O,P)
 bit-> /----15----|----14----|----13----|----12----|----11----|----10----|----09----|----08----\
       |    --    |    --    |    --    |    --    |    --    |    --    |    --    |    --    |
       |----07----|----06----|----05----|----04----|----03----|----02----|----01----|----00----|
       |    --    |    --    |    --    |    --    |    --    |    --    |    --    |    --    |
       \----------|----------|----------|----------|----------|----------|----------|---------*/
	#define STV_VDP2_MPOPRA (state->m_vdp2_regs[0x05e/2])

	/* R0MPB5 = lower 6 bits of Map Address of Plane P of Tilemap RBG0 */
	#define STV_VDP2_RAMPP ((STV_VDP2_MPOPRA & 0x3f00) >> 8)

	/* R0MPA5 = lower 6 bits of Map Address of Plane O of Tilemap RBG0 */
	#define STV_VDP2_RAMPO ((STV_VDP2_MPOPRA & 0x003f) >> 0)

/* 180060 - Map (Rotation Parameter B, Plane A,B)
 bit-> /----15----|----14----|----13----|----12----|----11----|----10----|----09----|----08----\
       |    --    |    --    |    --    |    --    |    --    |    --    |    --    |    --    |
       |----07----|----06----|----05----|----04----|----03----|----02----|----01----|----00----|
       |    --    |    --    |    --    |    --    |    --    |    --    |    --    |    --    |
       \----------|----------|----------|----------|----------|----------|----------|---------*/

	#define STV_VDP2_MPABRB (state->m_vdp2_regs[0x060/2])

	/* R0MPB5 = lower 6 bits of Map Address of Plane B of Tilemap RBG0 */
	#define STV_VDP2_RBMPB ((STV_VDP2_MPABRB & 0x3f00) >> 8)

	/* R0MPA5 = lower 6 bits of Map Address of Plane A of Tilemap RBG0 */
	#define STV_VDP2_RBMPA ((STV_VDP2_MPABRB & 0x003f) >> 0)


/* 180062 - Map (Rotation Parameter B, Plane C,D)
 bit-> /----15----|----14----|----13----|----12----|----11----|----10----|----09----|----08----\
       |    --    |    --    |    --    |    --    |    --    |    --    |    --    |    --    |
       |----07----|----06----|----05----|----04----|----03----|----02----|----01----|----00----|
       |    --    |    --    |    --    |    --    |    --    |    --    |    --    |    --    |
       \----------|----------|----------|----------|----------|----------|----------|---------*/

	#define STV_VDP2_MPCDRB (state->m_vdp2_regs[0x062/2])

	/* R0MPD5 = lower 6 bits of Map Address of Plane D of Tilemap RBG0 */
	#define STV_VDP2_RBMPD ((STV_VDP2_MPCDRB & 0x3f00) >> 8)

	/* R0MPc5 = lower 6 bits of Map Address of Plane C of Tilemap RBG0 */
	#define STV_VDP2_RBMPC ((STV_VDP2_MPCDRB & 0x003f) >> 0)

/* 180064 - Map (Rotation Parameter B, Plane E,F)
 bit-> /----15----|----14----|----13----|----12----|----11----|----10----|----09----|----08----\
       |    --    |    --    |    --    |    --    |    --    |    --    |    --    |    --    |
       |----07----|----06----|----05----|----04----|----03----|----02----|----01----|----00----|
       |    --    |    --    |    --    |    --    |    --    |    --    |    --    |    --    |
       \----------|----------|----------|----------|----------|----------|----------|---------*/

	#define STV_VDP2_MPEFRB (state->m_vdp2_regs[0x064/2])

	/* R0MPF5 = lower 6 bits of Map Address of Plane F of Tilemap RBG0 */
	#define STV_VDP2_RBMPF ((STV_VDP2_MPEFRB & 0x3f00) >> 8)

	/* R0MPE5 = lower 6 bits of Map Address of Plane E of Tilemap RBG0 */
	#define STV_VDP2_RBMPE ((STV_VDP2_MPEFRB & 0x003f) >> 0)

/* 180066 - Map (Rotation Parameter B, Plane G,H)
 bit-> /----15----|----14----|----13----|----12----|----11----|----10----|----09----|----08----\
       |    --    |    --    |    --    |    --    |    --    |    --    |    --    |    --    |
       |----07----|----06----|----05----|----04----|----03----|----02----|----01----|----00----|
       |    --    |    --    |    --    |    --    |    --    |    --    |    --    |    --    |
       \----------|----------|----------|----------|----------|----------|----------|---------*/

	#define STV_VDP2_MPGHRB (state->m_vdp2_regs[0x066/2])

	/* R0MPH5 = lower 6 bits of Map Address of Plane H of Tilemap RBG0 */
	#define STV_VDP2_RBMPH ((STV_VDP2_MPGHRB & 0x3f00) >> 8)

	/* R0MPG5 = lower 6 bits of Map Address of Plane G of Tilemap RBG0 */
	#define STV_VDP2_RBMPG ((STV_VDP2_MPGHRB & 0x003f) >> 0)

/* 180068 - Map (Rotation Parameter B, Plane I,J)
 bit-> /----15----|----14----|----13----|----12----|----11----|----10----|----09----|----08----\
       |    --    |    --    |    --    |    --    |    --    |    --    |    --    |    --    |
       |----07----|----06----|----05----|----04----|----03----|----02----|----01----|----00----|
       |    --    |    --    |    --    |    --    |    --    |    --    |    --    |    --    |
       \----------|----------|----------|----------|----------|----------|----------|---------*/

	#define STV_VDP2_MPIJRB (state->m_vdp2_regs[0x068/2])

	/* R0MPJ5 = lower 6 bits of Map Address of Plane J of Tilemap RBG0 */
	#define STV_VDP2_RBMPJ ((STV_VDP2_MPIJRB & 0x3f00) >> 8)

	/* R0MPI5 = lower 6 bits of Map Address of Plane E of Tilemap RBG0 */
	#define STV_VDP2_RBMPI ((STV_VDP2_MPIJRB & 0x003f) >> 0)

/* 18006a - Map (Rotation Parameter B, Plane K,L)
 bit-> /----15----|----14----|----13----|----12----|----11----|----10----|----09----|----08----\
       |    --    |    --    |    --    |    --    |    --    |    --    |    --    |    --    |
       |----07----|----06----|----05----|----04----|----03----|----02----|----01----|----00----|
       |    --    |    --    |    --    |    --    |    --    |    --    |    --    |    --    |
       \----------|----------|----------|----------|----------|----------|----------|---------*/

	#define STV_VDP2_MPKLRB (state->m_vdp2_regs[0x06a/2])

	/* R0MPL5 = lower 6 bits of Map Address of Plane L of Tilemap RBG0 */
	#define STV_VDP2_RBMPL ((STV_VDP2_MPKLRB & 0x3f00) >> 8)

	/* R0MPK5 = lower 6 bits of Map Address of Plane K of Tilemap RBG0 */
	#define STV_VDP2_RBMPK ((STV_VDP2_MPKLRB & 0x003f) >> 0)

/* 18006c - Map (Rotation Parameter B, Plane M,N)
 bit-> /----15----|----14----|----13----|----12----|----11----|----10----|----09----|----08----\
       |    --    |    --    |    --    |    --    |    --    |    --    |    --    |    --    |
       |----07----|----06----|----05----|----04----|----03----|----02----|----01----|----00----|
       |    --    |    --    |    --    |    --    |    --    |    --    |    --    |    --    |
       \----------|----------|----------|----------|----------|----------|----------|---------*/

	#define STV_VDP2_MPMNRB (state->m_vdp2_regs[0x06c/2])

	/* R0MPN5 = lower 6 bits of Map Address of Plane N of Tilemap RBG0 */
	#define STV_VDP2_RBMPN ((STV_VDP2_MPMNRB & 0x3f00) >> 8)

	/* R0MPM5 = lower 6 bits of Map Address of Plane M of Tilemap RBG0 */
	#define STV_VDP2_RBMPM ((STV_VDP2_MPMNRB & 0x003f) >> 0)

/* 18006e - Map (Rotation Parameter B, Plane O,P)
 bit-> /----15----|----14----|----13----|----12----|----11----|----10----|----09----|----08----\
       |    --    |    --    |    --    |    --    |    --    |    --    |    --    |    --    |
       |----07----|----06----|----05----|----04----|----03----|----02----|----01----|----00----|
       |    --    |    --    |    --    |    --    |    --    |    --    |    --    |    --    |
       \----------|----------|----------|----------|----------|----------|----------|---------*/

	#define STV_VDP2_MPOPRB (state->m_vdp2_regs[0x06e/2])

	/* R0MPP5 = lower 6 bits of Map Address of Plane P of Tilemap RBG0 */
	#define STV_VDP2_RBMPP ((STV_VDP2_MPOPRB & 0x3f00) >> 8)

	/* R0MPO5 = lower 6 bits of Map Address of Plane O of Tilemap RBG0 */
	#define STV_VDP2_RBMPO ((STV_VDP2_MPOPRB & 0x003f) >> 0)

/* 180070 - SCXIN0 - Screen Scroll (NBG0, Horizontal Integer Part)
 bit-> /----15----|----14----|----13----|----12----|----11----|----10----|----09----|----08----\
       |    --    |    --    |    --    |    --    |    --    |    --    |    --    |    --    |
       |----07----|----06----|----05----|----04----|----03----|----02----|----01----|----00----|
       |    --    |    --    |    --    |    --    |    --    |    --    |    --    |    --    |
       \----------|----------|----------|----------|----------|----------|----------|---------*/

	#define STV_VDP2_SCXIN0 (state->m_vdp2_regs[0x070/2])


/* 180072 - Screen Scroll (NBG0, Horizontal Fractional Part)
 bit-> /----15----|----14----|----13----|----12----|----11----|----10----|----09----|----08----\
       |    --    |    --    |    --    |    --    |    --    |    --    |    --    |    --    |
       |----07----|----06----|----05----|----04----|----03----|----02----|----01----|----00----|
       |    --    |    --    |    --    |    --    |    --    |    --    |    --    |    --    |
       \----------|----------|----------|----------|----------|----------|----------|---------*/

/* 180074 - SCYIN0 - Screen Scroll (NBG0, Vertical Integer Part)
 bit-> /----15----|----14----|----13----|----12----|----11----|----10----|----09----|----08----\
       |    --    |    --    |    --    |    --    |    --    |    --    |    --    |    --    |
       |----07----|----06----|----05----|----04----|----03----|----02----|----01----|----00----|
       |    --    |    --    |    --    |    --    |    --    |    --    |    --    |    --    |
       \----------|----------|----------|----------|----------|----------|----------|---------*/
	#define STV_VDP2_SCYIN0 (state->m_vdp2_regs[0x074/2])


/* 180076 - Screen Scroll (NBG0, Vertical Fractional Part)
 bit-> /----15----|----14----|----13----|----12----|----11----|----10----|----09----|----08----\
       |    --    |    --    |    --    |    --    |    --    |    --    |    --    |    --    |
       |----07----|----06----|----05----|----04----|----03----|----02----|----01----|----00----|
       |    --    |    --    |    --    |    --    |    --    |    --    |    --    |    --    |
       \----------|----------|----------|----------|----------|----------|----------|---------*/

/* 180078 - Coordinate Inc (NBG0, Horizontal Integer Part)
 bit-> /----15----|----14----|----13----|----12----|----11----|----10----|----09----|----08----\
       |    --    |    --    |    --    |    --    |    --    |    --    |    --    |    --    |
       |----07----|----06----|----05----|----04----|----03----|----02----|----01----|----00----|
       |    --    |    --    |    --    |    --    |    --    |    --    |    --    |    --    |
       \----------|----------|----------|----------|----------|----------|----------|---------*/

	#define STV_VDP2_ZMXIN0 (state->m_vdp2_regs[0x078/2])

	#define STV_VDP2_N0ZMXI ((STV_VDP2_ZMXIN0 & 0x0007) >> 0)

/* 18007a - Coordinate Inc (NBG0, Horizontal Fractional Part)
 bit-> /----15----|----14----|----13----|----12----|----11----|----10----|----09----|----08----\
       |    --    |    --    |    --    |    --    |    --    |    --    |    --    |    --    |
       |----07----|----06----|----05----|----04----|----03----|----02----|----01----|----00----|
       |    --    |    --    |    --    |    --    |    --    |    --    |    --    |    --    |
       \----------|----------|----------|----------|----------|----------|----------|---------*/

	#define STV_VDP2_ZMXDN0 (state->m_vdp2_regs[0x07a/2])

	#define STV_VDP2_N0ZMXD ((STV_VDP2_ZMXDN0 >> 8)& 0xff)
	#define STV_VDP2_ZMXN0	(((STV_VDP2_N0ZMXI<<16) | (STV_VDP2_N0ZMXD<<8))  & 0x0007ff00)


/* 18007c - Coordinate Inc (NBG0, Vertical Integer Part)
 bit-> /----15----|----14----|----13----|----12----|----11----|----10----|----09----|----08----\
       |    --    |    --    |    --    |    --    |    --    |    --    |    --    |    --    |
       |----07----|----06----|----05----|----04----|----03----|----02----|----01----|----00----|
       |    --    |    --    |    --    |    --    |    --    |    --    |    --    |    --    |
       \----------|----------|----------|----------|----------|----------|----------|---------*/

	#define STV_VDP2_ZMYIN0 (state->m_vdp2_regs[0x07c/2])

	#define STV_VDP2_N0ZMYI ((STV_VDP2_ZMYIN0 & 0x0007) >> 0)

/* 18007e - Coordinate Inc (NBG0, Vertical Fractional Part)
 bit-> /----15----|----14----|----13----|----12----|----11----|----10----|----09----|----08----\
       |    --    |    --    |    --    |    --    |    --    |    --    |    --    |    --    |
       |----07----|----06----|----05----|----04----|----03----|----02----|----01----|----00----|
       |    --    |    --    |    --    |    --    |    --    |    --    |    --    |    --    |
       \----------|----------|----------|----------|----------|----------|----------|---------*/

	#define STV_VDP2_ZMYDN0 (state->m_vdp2_regs[0x07e/2])

	#define STV_VDP2_N0ZMYD ((STV_VDP2_ZMYDN0 >> 8)& 0xff)
	#define STV_VDP2_ZMYN0	(((STV_VDP2_N0ZMYI<<16) | (STV_VDP2_N0ZMYD<<8))  & 0x0007ff00)

/* 180080 - SCXIN1 - Screen Scroll (NBG1, Horizontal Integer Part)
 bit-> /----15----|----14----|----13----|----12----|----11----|----10----|----09----|----08----\
       |    --    |    --    |    --    |    --    |    --    |    --    |    --    |    --    |
       |----07----|----06----|----05----|----04----|----03----|----02----|----01----|----00----|
       |    --    |    --    |    --    |    --    |    --    |    --    |    --    |    --    |
       \----------|----------|----------|----------|----------|----------|----------|---------*/

	#define STV_VDP2_SCXIN1 (state->m_vdp2_regs[0x080/2])

/* 180082 - Screen Scroll (NBG1, Horizontal Fractional Part)
 bit-> /----15----|----14----|----13----|----12----|----11----|----10----|----09----|----08----\
       |    --    |    --    |    --    |    --    |    --    |    --    |    --    |    --    |
       |----07----|----06----|----05----|----04----|----03----|----02----|----01----|----00----|
       |    --    |    --    |    --    |    --    |    --    |    --    |    --    |    --    |
       \----------|----------|----------|----------|----------|----------|----------|---------*/

/* 180084 - SCYIN1 - Screen Scroll (NBG1, Vertical Integer Part)
 bit-> /----15----|----14----|----13----|----12----|----11----|----10----|----09----|----08----\
       |    --    |    --    |    --    |    --    |    --    |    --    |    --    |    --    |
       |----07----|----06----|----05----|----04----|----03----|----02----|----01----|----00----|
       |    --    |    --    |    --    |    --    |    --    |    --    |    --    |    --    |
       \----------|----------|----------|----------|----------|----------|----------|---------*/

	#define STV_VDP2_SCYIN1 (state->m_vdp2_regs[0x084/2])

/* 180086 - Screen Scroll (NBG1, Vertical Fractional Part)
 bit-> /----15----|----14----|----13----|----12----|----11----|----10----|----09----|----08----\
       |    --    |    --    |    --    |    --    |    --    |    --    |    --    |    --    |
       |----07----|----06----|----05----|----04----|----03----|----02----|----01----|----00----|
       |    --    |    --    |    --    |    --    |    --    |    --    |    --    |    --    |
       \----------|----------|----------|----------|----------|----------|----------|---------*/

/* 180088 - Coordinate Inc (NBG1, Horizontal Integer Part)
 bit-> /----15----|----14----|----13----|----12----|----11----|----10----|----09----|----08----\
       |    --    |    --    |    --    |    --    |    --    |    --    |    --    |    --    |
       |----07----|----06----|----05----|----04----|----03----|----02----|----01----|----00----|
       |    --    |    --    |    --    |    --    |    --    |    --    |    --    |    --    |
       \----------|----------|----------|----------|----------|----------|----------|---------*/

	#define STV_VDP2_ZMXIN1 (state->m_vdp2_regs[0x088/2])

	#define STV_VDP2_N1ZMXI ((STV_VDP2_ZMXIN1 & 0x0007) >> 0)

/* 18008a - Coordinate Inc (NBG1, Horizontal Fractional Part)
 bit-> /----15----|----14----|----13----|----12----|----11----|----10----|----09----|----08----\
       |    --    |    --    |    --    |    --    |    --    |    --    |    --    |    --    |
       |----07----|----06----|----05----|----04----|----03----|----02----|----01----|----00----|
       |    --    |    --    |    --    |    --    |    --    |    --    |    --    |    --    |
       \----------|----------|----------|----------|----------|----------|----------|---------*/

	#define STV_VDP2_ZMXDN1 (state->m_vdp2_regs[0x08a/2])

	#define STV_VDP2_N1ZMXD ((STV_VDP2_ZMXDN1 >> 8)& 0xff)
	#define STV_VDP2_ZMXN1	(((STV_VDP2_N1ZMXI<<16) | (STV_VDP2_N1ZMXD<<8)) & 0x0007ff00)

/* 18008c - Coordinate Inc (NBG1, Vertical Integer Part)
 bit-> /----15----|----14----|----13----|----12----|----11----|----10----|----09----|----08----\
       |    --    |    --    |    --    |    --    |    --    |    --    |    --    |    --    |
       |----07----|----06----|----05----|----04----|----03----|----02----|----01----|----00----|
       |    --    |    --    |    --    |    --    |    --    |    --    |    --    |    --    |
       \----------|----------|----------|----------|----------|----------|----------|---------*/

	#define STV_VDP2_ZMYIN1 (state->m_vdp2_regs[0x08c/2])

	#define STV_VDP2_N1ZMYI ((STV_VDP2_ZMYIN1 & 0x0007) >> 0)

/* 18008e - Coordinate Inc (NBG1, Vertical Fractional Part)
 bit-> /----15----|----14----|----13----|----12----|----11----|----10----|----09----|----08----\
       |    --    |    --    |    --    |    --    |    --    |    --    |    --    |    --    |
       |----07----|----06----|----05----|----04----|----03----|----02----|----01----|----00----|
       |    --    |    --    |    --    |    --    |    --    |    --    |    --    |    --    |
       \----------|----------|----------|----------|----------|----------|----------|---------*/

	#define STV_VDP2_ZMYDN1 (state->m_vdp2_regs[0x08e/2])

	#define STV_VDP2_N1ZMYD ((STV_VDP2_ZMYDN1 >> 8)& 0xff)
	#define STV_VDP2_ZMYN1	(((STV_VDP2_N1ZMYI<<16) | (STV_VDP2_N1ZMYD<<8)) & 0x007ff00)

/* 180090 - SCXN2 - Screen Scroll (NBG2, Horizontal)
 bit-> /----15----|----14----|----13----|----12----|----11----|----10----|----09----|----08----\
       |    --    |    --    |    --    |    --    |    --    |    --    |    --    |    --    |
       |----07----|----06----|----05----|----04----|----03----|----02----|----01----|----00----|
       |    --    |    --    |    --    |    --    |    --    |    --    |    --    |    --    |
       \----------|----------|----------|----------|----------|----------|----------|---------*/

	#define STV_VDP2_SCXN2 (state->m_vdp2_regs[0x090/2])

/* 180092 - SCYN2 - Screen Scroll (NBG2, Vertical)
 bit-> /----15----|----14----|----13----|----12----|----11----|----10----|----09----|----08----\
       |    --    |    --    |    --    |    --    |    --    |    --    |    --    |    --    |
       |----07----|----06----|----05----|----04----|----03----|----02----|----01----|----00----|
       |    --    |    --    |    --    |    --    |    --    |    --    |    --    |    --    |
       \----------|----------|----------|----------|----------|----------|----------|---------*/

	#define STV_VDP2_SCYN2 (state->m_vdp2_regs[0x092/2])

/* 180094 - SCXN3 - Screen Scroll (NBG3, Horizontal)
 bit-> /----15----|----14----|----13----|----12----|----11----|----10----|----09----|----08----\
       |    --    |    --    |    --    |    --    |    --    |    --    |    --    |    --    |
       |----07----|----06----|----05----|----04----|----03----|----02----|----01----|----00----|
       |    --    |    --    |    --    |    --    |    --    |    --    |    --    |    --    |
       \----------|----------|----------|----------|----------|----------|----------|---------*/

	#define STV_VDP2_SCXN3 (state->m_vdp2_regs[0x094/2])

/* 180096 - SCYN3 - Screen Scroll (NBG3, Vertical)
 bit-> /----15----|----14----|----13----|----12----|----11----|----10----|----09----|----08----\
       |    --    |    --    |    --    |    --    |    --    |    --    |    --    |    --    |
       |----07----|----06----|----05----|----04----|----03----|----02----|----01----|----00----|
       |    --    |    --    |    --    |    --    |    --    |    --    |    --    |    --    |
       \----------|----------|----------|----------|----------|----------|----------|---------*/

	#define STV_VDP2_SCYN3 (state->m_vdp2_regs[0x096/2])

/* 180098 - Reduction Enable
 bit-> /----15----|----14----|----13----|----12----|----11----|----10----|----09----|----08----\
       |    --    |    --    |    --    |    --    |    --    |    --    | N1ZMQT   | N1ZMHF   |
       |----07----|----06----|----05----|----04----|----03----|----02----|----01----|----00----|
       |    --    |    --    |    --    |    --    |    --    |    --    | N0ZMQT   | N0ZMHF   |
       \----------|----------|----------|----------|----------|----------|----------|---------*/

	#define STV_VDP2_ZMCTL (state->m_vdp2_regs[0x098/2])

	#define STV_VDP2_N1ZMQT  ((STV_VDP2_ZMCTL & 0x0200) >> 9)
	#define STV_VDP2_N1ZMHF  ((STV_VDP2_ZMCTL & 0x0100) >> 8)
	#define STV_VDP2_N0ZMQT  ((STV_VDP2_ZMCTL & 0x0002) >> 1)
	#define STV_VDP2_N0ZMHF  ((STV_VDP2_ZMCTL & 0x0001) >> 0)

/* 18009a - Line and Vertical Cell Scroll Control (NBG0, NBG1)
 bit-> /----15----|----14----|----13----|----12----|----11----|----10----|----09----|----08----\
       |    --    |    --    |    --    |    --    |    --    |    --    |    --    |    --    |
       |----07----|----06----|----05----|----04----|----03----|----02----|----01----|----00----|
       |    --    |    --    |    --    |    --    |    --    |    --    |    --    |    --    |
       \----------|----------|----------|----------|----------|----------|----------|---------*/

	#define STV_VDP2_SCRCTL (state->m_vdp2_regs[0x09a/2])

	#define STV_VDP2_N1LSS  ((STV_VDP2_SCRCTL & 0x3000) >> 12)
	#define STV_VDP2_N1LZMX ((STV_VDP2_SCRCTL & 0x0800) >> 11)
	#define STV_VDP2_N1LSCY ((STV_VDP2_SCRCTL & 0x0400) >> 10)
	#define STV_VDP2_N1LSCX ((STV_VDP2_SCRCTL & 0x0200) >> 9)
	#define STV_VDP2_N1VCSC ((STV_VDP2_SCRCTL & 0x0100) >> 8)
	#define STV_VDP2_N0LSS  ((STV_VDP2_SCRCTL & 0x0030) >> 4)
	#define STV_VDP2_N0LZMX ((STV_VDP2_SCRCTL & 0x0008) >> 3)
	#define STV_VDP2_N0LSCY ((STV_VDP2_SCRCTL & 0x0004) >> 2)
	#define STV_VDP2_N0LSCX ((STV_VDP2_SCRCTL & 0x0002) >> 1)
	#define STV_VDP2_N0VCSC ((STV_VDP2_SCRCTL & 0x0001) >> 0)

/* 18009c - Vertical Cell Table Address (NBG0, NBG1)
 bit-> /----15----|----14----|----13----|----12----|----11----|----10----|----09----|----08----\
       |    --    |    --    |    --    |    --    |    --    |    --    |    --    |    --    |
       |----07----|----06----|----05----|----04----|----03----|----02----|----01----|----00----|
       |    --    |    --    |    --    |    --    |    --    |    --    |    --    |    --    |
       \----------|----------|----------|----------|----------|----------|----------|---------*/

	#define STV_VDP2_VCSTAU (state->m_vdp2_regs[0x09c/2] & 7)


/* 18009e - Vertical Cell Table Address (NBG0, NBG1)
 bit-> /----15----|----14----|----13----|----12----|----11----|----10----|----09----|----08----\
       |    --    |    --    |    --    |    --    |    --    |    --    |    --    |    --    |
       |----07----|----06----|----05----|----04----|----03----|----02----|----01----|----00----|
       |    --    |    --    |    --    |    --    |    --    |    --    |    --    |    --    |
       \----------|----------|----------|----------|----------|----------|----------|---------*/

	#define STV_VDP2_VCSTAL (state->m_vdp2_regs[0x09e/2])


/* 1800a0 - LSTA0U - Line Scroll Table Address (NBG0)
 bit-> /----15----|----14----|----13----|----12----|----11----|----10----|----09----|----08----\
       |    --    |    --    |    --    |    --    |    --    |    --    |    --    |    --    |
       |----07----|----06----|----05----|----04----|----03----|----02----|----01----|----00----|
       |    --    |    --    |    --    |    --    |    --    |    --    |    --    |    --    |
       \----------|----------|----------|----------|----------|----------|----------|---------*/

	/*bit 2 unused when VRAM = 4 Mbits*/
	#define STV_VDP2_LSTA0U (state->m_vdp2_regs[0x0a0/2] & 7)

/* 1800a2 - LSTA0L - Line Scroll Table Address (NBG0)
 bit-> /----15----|----14----|----13----|----12----|----11----|----10----|----09----|----08----\
       |    --    |    --    |    --    |    --    |    --    |    --    |    --    |    --    |
       |----07----|----06----|----05----|----04----|----03----|----02----|----01----|----00----|
       |    --    |    --    |    --    |    --    |    --    |    --    |    --    |    --    |
       \----------|----------|----------|----------|----------|----------|----------|---------*/

	#define STV_VDP2_LSTA0L (state->m_vdp2_regs[0x0a2/2])

/* 1800a4 - LSTA1U - Line Scroll Table Address (NBG1)
 bit-> /----15----|----14----|----13----|----12----|----11----|----10----|----09----|----08----\
       |    --    |    --    |    --    |    --    |    --    |    --    |    --    |    --    |
       |----07----|----06----|----05----|----04----|----03----|----02----|----01----|----00----|
       |    --    |    --    |    --    |    --    |    --    |    --    |    --    |    --    |
       \----------|----------|----------|----------|----------|----------|----------|---------*/

	/*bit 2 unused when VRAM = 4 Mbits*/
	#define STV_VDP2_LSTA1U (state->m_vdp2_regs[0x0a4/2] & 7)

/* 1800a6 - LSTA1L - Line Scroll Table Address (NBG1)
 bit-> /----15----|----14----|----13----|----12----|----11----|----10----|----09----|----08----\
       |    --    |    --    |    --    |    --    |    --    |    --    |    --    |    --    |
       |----07----|----06----|----05----|----04----|----03----|----02----|----01----|----00----|
       |    --    |    --    |    --    |    --    |    --    |    --    |    --    |    --    |
       \----------|----------|----------|----------|----------|----------|----------|---------*/

	#define STV_VDP2_LSTA1L (state->m_vdp2_regs[0x0a6/2])

/* 1800a8 - LCTAU - Line Colour Screen Table Address
 bit-> /----15----|----14----|----13----|----12----|----11----|----10----|----09----|----08----\
       |    --    |    --    |    --    |    --    |    --    |    --    |    --    |    --    |
       |----07----|----06----|----05----|----04----|----03----|----02----|----01----|----00----|
       |    --    |    --    |    --    |    --    |    --    |    --    |    --    |    --    |
       \----------|----------|----------|----------|----------|----------|----------|---------*/

	#define STV_VDP2_LCTAU	(state->m_vdp2_regs[0x0a8/2])
	#define STV_VDP2_LCCLMD	((STV_VDP2_LCTAU & 0x8000) >> 15)

/* 1800aa - LCTAL - Line Colour Screen Table Address
 bit-> /----15----|----14----|----13----|----12----|----11----|----10----|----09----|----08----\
       |    --    |    --    |    --    |    --    |    --    |    --    |    --    |    --    |
       |----07----|----06----|----05----|----04----|----03----|----02----|----01----|----00----|
       |    --    |    --    |    --    |    --    |    --    |    --    |    --    |    --    |
       \----------|----------|----------|----------|----------|----------|----------|---------*/
	#define STV_VDP2_LCTAL	(state->m_vdp2_regs[0x0aa/2])

	#define STV_VDP2_LCTA	(((STV_VDP2_LCTAU & 0x0007) << 16) | (STV_VDP2_LCTAL & 0xffff))

/* 1800ac - Back Screen Table Address
 bit-> /----15----|----14----|----13----|----12----|----11----|----10----|----09----|----08----\
       |  BKCLMD  |    --    |    --    |    --    |    --    |    --    |    --    |    --    |
       |----07----|----06----|----05----|----04----|----03----|----02----|----01----|----00----|
       |    --    |    --    |    --    |    --    |    --    |  BKTA18  |  BKTA17  |  BKTA16  |
       \----------|----------|----------|----------|----------|----------|----------|---------*/

	#define STV_VDP2_BKTAU	(state->m_vdp2_regs[0x0ac/2])

	#define STV_VDP2_BKCLMD ((STV_VDP2_BKTAU & 0x8000) >> 15)


/* 1800ae - Back Screen Table Address
 bit-> /----15----|----14----|----13----|----12----|----11----|----10----|----09----|----08----\
       |  BKTA15  |  BKTA14  |  BKTA13  |  BKTA12  |  BKTA11  |  BKTA10  |  BKTA9   |  BKTA8   |
       |----07----|----06----|----05----|----04----|----03----|----02----|----01----|----00----|
       |  BKTA7   |  BKTA7   |  BKTA6   |  BKTA5   |  BKTA4   |  BKTA3   |  BKTA2   |  BKTA0   |
       \----------|----------|----------|----------|----------|----------|----------|---------*/

	#define STV_VDP2_BKTAL	(state->m_vdp2_regs[0x0ae/2])

	#define STV_VDP2_BKTA	(((STV_VDP2_BKTAU & 0x0007) << 16) | (STV_VDP2_BKTAL & 0xffff))

/* 1800b0 - RPMD - Rotation Parameter Mode
 bit-> /----15----|----14----|----13----|----12----|----11----|----10----|----09----|----08----\
       |    --    |    --    |    --    |    --    |    --    |    --    |    --    |    --    |
       |----07----|----06----|----05----|----04----|----03----|----02----|----01----|----00----|
       |    --    |    --    |    --    |    --    |    --    |    --    |    --    |    --    |
       \----------|----------|----------|----------|----------|----------|----------|---------*/

	#define STV_VDP2_RPMD	((state->m_vdp2_regs[0x0b0/2]) & 0x0003)

/* 1800b2 - RPRCTL - Rotation Parameter Read Control
 bit-> /----15----|----14----|----13----|----12----|----11----|----10----|----09----|----08----\
       |    --    |    --    |    --    |    --    |    --    | RBKASTRE | RBYSTRE  | RBXSTRE  |
       |----07----|----06----|----05----|----04----|----03----|----02----|----01----|----00----|
       |    --    |    --    |    --    |    --    |    --    | RAKASTRE | RAYSTRE  | RBXSTRE  |
       \----------|----------|----------|----------|----------|----------|----------|---------*/

	#define STV_VDP2_RPRCTL		(state->m_vdp2_regs[0x0b2/2])
	#define STV_VDP2_RBKASTRE	((STV_VDP2_RPRCTL & 0x0400) >> 10)
	#define STV_VDP2_RBYSTRE	((STV_VDP2_RPRCTL & 0x0200) >> 9)
	#define STV_VDP2_RBXSTRE	((STV_VDP2_RPRCTL & 0x0100) >> 8)
	#define STV_VDP2_RAKASTRE	((STV_VDP2_RPRCTL & 0x0004) >> 2)
	#define STV_VDP2_RAYSTRE	((STV_VDP2_RPRCTL & 0x0002) >> 1)
	#define STV_VDP2_RAXSTRE	((STV_VDP2_RPRCTL & 0x0001) >> 0)

/* 1800b4 - KTCTL - Coefficient Table Control
 bit-> /----15----|----14----|----13----|----12----|----11----|----10----|----09----|----08----\
       |    --    |    --    |    --    |  RBKLCE  |  RBKMD1  |  RBKMD0  |  RBKDBS  |   RBKTE  |
       |----07----|----06----|----05----|----04----|----03----|----02----|----01----|----00----|
       |    --    |    --    |    --    |  RAKLCE  |  RAKMD1  |  RAKMD0  |  RAKDBS  |   RAKTE  |
       \----------|----------|----------|----------|----------|----------|----------|---------*/

	#define	STV_VDP2_KTCTL	(state->m_vdp2_regs[0x0b4/2])
	#define STV_VDP2_RBKLCE	((STV_VDP2_KTCTL & 0x1000) >> 12)
	#define STV_VDP2_RBKMD	((STV_VDP2_KTCTL & 0x0c00) >> 10)
	#define STV_VDP2_RBKDBS	((STV_VDP2_KTCTL & 0x0200) >> 9)
	#define STV_VDP2_RBKTE	((STV_VDP2_KTCTL & 0x0100) >> 8)
	#define STV_VDP2_RAKLCE	((STV_VDP2_KTCTL & 0x0010) >> 4)
	#define STV_VDP2_RAKMD	((STV_VDP2_KTCTL & 0x000c) >> 2)
	#define STV_VDP2_RAKDBS	((STV_VDP2_KTCTL & 0x0002) >> 1)
	#define STV_VDP2_RAKTE	((STV_VDP2_KTCTL & 0x0001) >> 0)

/* 1800b6 - KTAOF - Coefficient Table Address Offset (Rotation Parameter A,B)
 bit-> /----15----|----14----|----13----|----12----|----11----|----10----|----09----|----08----\
       |    --    |    --    |    --    |    --    |    --    | RBKTAOS2 | RBKTAOS1 | RBKTAOS0 |
       |----07----|----06----|----05----|----04----|----03----|----02----|----01----|----00----|
       |    --    |    --    |    --    |    --    |    --    | RAKTAOS2 | RAKTAOS1 | RAKTAOS0 |
       \----------|----------|----------|----------|----------|----------|----------|---------*/

	#define STV_VDP2_KTAOF	(state->m_vdp2_regs[0x0b6/2])
	#define STV_VDP2_RBKTAOS ((STV_VDP2_KTAOF & 0x0700) >> 8)
	#define STV_VDP2_RAKTAOS ((STV_VDP2_KTAOF & 0x0007) >> 0)

/* 1800b8 - OVPNRA - Screen Over Pattern Name (Rotation Parameter A)
 bit-> /----15----|----14----|----13----|----12----|----11----|----10----|----09----|----08----\
       |    --    |    --    |    --    |    --    |    --    |    --    |    --    |    --    |
       |----07----|----06----|----05----|----04----|----03----|----02----|----01----|----00----|
       |    --    |    --    |    --    |    --    |    --    |    --    |    --    |    --    |
       \----------|----------|----------|----------|----------|----------|----------|---------*/

	#define STV_VDP2_OVPNRA	(state->m_vdp2_regs[0x0b8/2])

/* 1800ba - Screen Over Pattern Name (Rotation Parameter B)
 bit-> /----15----|----14----|----13----|----12----|----11----|----10----|----09----|----08----\
       |    --    |    --    |    --    |    --    |    --    |    --    |    --    |    --    |
       |----07----|----06----|----05----|----04----|----03----|----02----|----01----|----00----|
       |    --    |    --    |    --    |    --    |    --    |    --    |    --    |    --    |
       \----------|----------|----------|----------|----------|----------|----------|---------*/

	#define STV_VDP2_OVPNRB (state->m_vdp2_regs[0x0ba/2])

/* 1800bc - RPTAU - Rotation Parameter Table Address (Rotation Parameter A,B)
 bit-> /----15----|----14----|----13----|----12----|----11----|----10----|----09----|----08----\
       |    --    |    --    |    --    |    --    |    --    |    --    |    --    |    --    |
       |----07----|----06----|----05----|----04----|----03----|----02----|----01----|----00----|
       |    --    |    --    |    --    |    --    |    --    |  RPTA18  |  RPTA17  |  RPTA16  |
       \----------|----------|----------|----------|----------|----------|----------|---------*/
	#define STV_VDP2_RPTAU	(state->m_vdp2_regs[0x0bc/2] & 7)

/* 1800be - RPTAL - Rotation Parameter Table Address (Rotation Parameter A,B)
 bit-> /----15----|----14----|----13----|----12----|----11----|----10----|----09----|----08----\
       |  RPTA15  |  RPTA14  |  RPTA13  |  RPTA12  |  RPTA11  |  RPTA10  |   RPTA9  |   RPTA8  |
       |----07----|----06----|----05----|----04----|----03----|----02----|----01----|----00----|
       |   RPTA7  |   RPTA6  |   RPTA5  |   RPTA4  |   RPTA3  |   RPTA2  |   RPTA1  |    --    |
       \----------|----------|----------|----------|----------|----------|----------|---------*/

	#define STV_VDP2_RPTAL	(state->m_vdp2_regs[0x0be/2] & 0x0000ffff)

/* 1800c0 - Window Position (W0, Horizontal Start Point)
 bit-> /----15----|----14----|----13----|----12----|----11----|----10----|----09----|----08----\
       |    --    |    --    |    --    |    --    |    --    |    --    |    --    |    --    |
       |----07----|----06----|----05----|----04----|----03----|----02----|----01----|----00----|
       |    --    |    --    |    --    |    --    |    --    |    --    |    --    |    --    |
       \----------|----------|----------|----------|----------|----------|----------|---------*/

	#define STV_VDP2_WPSX0 (state->m_vdp2_regs[0x0c0/2])

	#define STV_VDP2_W0SX ((STV_VDP2_WPSX0 & 0x03ff) >> 0)

/* 1800c2 - Window Position (W0, Vertical Start Point)
 bit-> /----15----|----14----|----13----|----12----|----11----|----10----|----09----|----08----\
       |    --    |    --    |    --    |    --    |    --    |    --    |    --    |    --    |
       |----07----|----06----|----05----|----04----|----03----|----02----|----01----|----00----|
       |    --    |    --    |    --    |    --    |    --    |    --    |    --    |    --    |
       \----------|----------|----------|----------|----------|----------|----------|---------*/

	#define STV_VDP2_WPSY0 (state->m_vdp2_regs[0x0c2/2])

	#define STV_VDP2_W0SY ((STV_VDP2_WPSY0 & 0x03ff) >> 0)

/* 1800c4 - Window Position (W0, Horizontal End Point)
 bit-> /----15----|----14----|----13----|----12----|----11----|----10----|----09----|----08----\
       |    --    |    --    |    --    |    --    |    --    |    --    |    --    |    --    |
       |----07----|----06----|----05----|----04----|----03----|----02----|----01----|----00----|
       |    --    |    --    |    --    |    --    |    --    |    --    |    --    |    --    |
       \----------|----------|----------|----------|----------|----------|----------|---------*/

	#define STV_VDP2_WPEX0 (state->m_vdp2_regs[0x0c4/2])

	#define STV_VDP2_W0EX ((STV_VDP2_WPEX0 & 0x03ff) >> 0)

/* 1800c6 - Window Position (W0, Vertical End Point)
 bit-> /----15----|----14----|----13----|----12----|----11----|----10----|----09----|----08----\
       |    --    |    --    |    --    |    --    |    --    |    --    |    --    |    --    |
       |----07----|----06----|----05----|----04----|----03----|----02----|----01----|----00----|
       |    --    |    --    |    --    |    --    |    --    |    --    |    --    |    --    |
       \----------|----------|----------|----------|----------|----------|----------|---------*/

	#define STV_VDP2_WPEY0 (state->m_vdp2_regs[0x0c6/2])

	#define STV_VDP2_W0EY ((STV_VDP2_WPEY0 & 0x03ff) >> 0)

/* 1800c8 - Window Position (W1, Horizontal Start Point)
 bit-> /----15----|----14----|----13----|----12----|----11----|----10----|----09----|----08----\
       |    --    |    --    |    --    |    --    |    --    |    --    |    --    |    --    |
       |----07----|----06----|----05----|----04----|----03----|----02----|----01----|----00----|
       |    --    |    --    |    --    |    --    |    --    |    --    |    --    |    --    |
       \----------|----------|----------|----------|----------|----------|----------|---------*/

	#define STV_VDP2_WPSX1 (state->m_vdp2_regs[0x0c8/2])

	#define STV_VDP2_W1SX ((STV_VDP2_WPSX1 & 0x03ff) >> 0)

/* 1800ca - Window Position (W1, Vertical Start Point)
 bit-> /----15----|----14----|----13----|----12----|----11----|----10----|----09----|----08----\
       |    --    |    --    |    --    |    --    |    --    |    --    |    --    |    --    |
       |----07----|----06----|----05----|----04----|----03----|----02----|----01----|----00----|
       |    --    |    --    |    --    |    --    |    --    |    --    |    --    |    --    |
       \----------|----------|----------|----------|----------|----------|----------|---------*/

	#define STV_VDP2_WPSY1 (state->m_vdp2_regs[0x0ca/2])

	#define STV_VDP2_W1SY ((STV_VDP2_WPSY1 & 0x03ff) >> 0)

/* 1800cc - Window Position (W1, Horizontal End Point)
 bit-> /----15----|----14----|----13----|----12----|----11----|----10----|----09----|----08----\
       |    --    |    --    |    --    |    --    |    --    |    --    |    --    |    --    |
       |----07----|----06----|----05----|----04----|----03----|----02----|----01----|----00----|
       |    --    |    --    |    --    |    --    |    --    |    --    |    --    |    --    |
       \----------|----------|----------|----------|----------|----------|----------|---------*/

	#define STV_VDP2_WPEX1 (state->m_vdp2_regs[0x0cc/2])

	#define STV_VDP2_W1EX ((STV_VDP2_WPEX1 & 0x03ff) >> 0)

/* 1800ce - Window Position (W1, Vertical End Point)
 bit-> /----15----|----14----|----13----|----12----|----11----|----10----|----09----|----08----\
       |    --    |    --    |    --    |    --    |    --    |    --    |    --    |    --    |
       |----07----|----06----|----05----|----04----|----03----|----02----|----01----|----00----|
       |    --    |    --    |    --    |    --    |    --    |    --    |    --    |    --    |
       \----------|----------|----------|----------|----------|----------|----------|---------*/

	#define STV_VDP2_WPEY1 (state->m_vdp2_regs[0x0ce/2])

	#define STV_VDP2_W1EY ((STV_VDP2_WPEY1 & 0x03ff) >> 0)

/* 1800d0 - Window Control (NBG0, NBG1)
 bit-> /----15----|----14----|----13----|----12----|----11----|----10----|----09----|----08----\
       |    --    |    --    |    --    |    --    |    --    |    --    |    --    |    --    |
       |----07----|----06----|----05----|----04----|----03----|----02----|----01----|----00----|
       |    --    |    --    |    --    |    --    |    --    |    --    |    --    |    --    |
       \----------|----------|----------|----------|----------|----------|----------|---------*/

	#define STV_VDP2_WCTLA (state->m_vdp2_regs[0x0d0/2])
	#define STV_VDP2_N1LOG ((STV_VDP2_WCTLA & 0x8000) >> 15)
	#define STV_VDP2_N1SWE ((STV_VDP2_WCTLA & 0x2000) >> 13)
	#define STV_VDP2_N1SWA ((STV_VDP2_WCTLA & 0x1000) >> 12)
	#define STV_VDP2_N1W1E ((STV_VDP2_WCTLA & 0x0800) >> 11)
	#define STV_VDP2_N1W1A ((STV_VDP2_WCTLA & 0x0400) >> 10)
	#define STV_VDP2_N1W0E ((STV_VDP2_WCTLA & 0x0200) >> 9)
	#define STV_VDP2_N1W0A ((STV_VDP2_WCTLA & 0x0100) >> 8)
	#define STV_VDP2_N0LOG ((STV_VDP2_WCTLA & 0x0080) >> 7)
	#define STV_VDP2_N0SWE ((STV_VDP2_WCTLA & 0x0020) >> 5)
	#define STV_VDP2_N0SWA ((STV_VDP2_WCTLA & 0x0010) >> 4)
	#define STV_VDP2_N0W1E ((STV_VDP2_WCTLA & 0x0008) >> 3)
	#define STV_VDP2_N0W1A ((STV_VDP2_WCTLA & 0x0004) >> 2)
	#define STV_VDP2_N0W0E ((STV_VDP2_WCTLA & 0x0002) >> 1)
	#define STV_VDP2_N0W0A ((STV_VDP2_WCTLA & 0x0001) >> 0)

/* 1800d2 - Window Control (NBG2, NBG3)
 bit-> /----15----|----14----|----13----|----12----|----11----|----10----|----09----|----08----\
       |    --    |    --    |    --    |    --    |    --    |    --    |    --    |    --    |
       |----07----|----06----|----05----|----04----|----03----|----02----|----01----|----00----|
       |    --    |    --    |    --    |    --    |    --    |    --    |    --    |    --    |
       \----------|----------|----------|----------|----------|----------|----------|---------*/

	#define STV_VDP2_WCTLB (state->m_vdp2_regs[0x0d2/2])
	#define STV_VDP2_N3LOG ((STV_VDP2_WCTLB & 0x8000) >> 15)
	#define STV_VDP2_N3SWE ((STV_VDP2_WCTLB & 0x2000) >> 13)
	#define STV_VDP2_N3SWA ((STV_VDP2_WCTLB & 0x1000) >> 12)
	#define STV_VDP2_N3W1E ((STV_VDP2_WCTLB & 0x0800) >> 11)
	#define STV_VDP2_N3W1A ((STV_VDP2_WCTLB & 0x0400) >> 10)
	#define STV_VDP2_N3W0E ((STV_VDP2_WCTLB & 0x0200) >> 9)
	#define STV_VDP2_N3W0A ((STV_VDP2_WCTLB & 0x0100) >> 8)
	#define STV_VDP2_N2LOG ((STV_VDP2_WCTLB & 0x0080) >> 7)
	#define STV_VDP2_N2SWE ((STV_VDP2_WCTLB & 0x0020) >> 5)
	#define STV_VDP2_N2SWA ((STV_VDP2_WCTLB & 0x0010) >> 4)
	#define STV_VDP2_N2W1E ((STV_VDP2_WCTLB & 0x0008) >> 3)
	#define STV_VDP2_N2W1A ((STV_VDP2_WCTLB & 0x0004) >> 2)
	#define STV_VDP2_N2W0E ((STV_VDP2_WCTLB & 0x0002) >> 1)
	#define STV_VDP2_N2W0A ((STV_VDP2_WCTLB & 0x0001) >> 0)

/* 1800d4 - Window Control (RBG0, Sprite)
 bit-> /----15----|----14----|----13----|----12----|----11----|----10----|----09----|----08----\
       |    --    |    --    |    --    |    --    |    --    |    --    |    --    |    --    |
       |----07----|----06----|----05----|----04----|----03----|----02----|----01----|----00----|
       |    --    |    --    |    --    |    --    |    --    |    --    |    --    |    --    |
       \----------|----------|----------|----------|----------|----------|----------|---------*/

	#define STV_VDP2_WCTLC (state->m_vdp2_regs[0x0d4/2])
	#define STV_VDP2_SPLOG ((STV_VDP2_WCTLC & 0x8000) >> 15)
	#define STV_VDP2_SPSWE ((STV_VDP2_WCTLC & 0x2000) >> 13)
	#define STV_VDP2_SPSWA ((STV_VDP2_WCTLC & 0x1000) >> 12)
	#define STV_VDP2_SPW1E ((STV_VDP2_WCTLC & 0x0800) >> 11)
	#define STV_VDP2_SPW1A ((STV_VDP2_WCTLC & 0x0400) >> 10)
	#define STV_VDP2_SPW0E ((STV_VDP2_WCTLC & 0x0200) >> 9)
	#define STV_VDP2_SPW0A ((STV_VDP2_WCTLC & 0x0100) >> 8)
	#define STV_VDP2_R0LOG ((STV_VDP2_WCTLC & 0x0080) >> 7)
	#define STV_VDP2_R0SWE ((STV_VDP2_WCTLC & 0x0020) >> 5)
	#define STV_VDP2_R0SWA ((STV_VDP2_WCTLC & 0x0010) >> 4)
	#define STV_VDP2_R0W1E ((STV_VDP2_WCTLC & 0x0008) >> 3)
	#define STV_VDP2_R0W1A ((STV_VDP2_WCTLC & 0x0004) >> 2)
	#define STV_VDP2_R0W0E ((STV_VDP2_WCTLC & 0x0002) >> 1)
	#define STV_VDP2_R0W0A ((STV_VDP2_WCTLC & 0x0001) >> 0)

/* 1800d6 - Window Control (Parameter Window, Colour Calc. Window)
 bit-> /----15----|----14----|----13----|----12----|----11----|----10----|----09----|----08----\
       |    --    |    --    |    --    |    --    |    --    |    --    |    --    |    --    |
       |----07----|----06----|----05----|----04----|----03----|----02----|----01----|----00----|
       |    --    |    --    |    --    |    --    |    --    |    --    |    --    |    --    |
       \----------|----------|----------|----------|----------|----------|----------|---------*/

	#define STV_VDP2_WCTLD (state->m_vdp2_regs[0x0d6/2])
	#define STV_VDP2_CCLOG ((STV_VDP2_WCTLD & 0x8000) >> 15)
	#define STV_VDP2_CCSWE ((STV_VDP2_WCTLD & 0x2000) >> 13)
	#define STV_VDP2_CCSWA ((STV_VDP2_WCTLD & 0x1000) >> 12)
	#define STV_VDP2_CCW1E ((STV_VDP2_WCTLD & 0x0800) >> 11)
	#define STV_VDP2_CCW1A ((STV_VDP2_WCTLD & 0x0400) >> 10)
	#define STV_VDP2_CCW0E ((STV_VDP2_WCTLD & 0x0200) >> 9)
	#define STV_VDP2_CCW0A ((STV_VDP2_WCTLD & 0x0100) >> 8)
	#define STV_VDP2_RPLOG ((STV_VDP2_WCTLD & 0x0080) >> 7)
	#define STV_VDP2_RPW1E ((STV_VDP2_WCTLD & 0x0008) >> 3)
	#define STV_VDP2_RPW1A ((STV_VDP2_WCTLD & 0x0004) >> 2)
	#define STV_VDP2_RPW0E ((STV_VDP2_WCTLD & 0x0002) >> 1)
	#define STV_VDP2_RPW0A ((STV_VDP2_WCTLD & 0x0001) >> 0)

/* 1800d8 - Line Window Table Address (W0)
 bit-> /----15----|----14----|----13----|----12----|----11----|----10----|----09----|----08----\
       |    --    |    --    |    --    |    --    |    --    |    --    |    --    |    --    |
       |----07----|----06----|----05----|----04----|----03----|----02----|----01----|----00----|
       |    --    |    --    |    --    |    --    |    --    |    --    |    --    |    --    |
       \----------|----------|----------|----------|----------|----------|----------|---------*/

	#define STV_VDP2_LWTA0U (state->m_vdp2_regs[0x0d8/2])

	#define STV_VDP2_W0LWE  ((STV_VDP2_LWTA0U & 0x8000) >> 15)

/* 1800da - Line Window Table Address (W0)
 bit-> /----15----|----14----|----13----|----12----|----11----|----10----|----09----|----08----\
       |    --    |    --    |    --    |    --    |    --    |    --    |    --    |    --    |
       |----07----|----06----|----05----|----04----|----03----|----02----|----01----|----00----|
       |    --    |    --    |    --    |    --    |    --    |    --    |    --    |    --    |
       \----------|----------|----------|----------|----------|----------|----------|---------*/

	#define STV_VDP2_LWTA0L (state->m_vdp2_regs[0x0da/2])

	/* bit 19 isn't used when VRAM = 4 Mbit */
	#define STV_VDP2_W0LWTA	(((STV_VDP2_LWTA0U & 0x0007) << 16) | (STV_VDP2_LWTA0L & 0xfffe))


/* 1800dc - Line Window Table Address (W1)
 bit-> /----15----|----14----|----13----|----12----|----11----|----10----|----09----|----08----\
       |    --    |    --    |    --    |    --    |    --    |    --    |    --    |    --    |
       |----07----|----06----|----05----|----04----|----03----|----02----|----01----|----00----|
       |    --    |    --    |    --    |    --    |    --    |    --    |    --    |    --    |
       \----------|----------|----------|----------|----------|----------|----------|---------*/

	#define STV_VDP2_LWTA1U (state->m_vdp2_regs[0x0dc/2])

	#define STV_VDP2_W1LWE  ((STV_VDP2_LWTA0U & 0x8000) >> 15)


/* 1800de - Line Window Table Address (W1)
 bit-> /----15----|----14----|----13----|----12----|----11----|----10----|----09----|----08----\
       |    --    |    --    |    --    |    --    |    --    |    --    |    --    |    --    |
       |----07----|----06----|----05----|----04----|----03----|----02----|----01----|----00----|
       |    --    |    --    |    --    |    --    |    --    |    --    |    --    |    --    |
       \----------|----------|----------|----------|----------|----------|----------|---------*/

	#define STV_VDP2_LWTA1L (state->m_vdp2_regs[0x0de/2])

	/* bit 19 isn't used when VRAM = 4 Mbit */
	#define STV_VDP2_W1LWTA	(((STV_VDP2_LWTA1U & 0x0007) << 16) | (STV_VDP2_LWTA1L & 0xfffe))


/* 1800e0 - Sprite Control
 bit-> /----15----|----14----|----13----|----12----|----11----|----10----|----09----|----08----\
       |    --    |    --    | SPCCCS1  | SPCCCS0  |    --    |  SPCCN2  |  SPCCN1  |  SPCCN0  |
       |----07----|----06----|----05----|----04----|----03----|----02----|----01----|----00----|
       |    --    |    --    |  SPCLMD  | SPWINEN  |  SPTYPE3 |  SPTYPE2 |  SPTYPE1 |  SPTYPE0 |
       \----------|----------|----------|----------|----------|----------|----------|---------*/

	#define STV_VDP2_SPCTL	(state->m_vdp2_regs[0xe0/2])
	#define STV_VDP2_SPCCCS		((STV_VDP2_SPCTL & 0x3000) >> 12)
	#define STV_VDP2_SPCCN		((STV_VDP2_SPCTL & 0x700) >> 8)
	#define STV_VDP2_SPCLMD		((STV_VDP2_SPCTL & 0x20) >> 5)
	#define STV_VDP2_SPWINEN	((STV_VDP2_SPCTL & 0x10) >> 4)
	#define STV_VDP2_SPTYPE		(STV_VDP2_SPCTL & 0xf)

/* 1800e2 - Shadow Control
 bit-> /----15----|----14----|----13----|----12----|----11----|----10----|----09----|----08----\
       |    --    |    --    |    --    |    --    |    --    |    --    |    --    |    --    |
       |----07----|----06----|----05----|----04----|----03----|----02----|----01----|----00----|
       |    --    |    --    |    --    |    --    |    --    |    --    |    --    |    --    |
       \----------|----------|----------|----------|----------|----------|----------|---------*/

	#define STV_VDP2_SDCTL	(state->m_vdp2_regs[0x0e2/2])

/* 1800e4 - CRAOFA - Colour Ram Address Offset (NBG0 - NBG3)
 bit-> /----15----|----14----|----13----|----12----|----11----|----10----|----09----|----08----\
       |    --    | N0CAOS2  | N3CAOS1  | N3CAOS0  |    --    | N2CAOS2  | N2CAOS1  | N2CAOS0  |
       |----07----|----06----|----05----|----04----|----03----|----02----|----01----|----00----|
       |    --    | N1CAOS2  | N1CAOS1  | N1CAOS0  |    --    | N0CAOS2  | N0CAOS1  | N0CAOS0  |
       \----------|----------|----------|----------|----------|----------|----------|---------*/

	#define STV_VDP2_CRAOFA (state->m_vdp2_regs[0x0e4/2])

	/* NxCAOS =  */
	#define STV_VDP2_N0CAOS ((STV_VDP2_CRAOFA & 0x0007) >> 0)
	#define STV_VDP2_N1CAOS ((STV_VDP2_CRAOFA & 0x0070) >> 4)
	#define STV_VDP2_N2CAOS ((STV_VDP2_CRAOFA & 0x0700) >> 8)
	#define STV_VDP2_N3CAOS ((STV_VDP2_CRAOFA & 0x7000) >> 12)


/* 1800e6 - Colour Ram Address Offset (RBG0, SPRITE)
 bit-> /----15----|----14----|----13----|----12----|----11----|----10----|----09----|----08----\
       |    --    |    --    |    --    |    --    |    --    |    --    |    --    |    --    |
       |----07----|----06----|----05----|----04----|----03----|----02----|----01----|----00----|
       |    --    |    --    |    --    |    --    |    --    |    --    |    --    |    --    |
       \----------|----------|----------|----------|----------|----------|----------|---------*/
	#define STV_VDP2_CRAOFB (state->m_vdp2_regs[0x0e6/2])
	#define STV_VDP2_R0CAOS ((STV_VDP2_CRAOFB & 0x0007) >> 0)
	#define STV_VDP2_SPCAOS ((STV_VDP2_CRAOFB & 0x0070) >> 4)

/* 1800e8 - LNCLEN - Line Colour Screen Enable
 bit-> /----15----|----14----|----13----|----12----|----11----|----10----|----09----|----08----\
       |    --    |    --    |    --    |    --    |    --    |    --    |    --    |    --    |
       |----07----|----06----|----05----|----04----|----03----|----02----|----01----|----00----|
       |    --    |    --    |  SPLCEN  |  R0LCEN  |  N3LCEN  |  N2LCEN  |  N1LCEN  | N0LCEN   |
       \----------|----------|----------|----------|----------|----------|----------|---------*/

	#define STV_VDP2_LNCLEN	(state->m_vdp2_regs[0x0e8/2])
	#define STV_VDP2_SPLCEN	((STV_VDP2_LNCLEN & 0x0020) >> 5)
	#define STV_VDP2_R0LCEN	((STV_VDP2_LNCLEN & 0x0010) >> 4)
	#define STV_VDP2_N3LCEN	((STV_VDP2_LNCLEN & 0x0008) >> 3)
	#define STV_VDP2_N2LCEN	((STV_VDP2_LNCLEN & 0x0004) >> 2)
	#define STV_VDP2_N1LCEN	((STV_VDP2_LNCLEN & 0x0002) >> 1)
	#define STV_VDP2_N0LCEN	((STV_VDP2_LNCLEN & 0x0001) >> 0)

/* 1800ea - Special Priority Mode
 bit-> /----15----|----14----|----13----|----12----|----11----|----10----|----09----|----08----\
       |    --    |    --    |    --    |    --    |    --    |    --    |    --    |    --    |
       |----07----|----06----|----05----|----04----|----03----|----02----|----01----|----00----|
       |    --    |    --    |    --    |    --    |    --    |    --    |    --    |    --    |
       \----------|----------|----------|----------|----------|----------|----------|---------*/

	#define STV_VDP2_SFPRMD	(state->m_vdp2_regs[0x0ea/2])


/* 1800ec - Colour Calculation Control
 bit-> /----15----|----14----|----13----|----12----|----11----|----10----|----09----|----08----\
       |  BOKEN   |  BOKN2   |  BOKN1   |   BOKN0  |    --    |  EXCCEN  |  CCRTMD  |  CCMD    |
       |----07----|----06----|----05----|----04----|----03----|----02----|----01----|----00----|
       |    --    |  SPCCEN  |  LCCCEN  |  R0CCEN  |  N3CCEN  |  N2CCEN  |  N1CCEN  |  N0CCEN  |
       \----------|----------|----------|----------|----------|----------|----------|---------*/

	#define STV_VDP2_CCCR		(state->m_vdp2_regs[0x0ec/2])
	#define STV_VDP2_CCMD		((STV_VDP2_CCCR & 0x100) >> 8)
	#define STV_VDP2_SPCCEN		((STV_VDP2_CCCR & 0x40) >> 6)
	#define STV_VDP2_LCCCEN		((STV_VDP2_CCCR & 0x20) >> 5)
	#define STV_VDP2_R0CCEN		((STV_VDP2_CCCR & 0x10) >> 4)
	#define STV_VDP2_N3CCEN		((STV_VDP2_CCCR & 0x8) >> 3)
	#define STV_VDP2_N2CCEN		((STV_VDP2_CCCR & 0x4) >> 2)
	#define STV_VDP2_N1CCEN		((STV_VDP2_CCCR & 0x2) >> 1)
	#define STV_VDP2_N0CCEN		((STV_VDP2_CCCR & 0x1) >> 0)


/* 1800ee - Special Colour Calculation Mode
 bit-> /----15----|----14----|----13----|----12----|----11----|----10----|----09----|----08----\
       |    --    |    --    |    --    |    --    |    --    |    --    |    --    |    --    |
       |----07----|----06----|----05----|----04----|----03----|----02----|----01----|----00----|
       |    --    |    --    |    --    |    --    |    --    |    --    |    --    |    --    |
       \----------|----------|----------|----------|----------|----------|----------|---------*/

	#define STV_VDP2_SFCCMD     (state->m_vdp2_regs[0x0ee/2])

/* 1800f0 - Priority Number (Sprite 0,1)
 bit-> /----15----|----14----|----13----|----12----|----11----|----10----|----09----|----08----\
       |    --    |    --    |    --    |    --    |    --    |  S1PRIN2 |  S1PRIN1 |  S1PRIN0 |
       |----07----|----06----|----05----|----04----|----03----|----02----|----01----|----00----|
       |    --    |    --    |    --    |    --    |    --    |  S0PRIN2 |  S0PRIN1 |  S0PRIN0 |
       \----------|----------|----------|----------|----------|----------|----------|---------*/

	#define STV_VDP2_PRISA		(state->m_vdp2_regs[0x0f0/2])
	#define STV_VDP2_S1PRIN		((STV_VDP2_PRISA & 0x0700) >> 8)
	#define STV_VDP2_S0PRIN		((STV_VDP2_PRISA & 0x0007) >> 0)

/* 1800f2 - Priority Number (Sprite 2,3)
 bit-> /----15----|----14----|----13----|----12----|----11----|----10----|----09----|----08----\
       |    --    |    --    |    --    |    --    |    --    |  S3PRIN2 |  S3PRIN1 |  S3PRIN0 |
       |----07----|----06----|----05----|----04----|----03----|----02----|----01----|----00----|
       |    --    |    --    |    --    |    --    |    --    |  S2PRIN2 |  S2PRIN1 |  S2PRIN0 |
       \----------|----------|----------|----------|----------|----------|----------|---------*/

	#define STV_VDP2_PRISB		(state->m_vdp2_regs[0x0f2/2])
	#define STV_VDP2_S3PRIN		((STV_VDP2_PRISB & 0x0700) >> 8)
	#define STV_VDP2_S2PRIN		((STV_VDP2_PRISB & 0x0007) >> 0)

/* 1800f4 - Priority Number (Sprite 4,5)
 bit-> /----15----|----14----|----13----|----12----|----11----|----10----|----09----|----08----\
       |    --    |    --    |    --    |    --    |    --    |  S5PRIN2 |  S5PRIN1 |  S5PRIN0 |
       |----07----|----06----|----05----|----04----|----03----|----02----|----01----|----00----|
       |    --    |    --    |    --    |    --    |    --    |  S4PRIN2 |  S4PRIN1 |  S4PRIN0 |
       \----------|----------|----------|----------|----------|----------|----------|---------*/

	#define STV_VDP2_PRISC		(state->m_vdp2_regs[0x0f4/2])
	#define STV_VDP2_S5PRIN		((STV_VDP2_PRISC & 0x0700) >> 8)
	#define STV_VDP2_S4PRIN		((STV_VDP2_PRISC & 0x0007) >> 0)

/* 1800f6 - Priority Number (Sprite 6,7)
 bit-> /----15----|----14----|----13----|----12----|----11----|----10----|----09----|----08----\
       |    --    |    --    |    --    |    --    |    --    |  S7PRIN2 |  S7PRIN1 |  S7PRIN0 |
       |----07----|----06----|----05----|----04----|----03----|----02----|----01----|----00----|
       |    --    |    --    |    --    |    --    |    --    |  S6PRIN2 |  S6PRIN1 |  S6PRIN0 |
       \----------|----------|----------|----------|----------|----------|----------|---------*/

	#define STV_VDP2_PRISD		(state->m_vdp2_regs[0x0f6/2])
	#define STV_VDP2_S7PRIN		((STV_VDP2_PRISD & 0x0700) >> 8)
	#define STV_VDP2_S6PRIN		((STV_VDP2_PRISD & 0x0007) >> 0)


/* 1800f8 - PRINA - Priority Number (NBG 0,1)
 bit-> /----15----|----14----|----13----|----12----|----11----|----10----|----09----|----08----\
       |    --    |    --    |    --    |    --    |    --    |    --    |    --    |    --    |
       |----07----|----06----|----05----|----04----|----03----|----02----|----01----|----00----|
       |    --    |    --    |    --    |    --    |    --    |    --    |    --    |    --    |
       \----------|----------|----------|----------|----------|----------|----------|---------*/

	#define STV_VDP2_PRINA (state->m_vdp2_regs[0x0f8/2])

	#define STV_VDP2_N1PRIN ((STV_VDP2_PRINA & 0x0700) >> 8)
	#define STV_VDP2_N0PRIN ((STV_VDP2_PRINA & 0x0007) >> 0)

/* 1800fa - PRINB - Priority Number (NBG 2,3)
 bit-> /----15----|----14----|----13----|----12----|----11----|----10----|----09----|----08----\
       |    --    |    --    |    --    |    --    |    --    |    --    |    --    |    --    |
       |----07----|----06----|----05----|----04----|----03----|----02----|----01----|----00----|
       |    --    |    --    |    --    |    --    |    --    |    --    |    --    |    --    |
       \----------|----------|----------|----------|----------|----------|----------|---------*/

	#define STV_VDP2_PRINB (state->m_vdp2_regs[0x0fa/2])

	#define STV_VDP2_N3PRIN ((STV_VDP2_PRINB & 0x0700) >> 8)
	#define STV_VDP2_N2PRIN ((STV_VDP2_PRINB & 0x0007) >> 0)

/* 1800fc - Priority Number (RBG0)
 bit-> /----15----|----14----|----13----|----12----|----11----|----10----|----09----|----08----\
       |    --    |    --    |    --    |    --    |    --    |    --    |    --    |    --    |
       |----07----|----06----|----05----|----04----|----03----|----02----|----01----|----00----|
       |    --    |    --    |    --    |    --    |    --    |    --    |    --    |    --    |
       \----------|----------|----------|----------|----------|----------|----------|---------*/
	#define STV_VDP2_PRIR (state->m_vdp2_regs[0x0fc/2])

	#define STV_VDP2_R0PRIN ((STV_VDP2_PRIR & 0x0007) >> 0)

/* 1800fe - Reserved
 bit-> /----15----|----14----|----13----|----12----|----11----|----10----|----09----|----08----\
       |    --    |    --    |    --    |    --    |    --    |    --    |    --    |    --    |
       |----07----|----06----|----05----|----04----|----03----|----02----|----01----|----00----|
       |    --    |    --    |    --    |    --    |    --    |    --    |    --    |    --    |
       \----------|----------|----------|----------|----------|----------|----------|---------*/

/* 180100 - Colour Calculation Ratio (Sprite 0,1)
 bit-> /----15----|----14----|----13----|----12----|----11----|----10----|----09----|----08----\
       |    --    |    --    |    --    |  S1CCRT4 |  S1CCRT3 |  S1CCRT2 |  S1CCRT1 |  S1CCRT0 |
       |----07----|----06----|----05----|----04----|----03----|----02----|----01----|----00----|
       |    --    |    --    |    --    |  S0CCRT4 |  S0CCRT3 |  S0CCRT2 |  S0CCRT1 |  S0CCRT0 |
       \----------|----------|----------|----------|----------|----------|----------|---------*/

	#define STV_VDP2_CCRSA		(state->m_vdp2_regs[0x100/2])
	#define STV_VDP2_S1CCRT		((STV_VDP2_CCRSA & 0x1f00) >> 8)
	#define STV_VDP2_S0CCRT		((STV_VDP2_CCRSA & 0x001f) >> 0)

/* 180102 - Colour Calculation Ratio (Sprite 2,3)
 bit-> /----15----|----14----|----13----|----12----|----11----|----10----|----09----|----08----\
       |    --    |    --    |    --    |  S3CCRT4 |  S3CCRT3 |  S3CCRT2 |  S3CCRT1 |  S3CCRT0 |
       |----07----|----06----|----05----|----04----|----03----|----02----|----01----|----00----|
       |    --    |    --    |    --    |  S2CCRT4 |  S2CCRT3 |  S2CCRT2 |  S2CCRT1 |  S2CCRT0 |
       \----------|----------|----------|----------|----------|----------|----------|---------*/

	#define STV_VDP2_CCRSB		(state->m_vdp2_regs[0x102/2])
	#define STV_VDP2_S3CCRT		((STV_VDP2_CCRSB & 0x1f00) >> 8)
	#define STV_VDP2_S2CCRT		((STV_VDP2_CCRSB & 0x001f) >> 0)

/* 180104 - Colour Calculation Ratio (Sprite 4,5)
 bit-> /----15----|----14----|----13----|----12----|----11----|----10----|----09----|----08----\
       |    --    |    --    |    --    |  S5CCRT4 |  S5CCRT3 |  S5CCRT2 |  S5CCRT1 |  S5CCRT0 |
       |----07----|----06----|----05----|----04----|----03----|----02----|----01----|----00----|
       |    --    |    --    |    --    |  S4CCRT4 |  S4CCRT3 |  S4CCRT2 |  S4CCRT1 |  S4CCRT0 |
       \----------|----------|----------|----------|----------|----------|----------|---------*/

	#define STV_VDP2_CCRSC		(state->m_vdp2_regs[0x104/2])
	#define STV_VDP2_S5CCRT		((STV_VDP2_CCRSC & 0x1f00) >> 8)
	#define STV_VDP2_S4CCRT		((STV_VDP2_CCRSC & 0x001f) >> 0)

/* 180106 - Colour Calculation Ratio (Sprite 6,7)
 bit-> /----15----|----14----|----13----|----12----|----11----|----10----|----09----|----08----\
       |    --    |    --    |    --    |  S7CCRT4 |  S7CCRT3 |  S7CCRT2 |  S7CCRT1 |  S7CCRT0 |
       |----07----|----06----|----05----|----04----|----03----|----02----|----01----|----00----|
       |    --    |    --    |    --    |  S6CCRT4 |  S6CCRT3 |  S6CCRT2 |  S6CCRT1 |  S6CCRT0 |
       \----------|----------|----------|----------|----------|----------|----------|---------*/

	#define STV_VDP2_CCRSD		(state->m_vdp2_regs[0x106/2])
	#define STV_VDP2_S7CCRT		((STV_VDP2_CCRSD & 0x1f00) >> 8)
	#define STV_VDP2_S6CCRT		((STV_VDP2_CCRSD & 0x001f) >> 0)

/* 180108 - Colour Calculation Ratio (NBG 0,1)
 bit-> /----15----|----14----|----13----|----12----|----11----|----10----|----09----|----08----\
       |    --    |    --    |    --    | N1CCRT4  | N1CCRT3  | N1CCRT2  | N1CCRT1  | N1CCRT0  |
       |----07----|----06----|----05----|----04----|----03----|----02----|----01----|----00----|
       |    --    |    --    |    --    | N0CCRT4  | N0CCRT3  | N0CCRT2  | N0CCRT1  | N0CCRT0  |
       \----------|----------|----------|----------|----------|----------|----------|---------*/

	#define STV_VDP2_CCRNA	(state->m_vdp2_regs[0x108/2])
	#define STV_VDP2_N1CCRT	((STV_VDP2_CCRNA & 0x1f00) >> 8)
	#define STV_VDP2_N0CCRT (STV_VDP2_CCRNA & 0x1f)

/* 18010a - Colour Calculation Ratio (NBG 2,3)
 bit-> /----15----|----14----|----13----|----12----|----11----|----10----|----09----|----08----\
       |    --    |    --    |    --    | N3CCRT4  | N3CCRT3  | N3CCRT2  | N3CCRT1  | N3CCRT0  |
       |----07----|----06----|----05----|----04----|----03----|----02----|----01----|----00----|
       |    --    |    --    |    --    | N2CCRT4  | N2CCRT3  | N2CCRT2  | N2CCRT1  | N2CCRT0  |
       \----------|----------|----------|----------|----------|----------|----------|---------*/

	#define STV_VDP2_CCRNB	(state->m_vdp2_regs[0x10a/2])
	#define STV_VDP2_N3CCRT	((STV_VDP2_CCRNB & 0x1f00) >> 8)
	#define STV_VDP2_N2CCRT (STV_VDP2_CCRNB & 0x1f)

/* 18010c - Colour Calculation Ratio (RBG 0)
 bit-> /----15----|----14----|----13----|----12----|----11----|----10----|----09----|----08----\
       |    --    |    --    |    --    |    --    |    --    |    --    |    --    |    --    |
       |----07----|----06----|----05----|----04----|----03----|----02----|----01----|----00----|
       |    --    |    --    |    --    |    --    |    --    |    --    |    --    |    --    |
       \----------|----------|----------|----------|----------|----------|----------|---------*/

	#define STV_VDP2_CCRR	(state->m_vdp2_regs[0x10c/2])
	#define STV_VDP2_R0CCRT (STV_VDP2_CCRR & 0x1f)

/* 18010e - Colour Calculation Ratio (Line Colour Screen, Back Colour Screen)
 bit-> /----15----|----14----|----13----|----12----|----11----|----10----|----09----|----08----\
       |    --    |    --    |    --    |    --    |    --    |    --    |    --    |    --    |
       |----07----|----06----|----05----|----04----|----03----|----02----|----01----|----00----|
       |    --    |    --    |    --    |    --    |    --    |    --    |    --    |    --    |
       \----------|----------|----------|----------|----------|----------|----------|---------*/

/* 180110 - Colour Offset Enable
 bit-> /----15----|----14----|----13----|----12----|----11----|----10----|----09----|----08----\
       |    --    |    --    |    --    |    --    |    --    |    --    |    --    |    --    |
       |----07----|----06----|----05----|----04----|----03----|----02----|----01----|----00----|
       |    --    |    --    |    --    |    --    |    --    |    --    |    --    |    --    |
       \----------|----------|----------|----------|----------|----------|----------|---------*/

	#define STV_VDP2_CLOFEN (state->m_vdp2_regs[0x110/2])
	#define STV_VDP2_N0COEN ((STV_VDP2_CLOFEN & 0x01) >> 0)
	#define STV_VDP2_N1COEN ((STV_VDP2_CLOFEN & 0x02) >> 1)
	#define STV_VDP2_N2COEN ((STV_VDP2_CLOFEN & 0x04) >> 2)
	#define STV_VDP2_N3COEN ((STV_VDP2_CLOFEN & 0x08) >> 3)
	#define STV_VDP2_R0COEN ((STV_VDP2_CLOFEN & 0x10) >> 4)
	#define STV_VDP2_BKCOEN ((STV_VDP2_CLOFEN & 0x20) >> 5)
	#define STV_VDP2_SPCOEN ((STV_VDP2_CLOFEN & 0x40) >> 6)

/* 180112 - Colour Offset Select
 bit-> /----15----|----14----|----13----|----12----|----11----|----10----|----09----|----08----\
       |    --    |    --    |    --    |    --    |    --    |    --    |    --    |    --    |
       |----07----|----06----|----05----|----04----|----03----|----02----|----01----|----00----|
       |    --    |    --    |    --    |    --    |    --    |    --    |    --    |    --    |
       \----------|----------|----------|----------|----------|----------|----------|---------*/

	#define STV_VDP2_CLOFSL (state->m_vdp2_regs[0x112/2])
	#define STV_VDP2_N0COSL ((STV_VDP2_CLOFSL & 0x01) >> 0)
	#define STV_VDP2_N1COSL ((STV_VDP2_CLOFSL & 0x02) >> 1)
	#define STV_VDP2_N2COSL ((STV_VDP2_CLOFSL & 0x04) >> 2)
	#define STV_VDP2_N3COSL ((STV_VDP2_CLOFSL & 0x08) >> 3)
	#define STV_VDP2_R0COSL ((STV_VDP2_CLOFSL & 0x10) >> 4)
	#define STV_VDP2_BKCOSL ((STV_VDP2_CLOFSL & 0x20) >> 5)
	#define STV_VDP2_SPCOSL ((STV_VDP2_CLOFSL & 0x40) >> 6)

/* 180114 - Colour Offset A (Red)
 bit-> /----15----|----14----|----13----|----12----|----11----|----10----|----09----|----08----\
       |    --    |    --    |    --    |    --    |    --    |    --    |    --    |    --    |
       |----07----|----06----|----05----|----04----|----03----|----02----|----01----|----00----|
       |    --    |    --    |    --    |    --    |    --    |    --    |    --    |    --    |
       \----------|----------|----------|----------|----------|----------|----------|---------*/

	#define STV_VDP2_COAR (state->m_vdp2_regs[0x114/2])

/* 180116 - Colour Offset A (Green)
 bit-> /----15----|----14----|----13----|----12----|----11----|----10----|----09----|----08----\
       |    --    |    --    |    --    |    --    |    --    |    --    |    --    |    --    |
       |----07----|----06----|----05----|----04----|----03----|----02----|----01----|----00----|
       |    --    |    --    |    --    |    --    |    --    |    --    |    --    |    --    |
       \----------|----------|----------|----------|----------|----------|----------|---------*/
	#define STV_VDP2_COAG (state->m_vdp2_regs[0x116/2])

/* 180118 - Colour Offset A (Blue)
 bit-> /----15----|----14----|----13----|----12----|----11----|----10----|----09----|----08----\
       |    --    |    --    |    --    |    --    |    --    |    --    |    --    |    --    |
       |----07----|----06----|----05----|----04----|----03----|----02----|----01----|----00----|
       |    --    |    --    |    --    |    --    |    --    |    --    |    --    |    --    |
       \----------|----------|----------|----------|----------|----------|----------|---------*/

	#define STV_VDP2_COAB (state->m_vdp2_regs[0x118/2])

/* 18011a - Colour Offset B (Red)
 bit-> /----15----|----14----|----13----|----12----|----11----|----10----|----09----|----08----\
       |    --    |    --    |    --    |    --    |    --    |    --    |    --    |    --    |
       |----07----|----06----|----05----|----04----|----03----|----02----|----01----|----00----|
       |    --    |    --    |    --    |    --    |    --    |    --    |    --    |    --    |
       \----------|----------|----------|----------|----------|----------|----------|---------*/
	#define STV_VDP2_COBR (state->m_vdp2_regs[0x11a/2])

/* 18011c - Colour Offset B (Green)
 bit-> /----15----|----14----|----13----|----12----|----11----|----10----|----09----|----08----\
       |    --    |    --    |    --    |    --    |    --    |    --    |    --    |    --    |
       |----07----|----06----|----05----|----04----|----03----|----02----|----01----|----00----|
       |    --    |    --    |    --    |    --    |    --    |    --    |    --    |    --    |
       \----------|----------|----------|----------|----------|----------|----------|---------*/
	#define STV_VDP2_COBG (state->m_vdp2_regs[0x11c/2])

/* 18011e - Colour Offset B (Blue)
 bit-> /----15----|----14----|----13----|----12----|----11----|----10----|----09----|----08----\
       |    --    |    --    |    --    |    --    |    --    |    --    |    --    |    --    |
       |----07----|----06----|----05----|----04----|----03----|----02----|----01----|----00----|
       |    --    |    --    |    --    |    --    |    --    |    --    |    --    |    --    |
       \----------|----------|----------|----------|----------|----------|----------|---------*/
	#define STV_VDP2_COBB (state->m_vdp2_regs[0x11e/2])

#if NEW_VIDEO_CODE
static void saturn_vdp2_assign_variables(running_machine &machine,UINT32 offset,UINT16 data);
#endif

/*For Debug purposes only*/
static struct stv_vdp2_debugging
{
	UINT8 l_en;	 /*For Layer enable/disable*/
	UINT8 win;	 /*Enters into Window effect debug menu*/
	UINT32 error; /*bits for VDP2 error logging*/
	UINT8 roz;   /*Debug roz on screen*/
} debug;

/* Not sure if to use this for the rotating tilemaps as well or just use different draw functions, might add too much bloat */
static struct stv_vdp2_tilemap_capabilities
{
	UINT8  enabled;
	UINT8  transparency;
	UINT8  colour_calculation_enabled;
	UINT8  colour_depth;
	UINT8  alpha;
	UINT8  tile_size;
	UINT8  bitmap_enable;
	UINT8  bitmap_size;
	UINT8  bitmap_palette_number;
	UINT8  bitmap_map;
	UINT16 map_offset[16];
	UINT8  map_count;

	UINT8  pattern_data_size;
	UINT8  character_number_supplement;
	UINT8  special_priority_register;
	UINT8  special_colour_control_register;
	UINT8  supplementary_palette_bits;
	UINT8  supplementary_character_bits;

	INT16 scrollx;
	INT16 scrolly;
	UINT32 incx, incy;

	UINT8	linescroll_enable;
	UINT8	linescroll_interval;
	UINT32	linescroll_table_address;
	UINT8	vertical_linescroll_enable;
	UINT8	linezoom_enable;

	UINT8  plane_size;
	UINT8  colour_ram_address_offset;
	UINT8  fade_control;
	UINT8  window_control;

	UINT8  line_screen_enabled;
	UINT8  mosaic_screen_enabled;

//  UINT8  real_map_offset[16];

	int layer_name; /* just to keep track */
} stv2_current_tilemap;

#define STV_VDP2_RBG_ROTATION_PARAMETER_A	1
#define STV_VDP2_RBG_ROTATION_PARAMETER_B	2

static struct rotation_table
{
	INT32	xst;
	INT32	yst;
	INT32	zst;
	INT32	dxst;
	INT32	dyst;
	INT32	dx;
	INT32	dy;
	INT32	A;
	INT32	B;
	INT32	C;
	INT32	D;
	INT32	E;
	INT32	F;
	INT32	px;
	INT32	py;
	INT32	pz;
	INT32	cx;
	INT32	cy;
	INT32	cz;
	INT32	mx;
	INT32	my;
	INT32	kx;
	INT32	ky;
	UINT32	kast;
	INT32	dkast;
	INT32	dkax;

} stv_current_rotation_parameter_table;

static struct _stv_vdp2_layer_data_placement
{
	UINT32	map_offset_min;
	UINT32	map_offset_max;
	UINT32  tile_offset_min;
	UINT32	tile_offset_max;
} stv_vdp2_layer_data_placement;

static struct _stv_rbg_cache_data
{
	UINT8	watch_vdp2_vram_writes;
	UINT8	is_cache_dirty;

	UINT32	map_offset_min[2];
	UINT32	map_offset_max[2];
	UINT32	tile_offset_min[2];
	UINT32	tile_offset_max[2];

	struct stv_vdp2_tilemap_capabilities	layer_data[2];

} stv_rbg_cache_data;

#define mul_fixed32( a, b ) mul_32x32_shift( a, b, 16 )

static void stv_vdp2_fill_rotation_parameter_table( running_machine &machine, UINT8 rot_parameter )
{
	saturn_state *state = machine.driver_data<saturn_state>();
	UINT32 address = 0;

	address = (((STV_VDP2_RPTAU << 16) | STV_VDP2_RPTAL) << 1);
	if ( rot_parameter == 1 )
	{
		address &= ~0x00000080;
	}
	else if ( rot_parameter == 2 )
	{
		address |= 0x00000080;
	}

	stv_current_rotation_parameter_table.xst  = (state->m_vdp2_vram[address/4] & 0x1fffffc0) | ((state->m_vdp2_vram[address/4] & 0x10000000) ? 0xe0000000 : 0x00000000 );
	stv_current_rotation_parameter_table.yst  = (state->m_vdp2_vram[address/4 + 1] & 0x1fffffc0) | ((state->m_vdp2_vram[address/4 + 1] & 0x10000000) ? 0xe0000000 : 0x00000000 );
	stv_current_rotation_parameter_table.zst  = (state->m_vdp2_vram[address/4 + 2] & 0x1fffffc0) | ((state->m_vdp2_vram[address/4 + 2] & 0x10000000) ? 0xe0000000 : 0x00000000 );
	stv_current_rotation_parameter_table.dxst = (state->m_vdp2_vram[address/4 + 3] & 0x0007ffc0) | ((state->m_vdp2_vram[address/4 + 3] & 0x00040000) ? 0xfff80000 : 0x00000000 );
	stv_current_rotation_parameter_table.dyst = (state->m_vdp2_vram[address/4 + 4] & 0x0007ffc0) | ((state->m_vdp2_vram[address/4 + 4] & 0x00040000) ? 0xfff80000 : 0x00000000 );
	stv_current_rotation_parameter_table.dx   = (state->m_vdp2_vram[address/4 + 5] & 0x0007ffc0) | ((state->m_vdp2_vram[address/4 + 5] & 0x00040000) ? 0xfff80000 : 0x00000000 );
	stv_current_rotation_parameter_table.dy   = (state->m_vdp2_vram[address/4 + 6] & 0x0007ffc0) | ((state->m_vdp2_vram[address/4 + 6] & 0x00040000) ? 0xfff80000 : 0x00000000 );
	stv_current_rotation_parameter_table.A	  = (state->m_vdp2_vram[address/4 + 7] & 0x000fffc0) | ((state->m_vdp2_vram[address/4 + 7] & 0x00080000) ? 0xfff00000 : 0x00000000 );
	stv_current_rotation_parameter_table.B    = (state->m_vdp2_vram[address/4 + 8] & 0x000fffc0) | ((state->m_vdp2_vram[address/4 + 8] & 0x00080000) ? 0xfff00000 : 0x00000000 );
	stv_current_rotation_parameter_table.C    = (state->m_vdp2_vram[address/4 + 9] & 0x000fffc0) | ((state->m_vdp2_vram[address/4 + 9] & 0x00080000) ? 0xfff00000 : 0x00000000 );
	stv_current_rotation_parameter_table.D    = (state->m_vdp2_vram[address/4 + 10] & 0x000fffc0) | ((state->m_vdp2_vram[address/4 + 10] & 0x00080000) ? 0xfff00000 : 0x00000000 );
	stv_current_rotation_parameter_table.E    = (state->m_vdp2_vram[address/4 + 11] & 0x000fffc0) | ((state->m_vdp2_vram[address/4 + 11] & 0x00080000) ? 0xfff00000 : 0x00000000 );
	stv_current_rotation_parameter_table.F    = (state->m_vdp2_vram[address/4 + 12] & 0x000fffc0) | ((state->m_vdp2_vram[address/4 + 12] & 0x00080000) ? 0xfff00000 : 0x00000000 );
	stv_current_rotation_parameter_table.px	  = (state->m_vdp2_vram[address/4 + 13] & 0x3fff0000) | ((state->m_vdp2_vram[address/4 + 13] & 0x30000000) ? 0xc0000000 : 0x00000000 );
	stv_current_rotation_parameter_table.py	  = (state->m_vdp2_vram[address/4 + 13] & 0x00003fff) << 16;
	if ( stv_current_rotation_parameter_table.py & 0x20000000 ) stv_current_rotation_parameter_table.py |= 0xc0000000;
	stv_current_rotation_parameter_table.pz   = (state->m_vdp2_vram[address/4 + 14] & 0x3fff0000) | ((state->m_vdp2_vram[address/4 + 14] & 0x20000000) ? 0xc0000000 : 0x00000000 );
	stv_current_rotation_parameter_table.cx   = (state->m_vdp2_vram[address/4 + 15] & 0x3fff0000) | ((state->m_vdp2_vram[address/4 + 15] & 0x20000000) ? 0xc0000000 : 0x00000000 );
	stv_current_rotation_parameter_table.cy   = (state->m_vdp2_vram[address/4 + 15] & 0x00003fff) << 16;
	if ( stv_current_rotation_parameter_table.cy & 0x20000000 ) stv_current_rotation_parameter_table.cy |= 0xc0000000;
	stv_current_rotation_parameter_table.cz   = (state->m_vdp2_vram[address/4 + 16] & 0x3fff0000) | ((state->m_vdp2_vram[address/4 + 16] & 0x20000000) ? 0xc0000000 : 0x00000000 );
	stv_current_rotation_parameter_table.mx   = (state->m_vdp2_vram[address/4 + 17] & 0x3fffffc0) | ((state->m_vdp2_vram[address/4 + 17] & 0x20000000) ? 0xc0000000 : 0x00000000 );
	stv_current_rotation_parameter_table.my   = (state->m_vdp2_vram[address/4 + 18] & 0x3fffffc0) | ((state->m_vdp2_vram[address/4 + 18] & 0x20000000) ? 0xc0000000 : 0x00000000 );
	stv_current_rotation_parameter_table.kx   = (state->m_vdp2_vram[address/4 + 19] & 0x00ffffff) | ((state->m_vdp2_vram[address/4 + 19] & 0x00800000) ? 0xff000000 : 0x00000000 );
	stv_current_rotation_parameter_table.ky   = (state->m_vdp2_vram[address/4 + 20] & 0x00ffffff) | ((state->m_vdp2_vram[address/4 + 20] & 0x00800000) ? 0xff000000 : 0x00000000 );
	stv_current_rotation_parameter_table.kast = (state->m_vdp2_vram[address/4 + 21] & 0xffffffc0);
	stv_current_rotation_parameter_table.dkast= (state->m_vdp2_vram[address/4 + 22] & 0x03ffffc0) | ((state->m_vdp2_vram[address/4 + 22] & 0x02000000) ? 0xfc000000 : 0x00000000 );
	stv_current_rotation_parameter_table.dkax = (state->m_vdp2_vram[address/4 + 23] & 0x03ffffc0) | ((state->m_vdp2_vram[address/4 + 23] & 0x02000000) ? 0xfc000000 : 0x00000000 );

#define RP	stv_current_rotation_parameter_table

	if(LOG_ROZ == 1) logerror( "Rotation parameter table (%d)\n", rot_parameter );
	if(LOG_ROZ == 1) logerror( "xst = %x, yst = %x, zst = %x\n", RP.xst, RP.yst, RP.zst );
	if(LOG_ROZ == 1) logerror( "dxst = %x, dyst = %x\n", RP.dxst, RP.dyst );
	if(LOG_ROZ == 1) logerror( "dx = %x, dy = %x\n", RP.dx, RP.dy );
	if(LOG_ROZ == 1) logerror( "A = %x, B = %x, C = %x, D = %x, E = %x, F = %x\n", RP.A, RP.B, RP.C, RP.D, RP.E, RP.F );
	if(LOG_ROZ == 1) logerror( "px = %x, py = %x, pz = %x\n", RP.px, RP.py, RP.pz );
	if(LOG_ROZ == 1) logerror( "cx = %x, cy = %x, cz = %x\n", RP.cx, RP.cy, RP.cz );
	if(LOG_ROZ == 1) logerror( "mx = %x, my = %x\n", RP.mx, RP.my );
	if(LOG_ROZ == 1) logerror( "kx = %x, ky = %x\n", RP.kx, RP.ky );
	if(LOG_ROZ == 1) logerror( "kast = %x, dkast = %x, dkax = %x\n", RP.kast, RP.dkast, RP.dkax );

	/*Attempt to show on screen the rotation table*/
	if(LOG_ROZ == 2)
	{
		if(machine.input().code_pressed_once(JOYCODE_Y_UP_SWITCH))
			debug.roz++;

		if(machine.input().code_pressed_once(JOYCODE_Y_DOWN_SWITCH))
			debug.roz--;

		if(debug.roz > 10)
			debug.roz = 10;

		switch(debug.roz)
		{
	    	case 0: popmessage( "Rotation parameter Table (%d)", rot_parameter ); break;
	        case 1: popmessage( "xst = %x, yst = %x, zst = %x", RP.xst, RP.yst, RP.zst ); break;
	        case 2: popmessage( "dxst = %x, dyst = %x", RP.dxst, RP.dyst ); break;
	        case 3: popmessage( "dx = %x, dy = %x", RP.dx, RP.dy ); break;
	        case 4: popmessage( "A = %x, B = %x, C = %x, D = %x, E = %x, F = %x", RP.A, RP.B, RP.C, RP.D, RP.E, RP.F ); break;
	        case 5: popmessage( "px = %x, py = %x, pz = %x", RP.px, RP.py, RP.pz ); break;
			case 6:	popmessage( "cx = %x, cy = %x, cz = %x", RP.cx, RP.cy, RP.cz ); break;
			case 7:	popmessage( "mx = %x, my = %x", RP.mx, RP.my ); break;
			case 8:	popmessage( "kx = %x, ky = %x", RP.kx, RP.ky ); break;
			case 9:	popmessage( "kast = %x, dkast = %x, dkax = %x", RP.kast, RP.dkast, RP.dkax ); break;
			case 10: break;
		}
	}
}

/* check if RGB layer has rotation applied */
static UINT8 stv_vdp2_is_rotation_applied(void)
{
#define _FIXED_1	(0x00010000)
#define _FIXED_0	(0x00000000)

	if ( RP.A == _FIXED_1 &&
		 RP.B == _FIXED_0 &&
		 RP.C == _FIXED_0 &&
		 RP.D == _FIXED_0 &&
		 RP.E == _FIXED_1 &&
		 RP.F == _FIXED_0 &&
		 RP.dxst == _FIXED_0 &&
		 RP.dyst == _FIXED_1 &&
		 RP.dx == _FIXED_1 &&
		 RP.dy == _FIXED_0 &&
		 RP.kx == _FIXED_1 &&
		 RP.ky == _FIXED_1 )
	{
		return 0;
	}
	else
	{
		return 1;
	}
}

static UINT8 stv_vdp2_are_map_registers_equal(void)
{
	int i;

	for ( i = 1; i < stv2_current_tilemap.map_count; i++ )
	{
		if ( stv2_current_tilemap.map_offset[i] != stv2_current_tilemap.map_offset[0] )
		{
			return 0;
		}
	}
	return 1;
}

static void stv_vdp2_check_fade_control_for_layer(running_machine &machine)
{
	saturn_state *state = machine.driver_data<saturn_state>();
	if ( stv2_current_tilemap.fade_control & 1 )
	{
		if ( stv2_current_tilemap.fade_control & 2 )
		{
			if ((STV_VDP2_COBR & 0x1ff) == 0 &&
				(STV_VDP2_COBG & 0x1ff) == 0 &&
				(STV_VDP2_COBB & 0x1ff) == 0 )
			{
				stv2_current_tilemap.fade_control = 0;
			}
		}
		else
		{
			if ((STV_VDP2_COAR & 0x1ff) == 0 &&
				(STV_VDP2_COAG & 0x1ff) == 0 &&
				(STV_VDP2_COAB & 0x1ff) == 0 )
			{
				stv2_current_tilemap.fade_control = 0;
			}
		}
	}
}

#define STV_VDP2_CP_NBG0_PNMDR		0x0
#define STV_VDP2_CP_NBG1_PNMDR		0x1
#define STV_VDP2_CP_NBG2_PNMDR		0x2
#define STV_VDP2_CP_NBG3_PNMDR		0x3
#define STV_VDP2_CP_NBG0_CPDR		0x4
#define STV_VDP2_CP_NBG1_CPDR		0x5
#define STV_VDP2_CP_NBG2_CPDR		0x6
#define STV_VDP2_CP_NBG3_CPDR		0x7

static UINT8 stv_vdp2_check_vram_cycle_pattern_registers(
								running_machine &machine,
								UINT8 access_command_pnmdr,
								UINT8 access_command_cpdr,
								UINT8 bitmap_enable )
{
	saturn_state *state = machine.driver_data<saturn_state>();
	int i;
	UINT8  access_command_ok = 0;
	UINT16 cp_regs[8];
	cp_regs[0] = STV_VDP2_CYCA0L;
	cp_regs[1] = STV_VDP2_CYCA0U;
	cp_regs[2] = STV_VDP2_CYCA1L;
	cp_regs[3] = STV_VDP2_CYCA1U;
	cp_regs[4] = STV_VDP2_CYCA2L;
	cp_regs[5] = STV_VDP2_CYCA2U;
	cp_regs[6] = STV_VDP2_CYCA3L;
	cp_regs[7] = STV_VDP2_CYCA3U;

	if ( bitmap_enable ) access_command_ok = 1;

	for ( i = 0; i < 8; i++ )
	{
		if ( ((cp_regs[i] >> 12) & 0xf) == access_command_pnmdr )
		{
			access_command_ok |= 1;
		}
		if ( ((cp_regs[i] >> 12) & 0xf) == access_command_cpdr )
		{
			access_command_ok |= 2;
		}
		if ( ((cp_regs[i] >> 8) & 0xf) == access_command_pnmdr )
		{
			access_command_ok |= 1;
		}
		if ( ((cp_regs[i] >> 8) & 0xf) == access_command_cpdr )
		{
			access_command_ok |= 2;
		}
		if ( ((cp_regs[i] >> 4) & 0xf) == access_command_pnmdr )
		{
			access_command_ok |= 1;
		}
		if ( ((cp_regs[i] >> 4) & 0xf) == access_command_cpdr )
		{
			access_command_ok |= 2;
		}
		if ( ((cp_regs[i] >> 0) & 0xf) == access_command_pnmdr )
		{
			access_command_ok |= 1;
		}
		if ( ((cp_regs[i] >> 0) & 0xf) == access_command_cpdr )
		{
			access_command_ok |= 2;
		}
	}
	return access_command_ok == 3 ? 1 : 0;
}

INLINE UINT16 stv_add_blend(UINT16 a, UINT16 b)
{
	UINT16 _r = ((a & 0x7c00) >> 10) + ((b & 0x7c00) >> 10);
	UINT16 _g = ((a & 0x03e0) >>  5) + ((b & 0x03e0) >>  5);
	UINT16 _b = ((a & 0x001f) >>  0) + ((b & 0x001f) >>  0);

	if ( _r > 0x1f ) _r = 0x1f;
	if ( _g > 0x1f ) _g = 0x1f;
	if ( _b > 0x1f ) _b = 0x1f;

	return (_r<<10) | (_g<<5) | (_b<<0);
}

static void stv_vdp2_drawgfxzoom(
		bitmap_t *dest_bmp,const rectangle *clip,const gfx_element *gfx,
		UINT32 code,UINT32 color,int flipx,int flipy,int sx,int sy,
		int transparency,int transparent_color,int scalex, int scaley,
		int sprite_screen_width, int sprite_screen_height, int alpha)
{
	rectangle myclip;

	if (!scalex || !scaley) return;

	if (gfx->pen_usage && transparency == STV_TRANSPARENCY_PEN)
	{
		int transmask = 0;

		transmask = 1 << (transparent_color & 0xff);

		if ((gfx->pen_usage[code] & ~transmask) == 0)
			/* character is totally transparent, no need to draw */
			return;
		else if ((gfx->pen_usage[code] & transmask) == 0)
			/* character is totally opaque, can disable transparency */
			transparency = STV_TRANSPARENCY_NONE;
	}

	/*
    scalex and scaley are 16.16 fixed point numbers
    1<<15 : shrink to 50%
    1<<16 : uniform scale
    1<<17 : double to 200%
    */


	/* KW 991012 -- Added code to force clip to bitmap boundary */
	if(clip)
	{
		myclip.min_x = clip->min_x;
		myclip.max_x = clip->max_x;
		myclip.min_y = clip->min_y;
		myclip.max_y = clip->max_y;

		if (myclip.min_x < 0) myclip.min_x = 0;
		if (myclip.max_x >= dest_bmp->width) myclip.max_x = dest_bmp->width-1;
		if (myclip.min_y < 0) myclip.min_y = 0;
		if (myclip.max_y >= dest_bmp->height) myclip.max_y = dest_bmp->height-1;

		clip=&myclip;
	}

	if( gfx )
	{
		const pen_t *pal = &gfx->machine().pens[gfx->color_base + gfx->color_granularity * (color % gfx->total_colors)];
		const UINT8 *source_base = gfx_element_get_data(gfx, code % gfx->total_elements);

		//int sprite_screen_height = (scaley*gfx->height+0x8000)>>16;
		//int sprite_screen_width = (scalex*gfx->width+0x8000)>>16;

		if (sprite_screen_width && sprite_screen_height)
		{
			/* compute sprite increment per screen pixel */
			//int dx = (gfx->width<<16)/sprite_screen_width;
			//int dy = (gfx->height<<16)/sprite_screen_height;
			int dx = stv2_current_tilemap.incx;
			int dy = stv2_current_tilemap.incy;

			int ex = sx+sprite_screen_width;
			int ey = sy+sprite_screen_height;

			int x_index_base;
			int y_index;

			if( flipx )
			{
				x_index_base = (sprite_screen_width-1)*dx;
				dx = -dx;
			}
			else
			{
				x_index_base = 0;
			}

			if( flipy )
			{
				y_index = (sprite_screen_height-1)*dy;
				dy = -dy;
			}
			else
			{
				y_index = 0;
			}

			if( clip )
			{
				if( sx < clip->min_x)
				{ /* clip left */
					int pixels = clip->min_x-sx;
					sx += pixels;
					x_index_base += pixels*dx;
				}
				if( sy < clip->min_y )
				{ /* clip top */
					int pixels = clip->min_y-sy;
					sy += pixels;
					y_index += pixels*dy;
				}
				/* NS 980211 - fixed incorrect clipping */
				if( ex > clip->max_x+1 )
				{ /* clip right */
					int pixels = ex-clip->max_x-1;
					ex -= pixels;
				}
				if( ey > clip->max_y+1 )
				{ /* clip bottom */
					int pixels = ey-clip->max_y-1;
					ey -= pixels;
				}
			}

			if( ex>sx )
			{ /* skip if inner loop doesn't draw anything */
				int y;

				/* case 0: STV_TRANSPARENCY_NONE */
				if (transparency == STV_TRANSPARENCY_NONE)
				{
					if (gfx->flags & GFX_ELEMENT_PACKED)
					{
						for( y=sy; y<ey; y++ )
						{
							const UINT8 *source = source_base + (y_index>>16) * gfx->line_modulo;
							UINT16 *dest = BITMAP_ADDR16(dest_bmp, y, 0);

							int x, x_index = x_index_base;
							for( x=sx; x<ex; x++ )
							{
								dest[x] = pal[(source[x_index>>17] >> ((x_index & 0x10000) >> 14)) & 0x0f];
								x_index += dx;
							}

							y_index += dy;
						}
					}
					else
					{
						for( y=sy; y<ey; y++ )
						{
							const UINT8 *source = source_base + (y_index>>16) * gfx->line_modulo;
							UINT16 *dest = BITMAP_ADDR16(dest_bmp, y, 0);

							int x, x_index = x_index_base;
							for( x=sx; x<ex; x++ )
							{
								dest[x] = pal[source[x_index>>16]];
								x_index += dx;
							}

							y_index += dy;
						}
					}
				}

				/* case 1: STV_TRANSPARENCY_PEN */
				if (transparency == STV_TRANSPARENCY_PEN)
				{
					if (gfx->flags & GFX_ELEMENT_PACKED)
					{
						for( y=sy; y<ey; y++ )
						{
							const UINT8 *source = source_base + (y_index>>16) * gfx->line_modulo;
							UINT16 *dest = BITMAP_ADDR16(dest_bmp, y, 0);

							int x, x_index = x_index_base;
							for( x=sx; x<ex; x++ )
							{
								int c = (source[x_index>>17] >> ((x_index & 0x10000) >> 14)) & 0x0f;
								if( c != transparent_color ) dest[x] = pal[c];
								x_index += dx;
							}

							y_index += dy;
						}
					}
					else
					{
						for( y=sy; y<ey; y++ )
						{
							const UINT8 *source = source_base + (y_index>>16) * gfx->line_modulo;
							UINT16 *dest = BITMAP_ADDR16(dest_bmp, y, 0);

							int x, x_index = x_index_base;
							for( x=sx; x<ex; x++ )
							{
								int c = source[x_index>>16];
								if( c != transparent_color ) dest[x] = pal[c];
								x_index += dx;
							}

							y_index += dy;
						}
					}
				}

				/* case 6: STV_TRANSPARENCY_ALPHA */
				if (transparency == STV_TRANSPARENCY_ALPHA)
				{
					for( y=sy; y<ey; y++ )
					{
						const UINT8 *source = source_base + (y_index>>16) * gfx->line_modulo;
						UINT16 *dest = BITMAP_ADDR16(dest_bmp, y, 0);

						int x, x_index = x_index_base;
						for( x=sx; x<ex; x++ )
						{
							int c = source[x_index>>16];
							if( c != transparent_color ) dest[x] = alpha_blend_r16(dest[x], pal[c], alpha);
							x_index += dx;
						}

						y_index += dy;
					}
				}

				/* case : STV_TRANSPARENCY_ADD_BLEND */
				if (transparency == STV_TRANSPARENCY_ADD_BLEND )
				{
					if (gfx->flags & GFX_ELEMENT_PACKED)
					{
						for( y=sy; y<ey; y++ )
						{
							const UINT8 *source = source_base + (y_index>>16) * gfx->line_modulo;
							UINT16 *dest = BITMAP_ADDR16(dest_bmp, y, 0);

							int x, x_index = x_index_base;
							for( x=sx; x<ex; x++ )
							{
								int c = (source[x_index>>17] >> ((x_index & 0x10000) >> 14)) & 0x0f;
								if( c != transparent_color ) dest[x] = stv_add_blend(dest[x],pal[c]);
								x_index += dx;
							}

							y_index += dy;
						}
					}
					else
					{
						for( y=sy; y<ey; y++ )
						{
							const UINT8 *source = source_base + (y_index>>16) * gfx->line_modulo;
							UINT16 *dest = BITMAP_ADDR16(dest_bmp, y, 0);

							int x, x_index = x_index_base;
							for( x=sx; x<ex; x++ )
							{
								int c = source[x_index>>16];
								if( c != transparent_color ) dest[x] = stv_add_blend(dest[x],pal[c]);
								x_index += dx;
							}

							y_index += dy;
						}
					}
				}

			}
		}
	}

}

static void stv_vdp2_compute_color_offset_RGB555( running_machine &machine,int *r, int *g, int *b, int cor )
{
	saturn_state *state = machine.driver_data<saturn_state>();
	*r <<= 3;
	*g <<= 3;
	*b <<= 3;
	if ( cor == 0 )
	{
		*r = (STV_VDP2_COAR & 0x100) ? (*r - (0x100 - (STV_VDP2_COAR & 0xff))) : ((STV_VDP2_COAR & 0xff) + *r);
		*g = (STV_VDP2_COAG & 0x100) ? (*g - (0x100 - (STV_VDP2_COAG & 0xff))) : ((STV_VDP2_COAG & 0xff) + *g);
		*b = (STV_VDP2_COAB & 0x100) ? (*b - (0x100 - (STV_VDP2_COAB & 0xff))) : ((STV_VDP2_COAB & 0xff) + *b);
	}
	else
	{
		*r = (STV_VDP2_COBR & 0x100) ? (*r - (0xff - (STV_VDP2_COBR & 0xff))) : ((STV_VDP2_COBR & 0xff) + *r);
		*g = (STV_VDP2_COBG & 0x100) ? (*g - (0xff - (STV_VDP2_COBG & 0xff))) : ((STV_VDP2_COBG & 0xff) + *g);
		*b = (STV_VDP2_COBB & 0x100) ? (*b - (0xff - (STV_VDP2_COBB & 0xff))) : ((STV_VDP2_COBB & 0xff) + *b);
	}
	if(*r < 0)		{ *r = 0; }
	if(*r > 0xff)	{ *r = 0xff; }
	if(*g < 0)		{ *g = 0; }
	if(*g > 0xff)	{ *g = 0xff; }
	if(*b < 0)		{ *b = 0; }
	if(*b > 0xff)	{ *b = 0xff; }
	*r >>= 3;
	*g >>= 3;
	*b >>= 3;

}

static void stv_vdp2_compute_color_offset_RGB555_UINT16(running_machine &machine,UINT16 *rgb, int cor)
{
	saturn_state *state = machine.driver_data<saturn_state>();
	int _r = (*rgb & 0x7c00) >> (10-3);
	int _g = (*rgb & 0x03e0) >> (5-3);
	int _b = (*rgb & 0x001f) << 3;
	if ( cor == 0 )
	{
		_r = (STV_VDP2_COAR & 0x100) ? (_r - (0x100 - (STV_VDP2_COAR & 0xff))) : ((STV_VDP2_COAR & 0xff) + _r);
		_g = (STV_VDP2_COAG & 0x100) ? (_g - (0x100 - (STV_VDP2_COAG & 0xff))) : ((STV_VDP2_COAG & 0xff) + _g);
		_b = (STV_VDP2_COAB & 0x100) ? (_b - (0x100 - (STV_VDP2_COAB & 0xff))) : ((STV_VDP2_COAB & 0xff) + _b);
	}
	else
	{
		_r = (STV_VDP2_COBR & 0x100) ? (_r - (0xff - (STV_VDP2_COBR & 0xff))) : ((STV_VDP2_COBR & 0xff) + _r);
		_g = (STV_VDP2_COBG & 0x100) ? (_g - (0xff - (STV_VDP2_COBG & 0xff))) : ((STV_VDP2_COBG & 0xff) + _g);
		_b = (STV_VDP2_COBB & 0x100) ? (_b - (0xff - (STV_VDP2_COBB & 0xff))) : ((STV_VDP2_COBB & 0xff) + _b);
	}
	if(_r < 0)		{ _r = 0; }
	if(_r > 0xff)	{ _r = 0xff; }
	if(_g < 0)		{ _g = 0; }
	if(_g > 0xff)	{ _g = 0xff; }
	if(_b < 0)		{ _b = 0; }
	if(_b > 0xff)	{ _b = 0xff; }
	_r >>= 3;
	_g >>= 3;
	_b >>= 3;

	*rgb = (_r << 10) |  (_g << 5) | _b;
}

static void stv_vdp2_drawgfx_rgb555( bitmap_t *dest_bmp, const rectangle *clip, running_machine &machine, UINT32 code, int flipx, int flipy,
									 int sx, int sy, int transparency, int alpha)
{
	saturn_state *state = machine.driver_data<saturn_state>();
	rectangle myclip;
	UINT8* gfxdata;
	int t_pen;
	int sprite_screen_width, sprite_screen_height;

	gfxdata = state->m_vdp2.gfx_decode + code * 0x20;
	sprite_screen_width = sprite_screen_height = 8;

	/* KW 991012 -- Added code to force clip to bitmap boundary */
	if(clip)
	{
		myclip.min_x = clip->min_x;
		myclip.max_x = clip->max_x;
		myclip.min_y = clip->min_y;
		myclip.max_y = clip->max_y;

		if (myclip.min_x < 0) myclip.min_x = 0;
		if (myclip.max_x >= dest_bmp->width) myclip.max_x = dest_bmp->width-1;
		if (myclip.min_y < 0) myclip.min_y = 0;
		if (myclip.max_y >= dest_bmp->height) myclip.max_y = dest_bmp->height-1;

		clip=&myclip;
	}
	{
		int dx = stv2_current_tilemap.incx;
		int dy = stv2_current_tilemap.incy;

		int ex = sx+sprite_screen_width;
		int ey = sy+sprite_screen_height;

		int x_index_base;
		int y_index;

		if( flipx )
		{
			x_index_base = (sprite_screen_width-1)*dx;
			dx = -dx;
		}
		else
		{
			x_index_base = 0;
		}

		if( flipy )
		{
			y_index = (sprite_screen_height-1)*dy;
			dy = -dy;
		}
		else
		{
			y_index = 0;
		}

		if( clip )
		{
			if( sx < clip->min_x)
			{ /* clip left */
				int pixels = clip->min_x-sx;
				sx += pixels;
				x_index_base += pixels*dx;
			}
			if( sy < clip->min_y )
			{ /* clip top */
				int pixels = clip->min_y-sy;
				sy += pixels;
				y_index += pixels*dy;
			}
			/* NS 980211 - fixed incorrect clipping */
			if( ex > clip->max_x+1 )
			{ /* clip right */
				int pixels = ex-clip->max_x-1;
				ex -= pixels;
			}
			if( ey > clip->max_y+1 )
			{ /* clip bottom */
				int pixels = ey-clip->max_y-1;
				ey -= pixels;
			}
		}

		if( ex>sx )
		{ /* skip if inner loop doesn't draw anything */
			int y;

			for( y=sy; y<ey; y++ )
			{
				const UINT8 *source = gfxdata + (y_index>>16)*16;
				UINT16 *dest = BITMAP_ADDR16(dest_bmp, y, 0);
				UINT16 data;

				int x, x_index = x_index_base;
				for( x=sx; x<ex; x++ )
				{
					int r,g,b;

					data = (source[(x_index>>16)*2] << 8) | source[(x_index>>16)*2+1];
					t_pen = (data & 0x8000) || ( transparency == STV_TRANSPARENCY_NONE );
					if (t_pen)
					{
						b = (data & 0x7c00) >> 10;
						g = (data & 0x03e0) >> 5;
						r = (data & 0x001f);
						if(stv2_current_tilemap.fade_control & 1)
							stv_vdp2_compute_color_offset_RGB555(machine,&r,&g,&b,stv2_current_tilemap.fade_control & 2);

						if ( transparency == STV_TRANSPARENCY_ALPHA )
							dest[x] = alpha_blend_r16( dest[x], b | g << 5 | r << 10, alpha );
						else
							dest[x] = b | g << 5 | r << 10;
					}
					x_index += dx;
				}

				y_index += dy;
			}

		}

	}

}


static void stv_vdp2_drawgfx_rgb888( bitmap_t *dest_bmp, const rectangle *clip, running_machine &machine, UINT32 code, int flipx, int flipy,
									 int sx, int sy, int transparency, int alpha)
{
	saturn_state *state = machine.driver_data<saturn_state>();
	rectangle myclip;
	UINT8* gfxdata;
	int t_pen;
	int sprite_screen_width, sprite_screen_height;

	gfxdata = state->m_vdp2.gfx_decode + code * 0x20;
	sprite_screen_width = sprite_screen_height = 8;

	/* KW 991012 -- Added code to force clip to bitmap boundary */
	if(clip)
	{
		myclip.min_x = clip->min_x;
		myclip.max_x = clip->max_x;
		myclip.min_y = clip->min_y;
		myclip.max_y = clip->max_y;

		if (myclip.min_x < 0) myclip.min_x = 0;
		if (myclip.max_x >= dest_bmp->width) myclip.max_x = dest_bmp->width-1;
		if (myclip.min_y < 0) myclip.min_y = 0;
		if (myclip.max_y >= dest_bmp->height) myclip.max_y = dest_bmp->height-1;

		clip=&myclip;
	}
	{
		int dx = stv2_current_tilemap.incx;
		int dy = stv2_current_tilemap.incy;

		int ex = sx+sprite_screen_width;
		int ey = sy+sprite_screen_height;

		int x_index_base;
		int y_index;

		if( flipx )
		{
			x_index_base = (sprite_screen_width-1)*dx;
			dx = -dx;
		}
		else
		{
			x_index_base = 0;
		}

		if( flipy )
		{
			y_index = (sprite_screen_height-1)*dy;
			dy = -dy;
		}
		else
		{
			y_index = 0;
		}

		if( clip )
		{
			if( sx < clip->min_x)
			{ /* clip left */
				int pixels = clip->min_x-sx;
				sx += pixels;
				x_index_base += pixels*dx;
			}
			if( sy < clip->min_y )
			{ /* clip top */
				int pixels = clip->min_y-sy;
				sy += pixels;
				y_index += pixels*dy;
			}
			/* NS 980211 - fixed incorrect clipping */
			if( ex > clip->max_x+1 )
			{ /* clip right */
				int pixels = ex-clip->max_x-1;
				ex -= pixels;
			}
			if( ey > clip->max_y+1 )
			{ /* clip bottom */
				int pixels = ey-clip->max_y-1;
				ey -= pixels;
			}
		}

		if( ex>sx )
		{ /* skip if inner loop doesn't draw anything */
			int y;

			for( y=sy; y<ey; y++ )
			{
				const UINT8 *source = gfxdata + (y_index>>16)*32;
				UINT16 *dest = BITMAP_ADDR16(dest_bmp, y, 0);
				UINT32 data;

				int x, x_index = x_index_base;

				for( x=sx; x<ex; x++ )
				{
					int r,g,b;

					data = (source[(x_index>>16)*4+0] << 24) | (source[(x_index>>16)*4+1] << 16) | (source[(x_index>>16)*4+2] << 8) | (source[(x_index>>16)*4+3] << 0);
					t_pen = (data & 0x80000000) || ( transparency == STV_TRANSPARENCY_NONE );
					if (t_pen)
					{
						b = (data & 0xff0000) >> 16;
						g = (data & 0x00ff00) >> 8;
						r = (data & 0x0000ff);
						/* HACK: downscale because we don't yet do true color */
						b >>= 3;
						g >>= 3;
						r >>= 3;

						if(stv2_current_tilemap.fade_control & 1)
							stv_vdp2_compute_color_offset_RGB555(machine,&r,&g,&b,stv2_current_tilemap.fade_control & 2);

						if ( transparency == STV_TRANSPARENCY_ALPHA )
							dest[x] = alpha_blend_r16( dest[x], b | g << 5 | r << 10, alpha );
						else
							dest[x] = b | g << 5 | r << 10;
					}
					x_index += dx;
				}

				y_index += dy;
			}

		}

	}

}

static void stv_vdp2_draw_basic_bitmap(running_machine &machine, bitmap_t *bitmap, const rectangle *cliprect)
{
	saturn_state *state = machine.driver_data<saturn_state>();

//  if(LOG_VDP2) logerror ("bitmap enable %02x size %08x depth %08x\n", stv2_current_tilemap.layer_name, stv2_current_tilemap.bitmap_size, stv2_current_tilemap.colour_depth);
//  popmessage ("bitmap enable %02x size %08x depth %08x number %02x", stv2_current_tilemap.layer_name, stv2_current_tilemap.bitmap_size, stv2_current_tilemap.colour_depth,stv2_current_tilemap.bitmap_palette_number);
	//popmessage("%04x",STV_VDP2_SCRCTL);

	int xsize = 0, xsizemask = 0;
	int ysize = 0/*, ysizemask = 0*/;
	int xlinesize = 0/*, xpixelsize = 0*/;
	int xcnt,ycnt;
	UINT8* gfxdata = state->m_vdp2.gfx_decode;
	static UINT16 *destline;
	UINT16 pal_color_offset = 0;
	UINT8* gfxdatalow, *gfxdatahigh;
	/*Window effect 1=no draw*/
	int tw = 0;
	/*Transparency code 1=opaque,0=transparent*/
	int t_pen;
	int screen_x,screen_y;

	if (!stv2_current_tilemap.enabled) return;

	/* size for n0 / n1 */
	switch (stv2_current_tilemap.bitmap_size)
	{
		case 0: xsize=512; ysize=256; break;
		case 1: xsize=512; ysize=512; break;
		case 2: xsize=1024; ysize=256; break;
		case 3: xsize=1024; ysize=512; break;
	}
	xsizemask = xsize - 1;
	/*ysizemask = ysize - 1;*/

	switch( stv2_current_tilemap.colour_depth )
	{
		case 0: xlinesize = xsize / 2; /*xpixelsize = 0;*/ break;
		case 1: xlinesize = xsize; /*xpixelsize = 1;*/ break;
		case 2: case 3: xlinesize = xsize * 2; /*xpixelsize = 2;*/ break;
		case 4: xlinesize = xsize * 4; /*xpixelsize = 4;*/ break;
	}

	if(stv2_current_tilemap.colour_depth == 0)
		stv2_current_tilemap.scrollx /= 2;
	if(stv2_current_tilemap.colour_depth == 2 || stv2_current_tilemap.colour_depth == 3)
		stv2_current_tilemap.scrollx*=2;
	if(stv2_current_tilemap.colour_depth == 4)
		stv2_current_tilemap.scrollx*=4;

	gfxdatalow = gfxdata + stv2_current_tilemap.bitmap_map * 0x20000;
	gfxdata+=(
	(stv2_current_tilemap.scrollx & (xlinesize-1)) +
	((stv2_current_tilemap.scrolly & (ysize-1)) * (xlinesize)) + /* TODO: mask ysize, check me! */
	(stv2_current_tilemap.bitmap_map * 0x20000)
	);
	gfxdatahigh = gfxdatalow + xlinesize*ysize;

//  popmessage("%04x %04x",stv2_current_tilemap.scrollx,stv2_current_tilemap.scrolly);

	/*Enable fading bit*/
	if(stv2_current_tilemap.fade_control & 1)
	{
		/*Select fading bit*/
		pal_color_offset += ((stv2_current_tilemap.fade_control & 2) ? (2*2048) : (2048));
	}

	stv2_current_tilemap.bitmap_palette_number+=stv2_current_tilemap.colour_ram_address_offset;
	stv2_current_tilemap.bitmap_palette_number&=7;//safety check

	screen_x = machine.primary_screen->visible_area().max_x;
	screen_y = machine.primary_screen->visible_area().max_y;

	switch(stv2_current_tilemap.colour_depth)
	{
		/*Palette Format*/
		case 0:
			for (ycnt = 0; ycnt <ysize;ycnt++)
			{
				for (xcnt = 0; xcnt <xsize;xcnt+=2)
				{
					tw = stv_vdp2_window_process(machine,xcnt+1,ycnt);
					if(tw == 0)
					{
						t_pen = (((gfxdata[0] & 0x0f) >> 0) != 0) ? (1) : (0);
						if(stv2_current_tilemap.transparency == STV_TRANSPARENCY_NONE) t_pen = 1;
						if(t_pen)
						{
							if (((xcnt + 1) <= screen_x) && (ycnt <= screen_y))
							{
							if ( stv2_current_tilemap.colour_calculation_enabled == 0 )
								*BITMAP_ADDR16(bitmap, ycnt, xcnt+1) = machine.pens[((gfxdata[0] & 0x0f) >> 0) | (stv2_current_tilemap.bitmap_palette_number * 0x100) | pal_color_offset];
							else
								*BITMAP_ADDR16(bitmap, ycnt, xcnt+1) = alpha_blend_r16(*BITMAP_ADDR16(bitmap, ycnt, xcnt+1), machine.pens[((gfxdata[0] & 0x0f) >> 0) | (stv2_current_tilemap.bitmap_palette_number * 0x100) | pal_color_offset], stv2_current_tilemap.alpha);
							}
						}
					}
					tw = stv_vdp2_window_process(machine,xcnt,ycnt);
					if(tw == 0)
					{
						t_pen = (((gfxdata[0] & 0xf0) >> 4) != 0) ? (1) : (0);
						if(stv2_current_tilemap.transparency == STV_TRANSPARENCY_NONE) t_pen = 1;
						if(t_pen)
						{
							if (((xcnt + 0) <= screen_x) && (ycnt <= screen_y))
							{
							if ( stv2_current_tilemap.colour_calculation_enabled == 0 )
								*BITMAP_ADDR16(bitmap, ycnt, xcnt) = machine.pens[((gfxdata[0] & 0xf0) >> 4) | (stv2_current_tilemap.bitmap_palette_number * 0x100) | pal_color_offset];
							else
								*BITMAP_ADDR16(bitmap, ycnt, xcnt) = alpha_blend_r16(*BITMAP_ADDR16(bitmap, ycnt, xcnt), machine.pens[((gfxdata[0] & 0xf0) >> 4) | (stv2_current_tilemap.bitmap_palette_number * 0x100) | pal_color_offset], stv2_current_tilemap.alpha);
							}
						}
					}
					gfxdata++;
					if ( gfxdata >= gfxdatahigh ) gfxdata = gfxdatalow;
				}
			}
			break;
		case 1:
			if ( stv2_current_tilemap.incx == 0x10000 && stv2_current_tilemap.incy == 0x10000 )
			{
				//int gfx_wraparound = -1;

				gfxdata += xlinesize*cliprect->min_y;

				for (ycnt = cliprect->min_y; ycnt <= cliprect->max_y; ycnt++)
				{
					for (xcnt = cliprect->min_x; xcnt <= cliprect->max_x; xcnt++)
					{
						int xs = xcnt & xsizemask;

						tw = stv_vdp2_window_process(machine,xcnt,ycnt);
						if(tw == 0)
						{
							//60aee2c = $0013 at @605d838
							t_pen = ((gfxdata[xs] & 0xff) != 0) ? (1) : (0);
							if(stv2_current_tilemap.transparency == STV_TRANSPARENCY_NONE) t_pen = 1;
							if(t_pen)
							{
								if (((xcnt + 0) <= screen_x) && (ycnt <= screen_y))
								{
								if ( stv2_current_tilemap.colour_calculation_enabled == 0 )
									*BITMAP_ADDR16(bitmap, ycnt, xcnt) = machine.pens[(gfxdata[xs] & 0xff) | (stv2_current_tilemap.bitmap_palette_number * 0x100) | pal_color_offset];
								else
									*BITMAP_ADDR16(bitmap, ycnt, xcnt) = alpha_blend_r16(*BITMAP_ADDR16(bitmap, ycnt, xcnt), machine.pens[(gfxdata[xs] & 0xff) | (stv2_current_tilemap.bitmap_palette_number * 0x100) | pal_color_offset], stv2_current_tilemap.alpha);
								}
							}
						}
						if ( (gfxdata + xs) >= gfxdatahigh )
						{
							//gfx_wraparound = (ycnt << 16) | xcnt;
							gfxdata = gfxdatalow - xs;
						}
					}
					if ( (gfxdata + xlinesize) < gfxdatahigh )
					{
						gfxdata += xlinesize;
					}
					else
					{
						gfxdata = gfxdatalow + ((gfxdata + xlinesize) - gfxdatahigh);
					}
				}

			}
			else
			{
				int xx, xs, yy=0;
				for (ycnt = cliprect->min_y; ycnt <= cliprect->max_y; yy+=stv2_current_tilemap.incy, ycnt++ )
				{
					gfxdata += xlinesize*(yy>>16);
					yy &= 0xffff;

					destline = BITMAP_ADDR16(bitmap, ycnt, 0);
					xx = 0;
					for (xcnt = cliprect->min_x; xcnt <= cliprect->max_x; xx+=stv2_current_tilemap.incx, xcnt++)
					{
						xs = xx >> 16;
						tw = stv_vdp2_window_process(machine,xcnt,ycnt);
						if(tw == 0)
						{
							t_pen = ((gfxdata[xs] & 0xff) != 0) ? 1 : 0;
							if(stv2_current_tilemap.transparency == STV_TRANSPARENCY_NONE) t_pen = 1;
							if(t_pen)
							{
								if (((xcnt + 0) <= screen_x) && (ycnt <= screen_y))
								{
								if ( stv2_current_tilemap.colour_calculation_enabled == 0 )
									*BITMAP_ADDR16(bitmap, ycnt, xcnt) = machine.pens[(gfxdata[xs] & 0xff) | (stv2_current_tilemap.bitmap_palette_number * 0x100) | pal_color_offset];
								else
									*BITMAP_ADDR16(bitmap, ycnt, xcnt) = alpha_blend_r16(*BITMAP_ADDR16(bitmap, ycnt, xcnt), machine.pens[(gfxdata[xs] & 0xff) | (stv2_current_tilemap.bitmap_palette_number * 0x100) | pal_color_offset], stv2_current_tilemap.alpha);
								}
							}
						}

						if ( (gfxdata + xs) >= gfxdatahigh ) gfxdata = gfxdatalow;

					}
				}
			}
			break;
		case 2:
			for (ycnt = 0; ycnt <ysize;ycnt++)
			{
				for (xcnt = 0; xcnt <xsize;xcnt++)
				{
					tw = stv_vdp2_window_process(machine,xcnt,ycnt);
					if(tw == 0)
					{
						t_pen = ((((gfxdata[0] & 0x07) * 0x100) | (gfxdata[1] & 0xff)) != 0) ? (1) : (0);
						if(stv2_current_tilemap.transparency == STV_TRANSPARENCY_NONE) t_pen = 1;
						if(t_pen)
						{
							if (((xcnt + 0) <= screen_x) && (ycnt <= screen_y))
							{
							if ( stv2_current_tilemap.colour_calculation_enabled == 0 )
								*BITMAP_ADDR16(bitmap, ycnt, xcnt) = machine.pens[((gfxdata[0] & 0x07) * 0x100) | (gfxdata[1] & 0xff) | pal_color_offset];
							else
								*BITMAP_ADDR16(bitmap, ycnt, xcnt) = alpha_blend_r16(*BITMAP_ADDR16(bitmap, ycnt, xcnt), machine.pens[((gfxdata[0] & 0x07) * 0x100) | (gfxdata[1] & 0xff) | pal_color_offset], stv2_current_tilemap.alpha);
							}
						}
					}

					gfxdata+=2;
					if ( gfxdata >= gfxdatahigh ) gfxdata = gfxdatalow;
				}
			}
			break;
		/*RGB format*/
		/*
        M                     L
        S                     S
        B                     B
        --------BBBBBGGGGGRRRRR
        */
		case 3:
			if ( stv2_current_tilemap.incx == 0x10000 && stv2_current_tilemap.incy == 0x10000 )
			{
				/* adjust for cliprect */
				gfxdata += xlinesize*cliprect->min_y;

				for (ycnt = cliprect->min_y; ycnt <= cliprect->max_y; ycnt++)
				{
					destline = BITMAP_ADDR16(bitmap, ycnt, 0);

					for (xcnt = cliprect->min_x; xcnt <= cliprect->max_x; xcnt++)
					{
						int r,g,b;
						int xs = xcnt & xsizemask;

						t_pen = ((gfxdata[2*xs] & 0x80) >> 7) || (stv2_current_tilemap.transparency == STV_TRANSPARENCY_NONE);

						if(t_pen)
						{
							b = ((gfxdata[2*xs] & 0x7c) >> 2);
							g = ((gfxdata[2*xs] & 0x03) << 3) | ((gfxdata[2*xs+1] & 0xe0) >> 5);
							r = ((gfxdata[2*xs+1] & 0x1f));
							if(stv2_current_tilemap.fade_control & 1)
								stv_vdp2_compute_color_offset_RGB555(machine,&r,&g,&b,stv2_current_tilemap.fade_control & 2);
							tw = stv_vdp2_window_process(machine,xcnt,ycnt);
							if(tw == 0)
							{
								if (((xcnt + 0) <= screen_x) && (ycnt <= screen_y))
								{
								if ( stv2_current_tilemap.colour_calculation_enabled == 0 )
									destline[xcnt] = b | g << 5 | r << 10;
								else
									destline[xcnt] = alpha_blend_r16( destline[xcnt], b | g << 5 | r << 10, stv2_current_tilemap.alpha );
								}
							}
						}

						if ( (gfxdata + 2*xs) >= gfxdatahigh ) gfxdata = gfxdatalow;
					}

					gfxdata += xlinesize;
					if ( gfxdata >= gfxdatahigh ) gfxdata = gfxdatalow + (gfxdata - gfxdatahigh);
				}

			}
			else
			{
				int xx, xs, yy=0;

				for (ycnt = cliprect->min_y; ycnt <= cliprect->max_y; yy+=stv2_current_tilemap.incy, ycnt++ )
				{
					gfxdata += xlinesize*(yy>>16);
					yy &= 0xffff;

					destline = BITMAP_ADDR16(bitmap, ycnt, 0);
					xx = 0;
					for (xcnt = cliprect->min_x; xcnt <= cliprect->max_x; xx+=stv2_current_tilemap.incx, xcnt++)
					{
						int r,g,b;

						xs = xx >> 16;
						t_pen = ((gfxdata[2*xs] & 0x80) >> 7);
						if(stv2_current_tilemap.transparency == STV_TRANSPARENCY_NONE) t_pen = 1;
						b = ((gfxdata[2*xs] & 0x7c) >> 2);
						g = ((gfxdata[2*xs] & 0x03) << 3) | ((gfxdata[2*xs+1] & 0xe0) >> 5);
						r = ((gfxdata[2*xs+1] & 0x1f));
						if(stv2_current_tilemap.fade_control & 1)
							stv_vdp2_compute_color_offset_RGB555(machine, &r,&g,&b,stv2_current_tilemap.fade_control & 2);
						tw = stv_vdp2_window_process(machine,xcnt,ycnt);
						if(tw == 0)
						{
							if(t_pen)
							{
								if (((xcnt + 0) <= screen_x) && (ycnt <= screen_y))
								{
								if ( stv2_current_tilemap.colour_calculation_enabled == 1 )
									destline[xcnt] = alpha_blend_r16( destline[xcnt], b | g << 5 | r << 10, stv2_current_tilemap.alpha );
								else
									destline[xcnt] = b | g << 5 | r << 10;
								}
							}
						}

						if ( (gfxdata + 2*xs) >= gfxdatahigh ) gfxdata = gfxdatalow;
					}
					/*Guess: myfairlady needs that the vertical resolution is doubled because it's using the double density mode.*/
					if(STV_VDP2_LSMD == 3) { gfxdata += xlinesize*(yy>>16); }
					else				   { gfxdata += xlinesize; }
					if ( gfxdata >= gfxdatahigh ) gfxdata = gfxdatalow + (gfxdata - gfxdatahigh);
				}
			}
			break;
		/*
        M                              L
        S                              S
        B                              B
        --------BBBBBBBBGGGGGGGGRRRRRRRR
        */
        case 4:
			/* adjust for cliprect */
			gfxdata += xlinesize*(cliprect->min_y);

			for (ycnt = cliprect->min_y; ycnt <= cliprect->max_y; ycnt++)
			{
				destline = BITMAP_ADDR16(bitmap, ycnt, 0);

				for (xcnt = cliprect->min_x; xcnt <= cliprect->max_x; xcnt++)
				{
					int r,g,b;
					int xs = xcnt & xsizemask;
					UINT32 dot_data;

					dot_data = (gfxdata[4*xs+0]<<24)|(gfxdata[4*xs+1]<<16)|(gfxdata[4*xs+2]<<8)|(gfxdata[4*xs+3]<<0);

					t_pen = (dot_data & 0x80000000) >> 31;
					if(stv2_current_tilemap.transparency == STV_TRANSPARENCY_NONE) t_pen = 1;

					if(t_pen)
					{
						b = ((dot_data & 0x00ff0000) >> 16);
						g = ((dot_data & 0x0000ff00) >> 8);
						r = ((dot_data & 0x000000ff) >> 0);
						b >>= 3;
						g >>= 3;
						r >>= 3;

						if(stv2_current_tilemap.fade_control & 1)
							stv_vdp2_compute_color_offset_RGB555(machine,&r,&g,&b,stv2_current_tilemap.fade_control & 2);
						tw = stv_vdp2_window_process(machine,xcnt,ycnt);
						if(tw == 0)
						{
							if (((xcnt + 0) <= screen_x) && (ycnt <= screen_y))
							{
								if ( stv2_current_tilemap.colour_calculation_enabled == 0 )
									destline[xcnt] = b | g << 5 | r << 10;
								else
									destline[xcnt] = alpha_blend_r16( destline[xcnt], b | g << 5 | r << 10, stv2_current_tilemap.alpha );
							}
						}
					}

					if ( (gfxdata + 4*xs) >= gfxdatahigh ) gfxdata = gfxdatalow;
				}

				gfxdata += xlinesize;
				if ( gfxdata >= gfxdatahigh ) gfxdata = gfxdatalow + (gfxdata - gfxdatahigh);
			}

			break;
	}
}

  /*---------------------------------------------------------------------------
   | Plane Size | Pattern Name Data Size | Character Size | Map Bits / Address |
   ----------------------------------------------------------------------------|
   |            |                        | 1 H x 1 V      | bits 6-0 * 0x02000 |
   |            | 1 word                 |-------------------------------------|
   |            |                        | 2 H x 2 V      | bits 8-0 * 0x00800 |
   | 1 H x 1 V  ---------------------------------------------------------------|
   |            |                        | 1 H x 1 V      | bits 5-0 * 0x04000 |
   |            | 2 words                |-------------------------------------|
   |            |                        | 2 H x 2 V      | bits 7-0 * 0x01000 |
   -----------------------------------------------------------------------------
   |            |                        | 1 H x 1 V      | bits 6-1 * 0x04000 |
   |            | 1 word                 |-------------------------------------|
   |            |                        | 2 H x 2 V      | bits 8-1 * 0x01000 |
   | 2 H x 1 V  ---------------------------------------------------------------|
   |            |                        | 1 H x 1 V      | bits 5-1 * 0x08000 |
   |            | 2 words                |-------------------------------------|
   |            |                        | 2 H x 2 V      | bits 7-1 * 0x02000 |
   -----------------------------------------------------------------------------
   |            |                        | 1 H x 1 V      | bits 6-2 * 0x08000 |
   |            | 1 word                 |-------------------------------------|
   |            |                        | 2 H x 2 V      | bits 8-2 * 0x02000 |
   | 2 H x 2 V  ---------------------------------------------------------------|
   |            |                        | 1 H x 1 V      | bits 5-2 * 0x10000 |
   |            | 2 words                |-------------------------------------|
   |            |                        | 2 H x 2 V      | bits 7-2 * 0x04000 |
   --the-highest-bit-is-ignored-if-vram-is-only-4mbits------------------------*/


/*
4.2 Sega's Cell / Character Pattern / Page / Plane / Map system, aka a rather annoying thing that makes optimizations hard
 (this is only for the normal tilemaps at the moment, i haven't even thought about the ROZ ones)

Tiles:

Cells are 8x8 gfx stored in video ram, they can be of various colour depths

Character Patterns can be 8x8 or 16x16 (1 hcell x 1 vcell or 2 hcell x 2 vcell)
  (a 16x16 character pattern is 4 8x8 cells put together)

A page is made up of 64x64 cells, thats 64x64 character patterns in 8x8 mode or 32x32 character patterns in 16x16 mode.
  64 * 8  = 512 (0x200)
  32 * 16 = 512 (0x200)
A page is _always_ 512 (0x200) pixels in each direction

in 1 word mode a 32*16 x 32*16 page is 0x0800 bytes
in 1 word mode a 64*8  x 64*8  page is 0x2000 bytes
in 2 word mode a 32*16 x 32*16 page is 0x1000 bytes
in 2 word mode a 64*8  x 64*8  page is 0x4000 bytes

either 1, 2 or 4 pages make each plane depending on the plane size register (per tilemap)
  therefore each plane is either
  64 * 8 * 1 x 64 * 8 * 1 (512 x 512)
  64 * 8 * 2 x 64 * 8 * 1 (1024 x 512)
  64 * 8 * 2 x 64 * 8 * 2 (1024 x 1024)

  32 * 16 * 1 x 32 * 16 * 1 (512 x 512)
  32 * 16 * 2 x 32 * 16 * 1 (1024 x 512)
  32 * 16 * 2 x 32 * 16 * 2 (1024 x 1024)

map is always enabled?
  map is a 2x2 arrangement of planes, all 4 of the planes can be the same.

*/

static void stv_vdp2_get_map_page( int x, int y, int *_map, int *_page )
{
	int page = 0;
	int map = 0;

	if ( stv2_current_tilemap.map_count == 4 )
	{
		if ( stv2_current_tilemap.tile_size == 0 )
		{
			if ( stv2_current_tilemap.plane_size & 1 )
			{
				page = ((x >> 6) & 1);
				map = (x >> 7) & 1;
			}
			else
			{
				map = (x >> 6) & 1;
			}

			if ( stv2_current_tilemap.plane_size & 2 )
			{
				page |= ((y >> (6-1)) & 2);
				map |= ((y >> (7-1)) & 2);
			}
			else
			{
				map |= ((y >> (6-1)) & 2);
			}
		}
		else
		{
			if ( stv2_current_tilemap.plane_size & 1 )
			{
				page = ((x >> 5) & 1);
				map = (x >> 6) & 1;
			}
			else
			{
				map = (x >> 5) & 1;
			}

			if ( stv2_current_tilemap.plane_size & 2 )
			{
				page |= ((y >> (5 - 1)) & 2);
				map |= ((y >> (6-1)) & 2);
			}
			else
			{
				map |= ((y >> (5-1)) & 2);
			}
		}
	}
	else //16
	{
		if ( stv2_current_tilemap.tile_size == 0 )
		{
			if ( stv2_current_tilemap.plane_size & 1 )
			{
				page = ((x >> 6) & 1);
				map = (x >> 7) & 3;
			}
			else
			{
				map = (x >> 6) & 3;
			}

			if ( stv2_current_tilemap.plane_size & 2 )
			{
				page |= ((y >> (6-1)) & 2);
				map |= ((y >> (7-2)) & 12);
			}
			else
			{
				map |= ((y >> (6-2)) & 12);
			}
		}
		else
		{
			if ( stv2_current_tilemap.plane_size & 1 )
			{
				page = ((x >> 5) & 1);
				map = (x >> 6) & 3;
			}
			else
			{
				map = (x >> 5) & 3;
			}

			if ( stv2_current_tilemap.plane_size & 2 )
			{
				page |= ((y >> (5 - 1)) & 2);
				map |= ((y >> (6-2)) & 12);
			}
			else
			{
				map |= ((y >> (5-2)) & 12);
			}
		}
	}
	*_page = page;
	*_map = map;
}

static void stv_vdp2_draw_basic_tilemap(running_machine &machine, bitmap_t *bitmap, const rectangle *cliprect)
{
	saturn_state *state = machine.driver_data<saturn_state>();
	/* hopefully this is easier to follow than it is efficient .. */

	/* I call character patterns tiles .. even if they represent up to 4 tiles */

	/* Page variables */
	int pgtiles_x, pgpixels_x;
	int pgtiles_y, pgpixels_y;
	int pgsize_bytes, pgsize_dwords;

	/* Plane Variables */
	int pltiles_x, plpixels_x;
	int pltiles_y, plpixels_y;
	int plsize_bytes/*, plsize_dwords*/;

	/* Map Variables */
	int mptiles_x, mppixels_x;
	int mptiles_y, mppixels_y;
	int mpsize_bytes, mpsize_dwords;

	/* work Variables */
	int i, x, y;
	int base[16];

	int scalex,scaley;
	int tilesizex, tilesizey;
	int drawypos, drawxpos;

	int tilecodemin = 0x10000000, tilecodemax = 0;

	if ( stv2_current_tilemap.incx == 0 || stv2_current_tilemap.incy == 0 ) return;

	if ( stv2_current_tilemap.colour_calculation_enabled == 1 )
	{
		if ( STV_VDP2_CCMD )
		{
			stv2_current_tilemap.transparency = STV_TRANSPARENCY_ADD_BLEND;
		}
		else
		{
			stv2_current_tilemap.transparency = STV_TRANSPARENCY_ALPHA;
		}
	}

	scalex = (INT32)((INT64)S64(0x100000000) / (INT64)stv2_current_tilemap.incx);
	scaley = (INT32)((INT64)S64(0x100000000) / (INT64)stv2_current_tilemap.incy);
	tilesizex = scalex * 8;
	tilesizey = scaley * 8;
	drawypos = drawxpos = 0;

	/* Calculate the Number of tiles for x / y directions of each page (actually these will be the same */
	/* (2-stv2_current_tilemap.tile_size) << 5) */
	pgtiles_x = ((2-stv2_current_tilemap.tile_size) << 5); // 64 (8x8 mode) or 32 (16x16 mode)
	pgtiles_y = ((2-stv2_current_tilemap.tile_size) << 5); // 64 (8x8 mode) or 32 (16x16 mode)

	/* Calculate the Page Size in BYTES */
	/* 64 * 64 * (1 * 2) = 0x2000 bytes
       32 * 32 * (1 * 2) = 0x0800 bytes
       64 * 64 * (2 * 2) = 0x4000 bytes
       32 * 32 * (2 * 2) = 0x1000 bytes */

	pgsize_bytes = (pgtiles_x * pgtiles_y) * ((2-stv2_current_tilemap.pattern_data_size)*2);

   /*---------------------------------------------------------------------------
   | Plane Size | Pattern Name Data Size | Character Size | Map Bits / Address |
   ----------------------------------------------------------------------------|
   |            |                        | 1 H x 1 V      | bits 6-0 * 0x02000 |
   |            | 1 word                 |-------------------------------------|
   |            |                        | 2 H x 2 V      | bits 8-0 * 0x00800 |
   | 1 H x 1 V  ---------------------------------------------------------------|
   |            |                        | 1 H x 1 V      | bits 5-0 * 0x04000 |
   |            | 2 words                |-------------------------------------|
   |            |                        | 2 H x 2 V      | bits 7-0 * 0x01000 |
   ---------------------------------------------------------------------------*/


	/* Page Dimensions are always 0x200 pixes (512x512) */
	pgpixels_x = 0x200;
	pgpixels_y = 0x200;

	/* Work out the Plane Size in tiles and Plane Dimensions (pixels) */
	switch (stv2_current_tilemap.plane_size & 3)
	{
		case 0: // 1 page * 1 page
			pltiles_x  = pgtiles_x;
			plpixels_x = pgpixels_x;
			pltiles_y  = pgtiles_y;
			plpixels_y = pgpixels_y;
			break;

		case 1: // 2 pages * 1 page
			pltiles_x  = pgtiles_x * 2;
			plpixels_x = pgpixels_x * 2;
			pltiles_y  = pgtiles_y;
			plpixels_y = pgpixels_y;
			break;

		case 3: // 2 pages * 2 pages
			pltiles_x  = pgtiles_x * 2;
			plpixels_x = pgpixels_x * 2;
			pltiles_y  = pgtiles_y * 2;
			plpixels_y = pgpixels_y * 2;
			break;

		default:
			// illegal
			pltiles_x  = pgtiles_x;
			plpixels_x = pgpixels_x;
			pltiles_y  = pgtiles_y * 2;
			plpixels_y = pgpixels_y * 2;
		break;
	}

	/* Plane Size in BYTES */
	/* still the same as before
       (64 * 1) * (64 * 1) * (1 * 2) = 0x02000 bytes
       (32 * 1) * (32 * 1) * (1 * 2) = 0x00800 bytes
       (64 * 1) * (64 * 1) * (2 * 2) = 0x04000 bytes
       (32 * 1) * (32 * 1) * (2 * 2) = 0x01000 bytes
       changed
       (64 * 2) * (64 * 1) * (1 * 2) = 0x04000 bytes
       (32 * 2) * (32 * 1) * (1 * 2) = 0x01000 bytes
       (64 * 2) * (64 * 1) * (2 * 2) = 0x08000 bytes
       (32 * 2) * (32 * 1) * (2 * 2) = 0x02000 bytes
       changed
       (64 * 2) * (64 * 1) * (1 * 2) = 0x08000 bytes
       (32 * 2) * (32 * 1) * (1 * 2) = 0x02000 bytes
       (64 * 2) * (64 * 1) * (2 * 2) = 0x10000 bytes
       (32 * 2) * (32 * 1) * (2 * 2) = 0x04000 bytes
    */

	plsize_bytes = (pltiles_x * pltiles_y) * ((2-stv2_current_tilemap.pattern_data_size)*2);

   /*---------------------------------------------------------------------------
   | Plane Size | Pattern Name Data Size | Character Size | Map Bits / Address |
   -----------------------------------------------------------------------------
   | 1 H x 1 V   see above, nothing has changed                                |
   -----------------------------------------------------------------------------
   |            |                        | 1 H x 1 V      | bits 6-1 * 0x04000 |
   |            | 1 word                 |-------------------------------------|
   |            |                        | 2 H x 2 V      | bits 8-1 * 0x01000 |
   | 2 H x 1 V  ---------------------------------------------------------------|
   |            |                        | 1 H x 1 V      | bits 5-1 * 0x08000 |
   |            | 2 words                |-------------------------------------|
   |            |                        | 2 H x 2 V      | bits 7-1 * 0x02000 |
   -----------------------------------------------------------------------------
   |            |                        | 1 H x 1 V      | bits 6-2 * 0x08000 |
   |            | 1 word                 |-------------------------------------|
   |            |                        | 2 H x 2 V      | bits 8-2 * 0x02000 |
   | 2 H x 2 V  ---------------------------------------------------------------|
   |            |                        | 1 H x 1 V      | bits 5-2 * 0x10000 |
   |            | 2 words                |-------------------------------------|
   |            |                        | 2 H x 2 V      | bits 7-2 * 0x04000 |
   --the-highest-bit-is-ignored-if-vram-is-only-4mbits------------------------*/


	/* Work out the Map Sizes in tiles, Map Dimensions */
	/* maps are always enabled? */
	if ( stv2_current_tilemap.map_count == 4 )
	{
		mptiles_x = pltiles_x * 2;
		mptiles_y = pltiles_y * 2;
		mppixels_x = plpixels_x * 2;
		mppixels_y = plpixels_y * 2;
	}
	else
	{
		mptiles_x = pltiles_x * 4;
		mptiles_y = pltiles_y * 4;
		mppixels_x = plpixels_x * 4;
		mppixels_y = plpixels_y * 4;
	}

	/* Map Size in BYTES */
	mpsize_bytes = (mptiles_x * mptiles_y) * ((2-stv2_current_tilemap.pattern_data_size)*2);


   /*-----------------------------------------------------------------------------------------------------------
   |            |                        | 1 H x 1 V      | bits 6-1 (upper mask 0x07f) (0x1ff >> 2) * 0x04000 |
   |            | 1 word                 |---------------------------------------------------------------------|
   |            |                        | 2 H x 2 V      | bits 8-1 (upper mask 0x1ff) (0x1ff >> 0) * 0x01000 |
   | 2 H x 1 V  -----------------------------------------------------------------------------------------------|
   |            |                        | 1 H x 1 V      | bits 5-1 (upper mask 0x03f) (0x1ff >> 3) * 0x08000 |
   |            | 2 words                |---------------------------------------------------------------------|
   |            |                        | 2 H x 2 V      | bits 7-1 (upper mask 0x0ff) (0x1ff >> 1) * 0x02000 |
   -------------------------------------------------------------------------------------------------------------
    lower mask = ~stv2_current_tilemap.plane_size
   -----------------------------------------------------------------------------------------------------------*/

	/* Precalculate bases from MAP registers */
	for (i = 0; i < stv2_current_tilemap.map_count; i++)
	{
		static const int shifttable[4] = {0,1,2,2};

		int uppermask, uppermaskshift;

		uppermaskshift = (1-stv2_current_tilemap.pattern_data_size) | ((1-stv2_current_tilemap.tile_size)<<1);
		uppermask = 0x1ff >> uppermaskshift;

		base[i] = ((stv2_current_tilemap.map_offset[i] & uppermask) >> shifttable[stv2_current_tilemap.plane_size]) * plsize_bytes;

		base[i] &= 0x7ffff; /* shienryu needs this for the text layer, is there a problem elsewhere or is it just right without the ram cart */

		base[i] = base[i] / 4; // convert bytes to DWORDS
	}

	/* other bits */
	//stv2_current_tilemap.trans_enabled = stv2_current_tilemap.trans_enabled ? STV_TRANSPARENCY_NONE : STV_TRANSPARENCY_PEN;
	stv2_current_tilemap.scrollx &= mppixels_x-1;
	stv2_current_tilemap.scrolly &= mppixels_y-1;

	pgsize_dwords = pgsize_bytes /4;
	//plsize_dwords = plsize_bytes /4;
	mpsize_dwords = mpsize_bytes /4;

//  if (stv2_current_tilemap.layer_name==3) popmessage ("well this is a bit  %08x", stv2_current_tilemap.map_offset[0]);
//  if (stv2_current_tilemap.layer_name==3) popmessage ("well this is a bit  %08x %08x %08x %08x", stv2_current_tilemap.plane_size, pgtiles_x, pltiles_x, mptiles_x);

	if (!stv2_current_tilemap.enabled) return; // stop right now if its disabled ...

	/* most things we need (or don't need) to work out are now worked out */

	for (y = 0; y<mptiles_y; y++) {
		int ypageoffs;
		int page, map, newbase, offs, data;
		int tilecode, flipyx, pal, gfx = 0;

		map = 0 ; page = 0 ;
		if ( y == 0 )
		{
			int drawyposinc = tilesizey*(stv2_current_tilemap.tile_size ? 2 : 1);
			drawypos = -(stv2_current_tilemap.scrolly*scaley);
			while( ((drawypos + drawyposinc) >> 16) < cliprect->min_y )
			{
				drawypos += drawyposinc;
				y++;
			}
			mptiles_y += y;
		}
		else
		{
			drawypos += tilesizey*(stv2_current_tilemap.tile_size ? 2 : 1);
		}
		if ((drawypos >> 16) > cliprect->max_y) break;

		ypageoffs = y & (pgtiles_y-1);

		for (x = 0; x<mptiles_x; x++) {
			int xpageoffs;
			int tilecodespacing = 1;

			if ( x == 0 )
			{
				int drawxposinc = tilesizex*(stv2_current_tilemap.tile_size ? 2 : 1);
				drawxpos = -(stv2_current_tilemap.scrollx*scalex);
				while( ((drawxpos + drawxposinc) >> 16) < cliprect->min_x )
				{
					drawxpos += drawxposinc;
					x++;
				}
				mptiles_x += x;
			}
			else
			{
				drawxpos+=tilesizex*(stv2_current_tilemap.tile_size ? 2 : 1);
			}
			if ( (drawxpos >> 16) > cliprect->max_x ) break;

			xpageoffs = x & (pgtiles_x-1);

			stv_vdp2_get_map_page(x,y,&map,&page);

			newbase = base[map] + page * pgsize_dwords;
			offs = (ypageoffs * pgtiles_x) + xpageoffs;

/* GET THE TILE INFO ... */
			/* 1 word per tile mode with supplement bits */
			if (stv2_current_tilemap.pattern_data_size ==1)
			{

				data = state->m_vdp2_vram[newbase + offs/2];
				data = (offs&1) ? (data & 0x0000ffff) : ((data & 0xffff0000) >> 16);

				/* Supplement Mode 12 bits, no flip */
				if (stv2_current_tilemap.character_number_supplement == 1)
				{
/* no flip */		flipyx   = 0;
/* 8x8 */			if (stv2_current_tilemap.tile_size==0) tilecode = (data & 0x0fff) + ( (stv2_current_tilemap.supplementary_character_bits&0x1c) << 10);
/* 16x16 */ 		else tilecode = ((data & 0x0fff) << 2) + (stv2_current_tilemap.supplementary_character_bits&0x03) + ((stv2_current_tilemap.supplementary_character_bits&0x10) << 10);
				}
				/* Supplement Mode 10 bits, with flip */
				else
				{
/* flip bits */ 	flipyx   = (data & 0x0c00) >> 10;
/* 8x8 */			if (stv2_current_tilemap.tile_size==0) tilecode = (data & 0x03ff) +  ( (stv2_current_tilemap.supplementary_character_bits) << 10);
/* 16x16 */			else tilecode = ((data & 0x03ff) <<2) +  (stv2_current_tilemap.supplementary_character_bits&0x03) + ((stv2_current_tilemap.supplementary_character_bits&0x1c) << 10);
				}

/*>16cols*/		if (stv2_current_tilemap.colour_depth != 0) pal = ((data & 0x7000)>>8);
/*16 cols*/		else pal = ((data & 0xf000)>>12) +( (stv2_current_tilemap.supplementary_palette_bits) << 4);

			}
			/* 2 words per tile, no supplement bits */
			else
			{

				data = state->m_vdp2_vram[newbase + offs];
				tilecode = (data & 0x00007fff);
				pal   = (data &    0x007f0000)>>16;
	//          specialc = (data & 0x10000000)>>28;
				flipyx   = (data & 0xc0000000)>>30;
			}
/* WE'VE GOT THE TILE INFO ... */

			if ( tilecode < tilecodemin ) tilecodemin = tilecode;
			if ( tilecode > tilecodemax ) tilecodemax = tilecode;

/* DECODE ANY TILES WE NEED TO DECODE */

			pal += stv2_current_tilemap.colour_ram_address_offset<< 4; // bios uses this ..

			/*Enable fading bit*/
			if(stv2_current_tilemap.fade_control & 1)
			{
				/*Select fading bit*/
				pal += ((stv2_current_tilemap.fade_control & 2) ? (0x100) : (0x80));
			}

			if (stv2_current_tilemap.colour_depth == 1)
			{
				gfx = 2;
				pal = pal >>4;
				tilecode &=0x7fff;
				if (tilecode == 0x7fff) tilecode--;	/* prevents crash but unsure what should happen; wrapping? */
				tilecodespacing = 2;
			}
			else if (stv2_current_tilemap.colour_depth == 0)
			{
				gfx = 0;
				tilecode &=0x7fff;
				tilecodespacing = 1;
			}
/* TILES ARE NOW DECODED */

			if(!STV_VDP2_VRAMSZ)
				tilecode &= 0x3fff;

/* DRAW! */
			if(stv2_current_tilemap.incx != 0x10000 ||
			   stv2_current_tilemap.incy != 0x10000 ||
			   stv2_current_tilemap.transparency == STV_TRANSPARENCY_ADD_BLEND )
			{
#define SCR_TILESIZE_X			(((drawxpos + tilesizex) >> 16) - (drawxpos >> 16))
#define SCR_TILESIZE_X1(startx)	(((drawxpos + (startx) + tilesizex) >> 16) - ((drawxpos + (startx))>>16))
#define SCR_TILESIZE_Y			(((drawypos + tilesizey) >> 16) - (drawypos >> 16))
#define SCR_TILESIZE_Y1(starty)	(((drawypos + (starty) + tilesizey) >> 16) - ((drawypos + (starty))>>16))
				if (stv2_current_tilemap.tile_size==1)
				{
					/* normal */
					stv_vdp2_drawgfxzoom(bitmap,cliprect,machine.gfx[gfx],tilecode+(0+(flipyx&1)+(flipyx&2))*tilecodespacing,pal,flipyx&1,flipyx&2,drawxpos >> 16, drawypos >> 16,stv2_current_tilemap.transparency,0,scalex,scaley,SCR_TILESIZE_X, SCR_TILESIZE_Y,stv2_current_tilemap.alpha);
					stv_vdp2_drawgfxzoom(bitmap,cliprect,machine.gfx[gfx],tilecode+(1-(flipyx&1)+(flipyx&2))*tilecodespacing,pal,flipyx&1,flipyx&2,(drawxpos+tilesizex) >> 16,drawypos >> 16,stv2_current_tilemap.transparency,0,scalex,scaley,SCR_TILESIZE_X1(tilesizex), SCR_TILESIZE_Y,stv2_current_tilemap.alpha);
					stv_vdp2_drawgfxzoom(bitmap,cliprect,machine.gfx[gfx],tilecode+(2+(flipyx&1)-(flipyx&2))*tilecodespacing,pal,flipyx&1,flipyx&2,drawxpos >> 16,(drawypos+tilesizey) >> 16,stv2_current_tilemap.transparency,0,scalex,scaley,SCR_TILESIZE_X, SCR_TILESIZE_Y1(tilesizey),stv2_current_tilemap.alpha);
					stv_vdp2_drawgfxzoom(bitmap,cliprect,machine.gfx[gfx],tilecode+(3-(flipyx&1)-(flipyx&2))*tilecodespacing,pal,flipyx&1,flipyx&2,(drawxpos+tilesizex)>> 16,(drawypos+tilesizey) >> 16,stv2_current_tilemap.transparency,0,scalex,scaley,SCR_TILESIZE_X1(tilesizex), SCR_TILESIZE_Y1(tilesizey),stv2_current_tilemap.alpha);

				}
				else
				{
					stv_vdp2_drawgfxzoom(bitmap,cliprect,machine.gfx[gfx],tilecode,pal,flipyx&1,flipyx&2, drawxpos >> 16, drawypos >> 16,stv2_current_tilemap.transparency,0,scalex,scaley,SCR_TILESIZE_X,SCR_TILESIZE_Y,stv2_current_tilemap.alpha);
				}
			}
			else
			{
				int olddrawxpos, olddrawypos;
				olddrawxpos = drawxpos; drawxpos >>= 16;
				olddrawypos = drawypos; drawypos >>= 16;
				if (stv2_current_tilemap.tile_size==1)
				{
					if ( stv2_current_tilemap.colour_depth == 4 )
					{
						/* normal */
						stv_vdp2_drawgfx_rgb888(bitmap,cliprect,machine,tilecode+(0+(flipyx&1)+(flipyx&2))*4,flipyx&1,flipyx&2,drawxpos, drawypos,stv2_current_tilemap.transparency,stv2_current_tilemap.alpha);
						stv_vdp2_drawgfx_rgb888(bitmap,cliprect,machine,tilecode+(1-(flipyx&1)+(flipyx&2))*4,flipyx&1,flipyx&2,drawxpos+8,drawypos,stv2_current_tilemap.transparency,stv2_current_tilemap.alpha);
						stv_vdp2_drawgfx_rgb888(bitmap,cliprect,machine,tilecode+(2+(flipyx&1)-(flipyx&2))*4,flipyx&1,flipyx&2,drawxpos,drawypos+8,stv2_current_tilemap.transparency,stv2_current_tilemap.alpha);
						stv_vdp2_drawgfx_rgb888(bitmap,cliprect,machine,tilecode+(3-(flipyx&1)-(flipyx&2))*4,flipyx&1,flipyx&2,drawxpos+8,drawypos+8,stv2_current_tilemap.transparency,stv2_current_tilemap.alpha);

					}
					else if ( stv2_current_tilemap.colour_depth == 3 )
					{
						/* normal */
						stv_vdp2_drawgfx_rgb555(bitmap,cliprect,machine,tilecode+(0+(flipyx&1)+(flipyx&2))*4,flipyx&1,flipyx&2,drawxpos, drawypos,stv2_current_tilemap.transparency,stv2_current_tilemap.alpha);
						stv_vdp2_drawgfx_rgb555(bitmap,cliprect,machine,tilecode+(1-(flipyx&1)+(flipyx&2))*4,flipyx&1,flipyx&2,drawxpos+8,drawypos,stv2_current_tilemap.transparency,stv2_current_tilemap.alpha);
						stv_vdp2_drawgfx_rgb555(bitmap,cliprect,machine,tilecode+(2+(flipyx&1)-(flipyx&2))*4,flipyx&1,flipyx&2,drawxpos,drawypos+8,stv2_current_tilemap.transparency,stv2_current_tilemap.alpha);
						stv_vdp2_drawgfx_rgb555(bitmap,cliprect,machine,tilecode+(3-(flipyx&1)-(flipyx&2))*4,flipyx&1,flipyx&2,drawxpos+8,drawypos+8,stv2_current_tilemap.transparency,stv2_current_tilemap.alpha);

					}
					else if (stv2_current_tilemap.transparency == STV_TRANSPARENCY_ALPHA)
					{
						/* alpha */
						drawgfx_alpha(bitmap,cliprect,machine.gfx[gfx],tilecode+(0+(flipyx&1)+(flipyx&2))*tilecodespacing,pal,flipyx&1,flipyx&2,drawxpos, drawypos,0,stv2_current_tilemap.alpha);
						drawgfx_alpha(bitmap,cliprect,machine.gfx[gfx],tilecode+(1-(flipyx&1)+(flipyx&2))*tilecodespacing,pal,flipyx&1,flipyx&2,drawxpos+8,drawypos,0,stv2_current_tilemap.alpha);
						drawgfx_alpha(bitmap,cliprect,machine.gfx[gfx],tilecode+(2+(flipyx&1)-(flipyx&2))*tilecodespacing,pal,flipyx&1,flipyx&2,drawxpos,drawypos+8,0,stv2_current_tilemap.alpha);
						drawgfx_alpha(bitmap,cliprect,machine.gfx[gfx],tilecode+(3-(flipyx&1)-(flipyx&2))*tilecodespacing,pal,flipyx&1,flipyx&2,drawxpos+8,drawypos+8,0,stv2_current_tilemap.alpha);

					}
					else
					{
						/* normal */
						drawgfx_transpen(bitmap,cliprect,machine.gfx[gfx],tilecode+(0+(flipyx&1)+(flipyx&2))*tilecodespacing,pal,flipyx&1,flipyx&2,drawxpos, drawypos,(stv2_current_tilemap.transparency==STV_TRANSPARENCY_PEN)?0:-1);
						drawgfx_transpen(bitmap,cliprect,machine.gfx[gfx],tilecode+(1-(flipyx&1)+(flipyx&2))*tilecodespacing,pal,flipyx&1,flipyx&2,drawxpos+8,drawypos,(stv2_current_tilemap.transparency==STV_TRANSPARENCY_PEN)?0:-1);
						drawgfx_transpen(bitmap,cliprect,machine.gfx[gfx],tilecode+(2+(flipyx&1)-(flipyx&2))*tilecodespacing,pal,flipyx&1,flipyx&2,drawxpos,drawypos+8,(stv2_current_tilemap.transparency==STV_TRANSPARENCY_PEN)?0:-1);
						drawgfx_transpen(bitmap,cliprect,machine.gfx[gfx],tilecode+(3-(flipyx&1)-(flipyx&2))*tilecodespacing,pal,flipyx&1,flipyx&2,drawxpos+8,drawypos+8,(stv2_current_tilemap.transparency==STV_TRANSPARENCY_PEN)?0:-1);

					}
				}
				else
				{
					if ( stv2_current_tilemap.colour_depth == 4)
					{
						stv_vdp2_drawgfx_rgb888(bitmap,cliprect,machine,tilecode,flipyx&1,flipyx&2,drawxpos,drawypos,stv2_current_tilemap.transparency,stv2_current_tilemap.alpha);
					}
					else if ( stv2_current_tilemap.colour_depth == 3)
					{
						stv_vdp2_drawgfx_rgb555(bitmap,cliprect,machine,tilecode,flipyx&1,flipyx&2,drawxpos,drawypos,stv2_current_tilemap.transparency,stv2_current_tilemap.alpha);
					}
					else
					{
						if (stv2_current_tilemap.transparency == STV_TRANSPARENCY_ALPHA)
							drawgfx_alpha(bitmap,cliprect,machine.gfx[gfx],tilecode,pal,flipyx&1,flipyx&2, drawxpos, drawypos,0,stv2_current_tilemap.alpha);
						else
							drawgfx_transpen(bitmap,cliprect,machine.gfx[gfx],tilecode,pal,flipyx&1,flipyx&2, drawxpos, drawypos,(stv2_current_tilemap.transparency==STV_TRANSPARENCY_PEN)?0:-1);
					}
				}
				drawxpos = olddrawxpos;
				drawypos = olddrawypos;
			}
/* DRAWN?! */

		}
	}
	if ( stv2_current_tilemap.layer_name & 0x80 )
	{
		static const int shifttable[4] = {0,1,2,2};
		int uppermask, uppermaskshift;
		int mapsize;
		uppermaskshift = (1-stv2_current_tilemap.pattern_data_size) | ((1-stv2_current_tilemap.tile_size)<<1);
		uppermask = 0x1ff >> uppermaskshift;

		if ( LOG_VDP2 )
		{
			logerror( "Layer RBG%d, size %d x %d\n", stv2_current_tilemap.layer_name & 0x7f, cliprect->max_x + 1, cliprect->max_y + 1 );
			logerror( "Tiles: min %08X, max %08X\n", tilecodemin, tilecodemax );
			logerror( "MAP size in dwords %08X\n", mpsize_dwords );
			for (i = 0; i < stv2_current_tilemap.map_count; i++)
			{
				logerror( "Map register %d: base %08X\n", stv2_current_tilemap.map_offset[i], base[i] );
			}
		}

		// store map information
		stv_vdp2_layer_data_placement.map_offset_min = 0x7fffffff;
		stv_vdp2_layer_data_placement.map_offset_max = 0x00000000;
		for (i = 0; i < stv2_current_tilemap.map_count; i++)
		{
			if ( base[i] < stv_vdp2_layer_data_placement.map_offset_min )
				stv_vdp2_layer_data_placement.map_offset_min = base[i];
			if ( base[i] > stv_vdp2_layer_data_placement.map_offset_max )
				stv_vdp2_layer_data_placement.map_offset_max = base[i];
		}


		mapsize = ((1 & uppermask) >> shifttable[stv2_current_tilemap.plane_size]) * plsize_bytes -
				  ((0 & uppermask) >> shifttable[stv2_current_tilemap.plane_size]) * plsize_bytes;
		mapsize /= 4;

		stv_vdp2_layer_data_placement.map_offset_max += mapsize;

		stv_vdp2_layer_data_placement.tile_offset_min = tilecodemin * 0x20 / 4;
		stv_vdp2_layer_data_placement.tile_offset_max = (tilecodemax + 1) * 0x20 / 4;
	}

}

#define STV_VDP2_READ_VERTICAL_LINESCROLL( _val, _address ) \
	{ \
		_val = state->m_vdp2_vram[ _address ]; \
		_val &= 0x07ffff00; \
		if ( _val & 0x04000000 ) _val |= 0xf8000000; \
	}


static void stv_vdp2_check_tilemap_with_linescroll(running_machine &machine, bitmap_t *bitmap, const rectangle *cliprect)
{
	saturn_state *state = machine.driver_data<saturn_state>();
	rectangle mycliprect;
	int cur_line = cliprect->min_y;
	int address;
	int active_functions = 0;
	INT32 scroll_values[3], prev_scroll_values[3];
	int i;
	int scroll_values_equal;
	int lines;
	INT16 scrollx, scrolly;
//  INT32 incx;
	int linescroll_enable, vertical_linescroll_enable, linezoom_enable;
	int vertical_linescroll_index = -1;

	// read original scroll values
	scrollx = stv2_current_tilemap.scrollx;
	scrolly = stv2_current_tilemap.scrolly;
//  incx = stv2_current_tilemap.incx;

	// prepare linescroll flags
	linescroll_enable = stv2_current_tilemap.linescroll_enable;
	stv2_current_tilemap.linescroll_enable = 0;
	vertical_linescroll_enable = stv2_current_tilemap.vertical_linescroll_enable;
	stv2_current_tilemap.vertical_linescroll_enable = 0;
	linezoom_enable = stv2_current_tilemap.linezoom_enable;
	stv2_current_tilemap.linezoom_enable = 0;

	// prepare working clipping rectangle
	memcpy( &mycliprect, cliprect, sizeof(rectangle) );

	// calculate the number of active functions
	if ( linescroll_enable ) active_functions++;
	if ( vertical_linescroll_enable )
	{
		vertical_linescroll_index = active_functions;
		active_functions++;
	}
	if ( linezoom_enable ) active_functions++;

	// address of data table
	address = stv2_current_tilemap.linescroll_table_address + active_functions*4*cliprect->min_y;

	// get the first scroll values
	for ( i = 0; i < active_functions; i++ )
	{
		if ( i == vertical_linescroll_index )
		{
			STV_VDP2_READ_VERTICAL_LINESCROLL( prev_scroll_values[i], (address / 4) + i );
			prev_scroll_values[i] -= (cur_line * stv2_current_tilemap.incy);
		}
		else
		{
			prev_scroll_values[i] = state->m_vdp2_vram[ (address / 4) + i ];
		}
	}

	while( cur_line <= cliprect->max_y )
	{
		lines = 0;
		do
		{
			// update address
			address += active_functions*4;

			// update lines count
			lines += stv2_current_tilemap.linescroll_interval;

			// get scroll values
			for ( i = 0; i < active_functions; i++ )
			{
				if ( i == vertical_linescroll_index )
				{
					STV_VDP2_READ_VERTICAL_LINESCROLL( scroll_values[i], (address/4) + i );
					scroll_values[i] -= (cur_line + lines) * stv2_current_tilemap.incy;
				}
				else
				{
					scroll_values[i] = state->m_vdp2_vram[ (address / 4) + i ];
				}
			}

			// compare scroll values
			scroll_values_equal = 1;
			for ( i = 0; i < active_functions; i++ )
			{
				scroll_values_equal &= (scroll_values[i] == prev_scroll_values[i]);
			}
		} while( scroll_values_equal && ((cur_line + lines) <= cliprect->max_y) );

		// determined how many lines can be drawn
		// prepare clipping rectangle
		mycliprect.min_y = cur_line;
		mycliprect.max_y = cur_line + lines - 1;

		// prepare scroll values
		i = 0;
		// linescroll
		if ( linescroll_enable )
		{
			prev_scroll_values[i] &= 0x07ffff00;
			if ( prev_scroll_values[i] & 0x04000000 ) prev_scroll_values[i] |= 0xf8000000;
			stv2_current_tilemap.scrollx = scrollx + (prev_scroll_values[i] >> 16);
			i++;
		}
		// vertical line scroll
		if ( vertical_linescroll_enable )
		{
			stv2_current_tilemap.scrolly = scrolly + (prev_scroll_values[i] >> 16);
			i++;
		}

		// linezooom
		if ( linezoom_enable )
		{
			prev_scroll_values[i] &= 0x0007ff00;
			if ( prev_scroll_values[i] & 0x00040000 ) prev_scroll_values[i] |= 0xfff80000;
//          incx = prev_scroll_values[i];
			i++;
		}

//      if ( LOG_VDP2 ) logerror( "Linescroll: y < %d, %d >, scrollx = %d, scrolly = %d, incx = %f\n", mycliprect.min_y, mycliprect.max_y, stv2_current_tilemap.scrollx, stv2_current_tilemap.scrolly, (float)stv2_current_tilemap.incx/65536.0 );
		// render current tilemap portion
		stv_vdp2_check_tilemap(machine, bitmap, &mycliprect );

		// update parameters for next iteration
		memcpy( prev_scroll_values, scroll_values, sizeof(scroll_values));
		cur_line += lines;
	}
}

static void stv_vdp2_draw_line(running_machine &machine, bitmap_t *bitmap, const rectangle *cliprect)
{
	saturn_state *state = machine.driver_data<saturn_state>();
	int x,y;
	UINT8* gfxdata = state->m_vdp2.gfx_decode;
	UINT32 base_offs,base_mask;
	UINT16 pix;
	UINT8 interlace;

	interlace = (STV_VDP2_LSMD == 3)+1;

	{
		base_mask = STV_VDP2_VRAMSZ ? 0x7ffff : 0x3ffff;

		for(y=cliprect->min_y;y<=cliprect->max_y;y++)
		{
			base_offs = (STV_VDP2_LCTA & base_mask) << 1;

			if(STV_VDP2_LCCLMD)
				base_offs += (y / interlace) << 1;

			for(x=cliprect->min_x;x<=cliprect->max_x;x++)
			{
				UINT16 pen;

				pen = (gfxdata[base_offs+0]<<8)|gfxdata[base_offs+1];
				pix = *BITMAP_ADDR16(bitmap, y,x);

				*BITMAP_ADDR16(bitmap, y, x) = stv_add_blend(machine.pens[pen & 0x7ff],pix);
			}
		}
	}
}

static void stv_vdp2_draw_mosaic(running_machine &machine, bitmap_t *bitmap, const rectangle *cliprect, UINT8 is_roz)
{
	saturn_state *state = machine.driver_data<saturn_state>();
	int x,y,xi,yi;
	UINT8 h_size,v_size;
	UINT16 pix;

	h_size = STV_VDP2_MZSZH+1;
	v_size = STV_VDP2_MZSZV+1;

	if(is_roz)
		v_size = 1;

	if(h_size == 1 && v_size == 1)
		return; // don't bother

	if(STV_VDP2_LSMD == 3)
		v_size <<= 1;

	for(y=cliprect->min_y;y<=cliprect->max_y;y+=v_size)
	{
		for(x=cliprect->min_x;x<=cliprect->max_x;x+=h_size)
		{
			pix = *BITMAP_ADDR16(bitmap, y,x);

			for(yi=0;yi<v_size;yi++)
				for(xi=0;xi<h_size;xi++)
					*BITMAP_ADDR16(bitmap, y+yi, x+xi) = pix;
		}
	}
}

static void stv_vdp2_check_tilemap(running_machine &machine, bitmap_t *bitmap, const rectangle *cliprect)
{
	/* the idea is here we check the tilemap capabilities / whats enabled and call an appropriate tilemap drawing routine, or
      at the very list throw up a few errors if the tilemaps want to do something we don't support yet */
	saturn_state *state = machine.driver_data<saturn_state>();

//	int window_applied = 0;
	rectangle mycliprect;
	mycliprect.min_x = cliprect->min_x;
	mycliprect.max_x = cliprect->max_x;
	mycliprect.min_y = cliprect->min_y;
	mycliprect.max_y = cliprect->max_y;

	if ( stv2_current_tilemap.linescroll_enable ||
		 stv2_current_tilemap.vertical_linescroll_enable ||
		 stv2_current_tilemap.linezoom_enable )
	{
		stv_vdp2_check_tilemap_with_linescroll(machine, bitmap, cliprect);
		return;
	}

//	window_applied =
	stv_vdp2_apply_window_on_layer(machine,&mycliprect);

	if (stv2_current_tilemap.bitmap_enable) // this layer is a bitmap
	{
		/*elandore doesn't like current cliprect code,will be worked on...*/
		//if ( window_applied && stv2_current_tilemap.colour_depth != 4)
		//	stv2_current_tilemap.window_control = 0;

		stv_vdp2_draw_basic_bitmap(machine, bitmap, &mycliprect);
	}
	else
	{
		stv_vdp2_draw_basic_tilemap(machine, bitmap, &mycliprect);
	}

	/* post-processing functions (TODO: needs layer bitmaps to be individual planes to work correctly) */
	if(stv2_current_tilemap.line_screen_enabled && TEST_FUNCTIONS)
		stv_vdp2_draw_line(machine,bitmap,cliprect);

	if(stv2_current_tilemap.mosaic_screen_enabled && TEST_FUNCTIONS)
		stv_vdp2_draw_mosaic(machine,bitmap,cliprect,stv2_current_tilemap.layer_name & 0x80);


	{
<<<<<<< HEAD
		/* Pukunpa */
		if(STV_VDP2_SPWINEN)
			popmessage("Sprite Window enabled");
=======
		if(stv2_current_tilemap.colour_depth == 2 && !stv2_current_tilemap.bitmap_enable)
			popmessage("2048 color mode used on a non-bitmap plane");

		/* Pukunpa */
		//if(STV_VDP2_SPWINEN)
		//  popmessage("Sprite Window enabled");
>>>>>>> 33bd5967

		/* Capcom Collection Dai 2 - Choh Makaimura (Duh!) */
		if(STV_VDP2_MZCTL & 0x1f && 0)
			popmessage("Mosaic control enabled = %04x\n",STV_VDP2_MZCTL);

		/* Bio Hazard bit 1 */
		/* Airs Adventure 0x3e */
		/* Bakuretsu Hunter */
		if(STV_VDP2_LNCLEN & ~2 && 0)
			popmessage("Line Colour screen enabled %04x %08x, contact MAMEdev",STV_VDP2_LNCLEN,STV_VDP2_LCTAU<<16|STV_VDP2_LCTAL);

		/* Bio Hazard 0x400 = extended color calculation enabled */
		/* Advanced World War 0x200 = color calculation ratio mode */
		//if(STV_VDP2_CCCR & 0xf600)
		if(STV_VDP2_CCCR & 0xf000)
			popmessage("Gradation enabled %04x, contact MAMEdev",STV_VDP2_CCCR);

		/* Advanced VG, Shining Force III */
		if(STV_VDP2_SFCCMD && 0)
			popmessage("Special Color Calculation enable %04x, contact MAMEdev",STV_VDP2_SFCCMD);

		/* Cleopatra Fortune Transparent Shadow */
		/* Pretty Fighter X Back & Transparent Shadow*/
		//if(STV_VDP2_SDCTL & 0x0120)
		//	popmessage("%s shadow select bit enabled, contact MAMEdev",STV_VDP2_SDCTL & 0x100 ? "Transparent" : "Back");

		/* Langrisser III bit 3 normal, bit 1 during battle field */
		/* Metal Slug bit 0 during gameplay */
		if(STV_VDP2_SFSEL & ~0xb)
			popmessage("Special Function Code Select enable %04x %04x, contact MAMEdev",STV_VDP2_SFSEL,STV_VDP2_SFCODE);

		/* Albert Odyssey Gaiden 0x0001 */
		/* Asuka 120% (doesn't make sense?) 0x0101 */
		if(STV_VDP2_ZMCTL & 0x0202)
			popmessage("Reduction enable %04x, contact MAMEdev",STV_VDP2_ZMCTL);

		/* Burning Rangers and friends FMV, J.League Pro Soccer Club Wo Tsukurou!! backgrounds */
		if(STV_VDP2_SCRCTL & 0x0101 && 0)
			popmessage("Vertical cell scroll enable %04x, contact MAMEdev",STV_VDP2_SCRCTL);

		/* Magical Drop III 0x200 -> color calculation window */
		/* Ide Yousuke Meijin No Shin Jissen Mahjong 0x0303 */
		/* Decathlete 0x088 */
		if(STV_VDP2_WCTLD & 0x2000)
			popmessage("Special window enabled %04x, contact MAMEdev",STV_VDP2_WCTLD);

		/* Shining Force III, After Burner 2 (doesn't make a proper use tho?) */
		/* Layer Section */
		//if(STV_VDP2_W0LWE || STV_VDP2_W1LWE)
		//	popmessage("Line Window %s %08x enabled, contact MAMEdev",STV_VDP2_W0LWE ? "0" : "1",STV_VDP2_W0LWTA);

		/* Akumajou Dracula, bits 2-4 */
		/* Arcana Strikes bit 5 */
		/* Choh Makai Mura 0x0055 */
		/* Sega Rally 0x0155 */
		/* Find Love  0x4400 */
		/* Dragon Ball Z 0x3800 - 0x2c00 */
		if(STV_VDP2_SFPRMD & ~0x7d55)
			popmessage("Special Priority Mode enabled %04x, contact MAMEdev",STV_VDP2_SFPRMD);
	}
}

static void stv_vdp2_draw_rotation_screen(running_machine &machine, bitmap_t *bitmap, const rectangle *cliprect, int iRP);


static void stv_vdp2_copy_roz_bitmap(bitmap_t *bitmap,
									 running_machine &machine,
									 bitmap_t *roz_bitmap,
									 const rectangle *cliprect,
									 int iRP,
									 int planesizex,
									 int planesizey,
									 int planerenderedsizex,
									 int planerenderedsizey)
{
	saturn_state *state = machine.driver_data<saturn_state>();
	INT32 xsp, ysp, xp, yp, dx, dy, x, y, xs, ys, dxs, dys;
	INT32 vcnt, hcnt;
	INT32 kx, ky;
	INT8  use_coeff_table, coeff_table_mode, coeff_table_size, coeff_table_shift;
	INT8  screen_over_process;
	UINT8 vcnt_shift, hcnt_shift;
	UINT8 coeff_msb;
	UINT32 *coeff_table_base, coeff_table_offset;
	INT32 coeff_table_val;
	UINT32 address;
	UINT16 *line;
	UINT16 pix;
	//UINT32 coeff_line_color_screen_data;
	INT32 clipxmask = 0, clipymask = 0;


	vcnt_shift = ((STV_VDP2_LSMD & 3) == 3);
	hcnt_shift = ((STV_VDP2_HRES & 2) == 2);

	planesizex--;
	planesizey--;
	planerenderedsizex--;
	planerenderedsizey--;

	kx = RP.kx;
	ky = RP.ky;

	use_coeff_table = coeff_table_mode = coeff_table_size = coeff_table_shift = 0;
	coeff_table_offset = 0;
	coeff_table_val = 0;
	coeff_table_base = NULL;

	if ( LOG_ROZ == 1 ) logerror( "Rendering RBG with parameter %s\n", iRP == 1 ? "A" : "B" );
	if ( LOG_ROZ == 1 ) logerror( "RPMD (parameter mode) = %x\n", STV_VDP2_RPMD );
	if ( LOG_ROZ == 1 ) logerror( "RPRCTL (parameter read control) = %04x\n", STV_VDP2_RPRCTL );
	if ( LOG_ROZ == 1 ) logerror( "KTCTL (coefficient table control) = %04x\n", STV_VDP2_KTCTL );
	if ( LOG_ROZ == 1 ) logerror( "KTAOF (coefficient table address offset) = %04x\n", STV_VDP2_KTAOF );
	if ( LOG_ROZ == 1 ) logerror( "RAOVR (screen-over process) = %x\n", STV_VDP2_RAOVR );
	if ( iRP == 1 )
	{
		use_coeff_table = STV_VDP2_RAKTE;
		if ( use_coeff_table == 1 )
		{
			coeff_table_mode = STV_VDP2_RAKMD;
			coeff_table_size = STV_VDP2_RAKDBS;
			coeff_table_offset = STV_VDP2_RAKTAOS;
		}
		screen_over_process = STV_VDP2_RAOVR;
	}
	else
	{
		use_coeff_table = STV_VDP2_RBKTE;
		if ( use_coeff_table == 1 )
		{
			coeff_table_mode = STV_VDP2_RBKMD;
			coeff_table_size = STV_VDP2_RBKDBS;
			coeff_table_offset = STV_VDP2_RBKTAOS;
		}
		screen_over_process = STV_VDP2_RBOVR;
	}
	if ( use_coeff_table )
	{
		if ( STV_VDP2_CRKTE == 0 )
		{
			coeff_table_base = state->m_vdp2_vram;
		}
		else
		{
			coeff_table_base = state->m_vdp2_cram;
		}
		if ( coeff_table_size == 0 )
		{
			coeff_table_offset = (coeff_table_offset & 0x0003) * 0x40000;
			coeff_table_shift = 2;
		}
		else
		{
			coeff_table_offset = (coeff_table_offset & 0x0007) * 0x20000;
			coeff_table_shift = 1;
		}
	}

	if ( stv2_current_tilemap.colour_calculation_enabled == 1 )
	{
		if ( STV_VDP2_CCMD )
		{
			stv2_current_tilemap.transparency = STV_TRANSPARENCY_ADD_BLEND;
		}
		else
		{
			stv2_current_tilemap.transparency = STV_TRANSPARENCY_ALPHA;
		}
	}

	/* clipping */
	switch( screen_over_process )
	{
		case 0:
			/* repeated */
			clipxmask = clipymask = 0;
			break;
		case 1:
			/* screen over pattern, not supported */
			clipxmask = clipymask = 0;
			break;
		case 2:
			/* outside display area, scroll screen is transparent */
			clipxmask = ~planesizex;
			clipymask = ~planesizey;
			break;
		case 3:
			/* display area is 512x512, outside is transparent */
			clipxmask = ~511;
			clipymask = ~511;
			break;
	}

	//dx  = (RP.A * RP.dx) + (RP.B * RP.dy);
	//dy  = (RP.D * RP.dx) + (RP.E * RP.dy);
	dx = mul_fixed32( RP.A, RP.dx ) + mul_fixed32( RP.B, RP.dy );
	dy = mul_fixed32( RP.D, RP.dx ) + mul_fixed32( RP.E, RP.dy );

	//xp  = RP.A * ( RP.px - RP.cx ) + RP.B * ( RP.py - RP.cy ) + RP.C * ( RP.pz - RP.cz ) + RP.cx + RP.mx;
	//yp  = RP.D * ( RP.px - RP.cx ) + RP.E * ( RP.py - RP.cy ) + RP.F * ( RP.pz - RP.cz ) + RP.cy + RP.my;
	xp = mul_fixed32( RP.A, RP.px - RP.cx ) + mul_fixed32( RP.B, RP.py - RP.cy ) + mul_fixed32( RP.C, RP.pz - RP.cz ) + RP.cx + RP.mx;
	yp = mul_fixed32( RP.D, RP.px - RP.cx ) + mul_fixed32( RP.E, RP.py - RP.cy ) + mul_fixed32( RP.F, RP.pz - RP.cz ) + RP.cy + RP.my;

	for (vcnt = cliprect->min_y; vcnt <= cliprect->max_y; vcnt++ )
	{
		/*xsp = RP.A * ( ( RP.xst + RP.dxst * (vcnt << 16) ) - RP.px ) +
              RP.B * ( ( RP.yst + RP.dyst * (vcnt << 16) ) - RP.py ) +
              RP.C * ( RP.zst - RP.pz);
        ysp = RP.D * ( ( RP.xst + RP.dxst * (vcnt << 16) ) - RP.px ) +
              RP.E * ( ( RP.yst + RP.dyst * (vcnt << 16) ) - RP.py ) +
              RP.F * ( RP.zst - RP.pz );*/
		xsp = mul_fixed32( RP.A, RP.xst + mul_fixed32( RP.dxst, vcnt << (16 - vcnt_shift)) - RP.px ) +
			  mul_fixed32( RP.B, RP.yst + mul_fixed32( RP.dyst, vcnt << (16 - vcnt_shift)) - RP.py ) +
			  mul_fixed32( RP.C, RP.zst - RP.pz );
		ysp = mul_fixed32( RP.D, RP.xst + mul_fixed32( RP.dxst, vcnt << (16 - vcnt_shift)) - RP.px ) +
			  mul_fixed32( RP.E, RP.yst + mul_fixed32( RP.dyst, vcnt << (16 - vcnt_shift)) - RP.py ) +
			  mul_fixed32( RP.F, RP.zst - RP.pz );
		//xp  = RP.A * ( RP.px - RP.cx ) + RP.B * ( RP.py - RP.cy ) + RP.C * ( RP.pz - RP.cz ) + RP.cx + RP.mx;
		//yp  = RP.D * ( RP.px - RP.cx ) + RP.E * ( RP.py - RP.cy ) + RP.F * ( RP.pz - RP.cz ) + RP.cy + RP.my;
		//dx  = (RP.A * RP.dx) + (RP.B * RP.dy);
		//dy  = (RP.D * RP.dx) + (RP.E * RP.dy);

		line = BITMAP_ADDR16(bitmap, vcnt, 0);

		if ( !use_coeff_table || RP.dkax == 0 )
		{
			if ( use_coeff_table )
			{
				switch( coeff_table_size )
				{
					case 0:
						address = coeff_table_offset + ((RP.kast + RP.dkast*(vcnt>>vcnt_shift)) >> 16) * 4;
						coeff_table_val = coeff_table_base[ address / 4 ];
						//coeff_line_color_screen_data = (coeff_table_val & 0x7f000000) >> 24;
						coeff_msb = (coeff_table_val & 0x80000000) > 0;
						if ( coeff_table_val & 0x00800000 )
						{
							coeff_table_val |= 0xff000000;
						}
						else
						{
							coeff_table_val &= 0x007fffff;
						}
						break;
					case 1:
						address = coeff_table_offset + ((RP.kast + RP.dkast*(vcnt>>vcnt_shift)) >> 16) * 2;
						coeff_table_val = coeff_table_base[ address / 4 ];
						if ( (address & 2) == 0 )
						{
							coeff_table_val >>= 16;
						}
						coeff_table_val &= 0xffff;
						//coeff_line_color_screen_data = 0;
						coeff_msb = (coeff_table_val & 0x8000) > 0;
						if ( coeff_table_val & 0x4000 )
						{
							coeff_table_val |= 0xffff8000;
						}
						else
						{
							coeff_table_val &= 0x3fff;
						}
						coeff_table_val <<= 6; /* to form 16.16 fixed point val */
						break;
					default:
						coeff_msb = 1;
						break;
				}
				if ( coeff_msb ) continue;

				switch( coeff_table_mode )
				{
					case 0:
						kx = ky = coeff_table_val;
						break;
					case 1:
						kx = coeff_table_val;
						break;
					case 2:
						ky = coeff_table_val;
						break;
					case 3:
						xp = coeff_table_val;
						break;
				}
			}

			//x = RP.kx * ( xsp + dx * (hcnt << 16)) + xp;
			//y = RP.ky * ( ysp + dy * (hcnt << 16)) + yp;
			xs = mul_fixed32( kx, xsp ) + xp;
			ys = mul_fixed32( ky, ysp ) + yp;
			dxs = mul_fixed32( kx, mul_fixed32( dx, 1 << (16-hcnt_shift)));
			dys = mul_fixed32( ky, mul_fixed32( dy, 1 << (16-hcnt_shift)));

			for (hcnt = cliprect->min_x; hcnt <= cliprect->max_x; xs+=dxs, ys+=dys, hcnt++ )
			{
				x = xs >> 16;
				y = ys >> 16;

				if ( x & clipxmask || y & clipymask ) continue;
				pix = *BITMAP_ADDR16(roz_bitmap, y & planerenderedsizey, x & planerenderedsizex);
				switch( stv2_current_tilemap.transparency )
				{
					case STV_TRANSPARENCY_PEN:
						if ( pix != 0x0000 )
						{
							if(stv2_current_tilemap.fade_control & 1)
								stv_vdp2_compute_color_offset_RGB555_UINT16(machine,&pix,stv2_current_tilemap.fade_control & 2);

							line[hcnt] = pix;
						}
						break;
					case STV_TRANSPARENCY_NONE:
						if(stv2_current_tilemap.fade_control & 1)
							stv_vdp2_compute_color_offset_RGB555_UINT16(machine,&pix,stv2_current_tilemap.fade_control & 2);

						line[hcnt] = pix;
						break;
					case STV_TRANSPARENCY_ALPHA:
						if ( pix != 0x000 )
						{
							if(stv2_current_tilemap.fade_control & 1)
								stv_vdp2_compute_color_offset_RGB555_UINT16(machine,&pix,stv2_current_tilemap.fade_control & 2);

							line[hcnt] = alpha_blend_r16( line[hcnt], pix, stv2_current_tilemap.alpha );
						}
						break;
					case STV_TRANSPARENCY_ADD_BLEND:
						if ( pix != 0x0000 )
						{
							if(stv2_current_tilemap.fade_control & 1)
								stv_vdp2_compute_color_offset_RGB555_UINT16(machine,&pix,stv2_current_tilemap.fade_control & 2);

							line[hcnt] = stv_add_blend( line[hcnt], pix );
						}
						break;
				}

			}
		}
		else
		{
			for (hcnt = cliprect->min_x; hcnt <= cliprect->max_x; hcnt++ )
			{
				switch( coeff_table_size )
				{
					case 0:
						address = coeff_table_offset + ((RP.kast + RP.dkast*(vcnt>>vcnt_shift) + RP.dkax*hcnt) >> 16) * 4;
						coeff_table_val = coeff_table_base[ address / 4 ];
						//coeff_line_color_screen_data = (coeff_table_val & 0x7f000000) >> 24;
						coeff_msb = (coeff_table_val & 0x80000000) > 0;
						if ( coeff_table_val & 0x00800000 )
						{
							coeff_table_val |= 0xff000000;
						}
						else
						{
							coeff_table_val &= 0x007fffff;
						}
						break;
					case 1:
						address = coeff_table_offset + ((RP.kast + RP.dkast*(vcnt>>vcnt_shift) + RP.dkax*hcnt) >> 16) * 2;
						coeff_table_val = coeff_table_base[ address / 4 ];
						if ( (address & 2) == 0 )
						{
							coeff_table_val >>= 16;
						}
						coeff_table_val &= 0xffff;
						//coeff_line_color_screen_data = 0;
						coeff_msb = (coeff_table_val & 0x8000) > 0;
						if ( coeff_table_val & 0x4000 )
						{
							coeff_table_val |= 0xffff8000;
						}
						else
						{
							coeff_table_val &= 0x3fff;
						}
						coeff_table_val <<= 6; /* to form 16.16 fixed point val */
						break;
					default:
						coeff_msb = 1;
						break;
				}
				if ( coeff_msb ) continue;
				switch( coeff_table_mode )
				{
					case 0:
						kx = ky = coeff_table_val;
						break;
					case 1:
						kx = coeff_table_val;
						break;
					case 2:
						ky = coeff_table_val;
						break;
					case 3:
						xp = coeff_table_val;
						break;
				}

				//x = RP.kx * ( xsp + dx * (hcnt << 16)) + xp;
				//y = RP.ky * ( ysp + dy * (hcnt << 16)) + yp;
				x = mul_fixed32( kx, xsp + mul_fixed32( dx, (hcnt>>hcnt_shift) << 16 ) ) + xp;
				y = mul_fixed32( ky, ysp + mul_fixed32( dy, (hcnt>>hcnt_shift) << 16 ) ) + yp;

				x >>= 16;
				y >>= 16;

				if ( x & clipxmask || y & clipymask ) continue;

				pix = *BITMAP_ADDR16(roz_bitmap, y & planerenderedsizey, x & planerenderedsizex);
				switch( stv2_current_tilemap.transparency )
				{
					case STV_TRANSPARENCY_PEN:
						if ( pix != 0x0000 )
						{
							if(stv2_current_tilemap.fade_control & 1)
								stv_vdp2_compute_color_offset_RGB555_UINT16(machine,&pix,stv2_current_tilemap.fade_control & 2);

							line[hcnt] = pix;
						}
						break;
					case STV_TRANSPARENCY_NONE:
						if(stv2_current_tilemap.fade_control & 1)
							stv_vdp2_compute_color_offset_RGB555_UINT16(machine,&pix,stv2_current_tilemap.fade_control & 2);

						line[hcnt] = pix;
						break;
					case STV_TRANSPARENCY_ALPHA:
						if ( pix != 0x000 )
						{
							if(stv2_current_tilemap.fade_control & 1)
								stv_vdp2_compute_color_offset_RGB555_UINT16(machine,&pix,stv2_current_tilemap.fade_control & 2);

							line[hcnt] = alpha_blend_r16( line[hcnt], pix, stv2_current_tilemap.alpha );
						}
						break;
					case STV_TRANSPARENCY_ADD_BLEND:
						if ( pix != 0x0000 )
						{
							if(stv2_current_tilemap.fade_control & 1)
								stv_vdp2_compute_color_offset_RGB555_UINT16(machine,&pix,stv2_current_tilemap.fade_control & 2);

							line[hcnt] = stv_add_blend( line[hcnt], pix );
						}
						break;
				}
			}
		}
	}
}

static void stv_vdp2_draw_NBG0(running_machine &machine, bitmap_t *bitmap, const rectangle *cliprect)
{
	saturn_state *state = machine.driver_data<saturn_state>();
	UINT32 base_mask;

	base_mask = STV_VDP2_VRAMSZ ? 0x7ffff : 0x3ffff;

	/*
       Colours           : 16, 256, 2048, 32768, 16770000
       Char Size         : 1x1 cells, 2x2 cells
       Pattern Data Size : 1 word, 2 words
       Plane Layouts     : 1 x 1, 2 x 1, 2 x 2
       Planes            : 4
       Bitmap            : Possible
       Bitmap Sizes      : 512 x 256, 512 x 512, 1024 x 256, 1024 x 512
       Scale             : 0.25 x - 256 x
       Rotation          : No
       Linescroll        : Yes
       Column Scroll     : Yes
       Mosaic            : Yes
    */

	stv2_current_tilemap.enabled = STV_VDP2_N0ON | STV_VDP2_R1ON;

//  if (!stv2_current_tilemap.enabled) return; // stop right now if its disabled ...

	//stv2_current_tilemap.trans_enabled = STV_VDP2_N0TPON;
	if ( STV_VDP2_N0CCEN )
	{
		stv2_current_tilemap.colour_calculation_enabled = 1;
		stv2_current_tilemap.alpha = ((UINT16)(0x1f-STV_VDP2_N0CCRT)*0xff)/0x1f;
	}
	else
	{
		stv2_current_tilemap.colour_calculation_enabled = 0;
	}
	if ( STV_VDP2_N0TPON == 0 )
	{
		stv2_current_tilemap.transparency = STV_TRANSPARENCY_PEN;
	}
	else
	{
		stv2_current_tilemap.transparency = STV_TRANSPARENCY_NONE;
	}
	stv2_current_tilemap.colour_depth = STV_VDP2_N0CHCN;
	stv2_current_tilemap.tile_size = STV_VDP2_N0CHSZ;
	stv2_current_tilemap.bitmap_enable = STV_VDP2_N0BMEN;
	stv2_current_tilemap.bitmap_size = STV_VDP2_N0BMSZ;
	stv2_current_tilemap.bitmap_palette_number = STV_VDP2_N0BMP;
	stv2_current_tilemap.bitmap_map = STV_VDP2_N0MP_;
	stv2_current_tilemap.map_offset[0] = STV_VDP2_N0MPA | (STV_VDP2_N0MP_ << 6);
	stv2_current_tilemap.map_offset[1] = STV_VDP2_N0MPB | (STV_VDP2_N0MP_ << 6);
	stv2_current_tilemap.map_offset[2] = STV_VDP2_N0MPC | (STV_VDP2_N0MP_ << 6);
	stv2_current_tilemap.map_offset[3] = STV_VDP2_N0MPD | (STV_VDP2_N0MP_ << 6);
	stv2_current_tilemap.map_count = 4;

	stv2_current_tilemap.pattern_data_size = STV_VDP2_N0PNB;
	stv2_current_tilemap.character_number_supplement = STV_VDP2_N0CNSM;
	stv2_current_tilemap.special_priority_register = STV_VDP2_N0SPR;
	stv2_current_tilemap.special_colour_control_register = STV_VDP2_PNCN0;
	stv2_current_tilemap.supplementary_palette_bits = STV_VDP2_N0SPLT;
	stv2_current_tilemap.supplementary_character_bits = STV_VDP2_N0SPCN;

	stv2_current_tilemap.scrollx = STV_VDP2_SCXIN0;
	stv2_current_tilemap.scrolly = STV_VDP2_SCYIN0;
	stv2_current_tilemap.incx = STV_VDP2_ZMXN0;
	stv2_current_tilemap.incy = STV_VDP2_ZMYN0;

	stv2_current_tilemap.linescroll_enable = STV_VDP2_N0LSCX;
	stv2_current_tilemap.linescroll_interval = (((STV_VDP2_LSMD & 3) == 2) ? (2) : (1)) << (STV_VDP2_N0LSS);
	stv2_current_tilemap.linescroll_table_address = (((STV_VDP2_LSTA0U << 16) | STV_VDP2_LSTA0L) & base_mask) * 2;
	stv2_current_tilemap.vertical_linescroll_enable = STV_VDP2_N0LSCY;
	stv2_current_tilemap.linezoom_enable = STV_VDP2_N0LZMX;

	stv2_current_tilemap.plane_size = (STV_VDP2_R1ON) ? STV_VDP2_RBPLSZ : STV_VDP2_N0PLSZ;
	stv2_current_tilemap.colour_ram_address_offset = STV_VDP2_N0CAOS;
	stv2_current_tilemap.fade_control = (STV_VDP2_N0COEN * 1) | (STV_VDP2_N0COSL * 2);
	stv_vdp2_check_fade_control_for_layer(machine);
	stv2_current_tilemap.window_control = (STV_VDP2_N0LOG << 0) |
										  (STV_VDP2_N0W0E << 1) |
										  (STV_VDP2_N0W1E << 2) |
										  (STV_VDP2_N0SWE << 3) |
										  (STV_VDP2_N0W0A << 4) |
										  (STV_VDP2_N0W1A << 5) |
										  (STV_VDP2_N0SWA << 6);

	stv2_current_tilemap.line_screen_enabled = STV_VDP2_N0LCEN;
	stv2_current_tilemap.mosaic_screen_enabled = STV_VDP2_N0MZE;

	stv2_current_tilemap.layer_name=(STV_VDP2_R1ON) ? 0x81 : 0;

	if ( stv2_current_tilemap.enabled && (!(STV_VDP2_R1ON))) /* TODO: check cycle pattern for RBG1 */
	{
		stv2_current_tilemap.enabled = stv_vdp2_check_vram_cycle_pattern_registers( machine, STV_VDP2_CP_NBG0_PNMDR, STV_VDP2_CP_NBG0_CPDR, stv2_current_tilemap.bitmap_enable );
	}

	if(STV_VDP2_R1ON)
		stv_vdp2_draw_rotation_screen(machine, bitmap, cliprect, 2 );
	else
		stv_vdp2_check_tilemap(machine, bitmap, cliprect);
}

static void stv_vdp2_draw_NBG1(running_machine &machine, bitmap_t *bitmap, const rectangle *cliprect)
{
	saturn_state *state = machine.driver_data<saturn_state>();
	UINT32 base_mask;

	base_mask = STV_VDP2_VRAMSZ ? 0x7ffff : 0x3ffff;

	/*
       Colours           : 16, 256, 2048, 32768
       Char Size         : 1x1 cells, 2x2 cells
       Pattern Data Size : 1 word, 2 words
       Plane Layouts     : 1 x 1, 2 x 1, 2 x 2
       Planes            : 4
       Bitmap            : Possible
       Bitmap Sizes      : 512 x 256, 512 x 512, 1024 x 256, 1024 x 512
       Scale             : 0.25 x - 256 x
       Rotation          : No
       Linescroll        : Yes
       Column Scroll     : Yes
       Mosaic            : Yes
    */
	stv2_current_tilemap.enabled = STV_VDP2_N1ON;

//  if (!stv2_current_tilemap.enabled) return; // stop right now if its disabled ...

	//stv2_current_tilemap.trans_enabled = STV_VDP2_N1TPON;
	if ( STV_VDP2_N1CCEN )
	{
		stv2_current_tilemap.colour_calculation_enabled = 1;
		stv2_current_tilemap.alpha = ((UINT16)(0x1f-STV_VDP2_N1CCRT)*0xff)/0x1f;
	}
	else
	{
		stv2_current_tilemap.colour_calculation_enabled = 0;
	}
	if ( STV_VDP2_N1TPON == 0 )
	{
		stv2_current_tilemap.transparency = STV_TRANSPARENCY_PEN;
	}
	else
	{
		stv2_current_tilemap.transparency = STV_TRANSPARENCY_NONE;
	}
	stv2_current_tilemap.colour_depth = STV_VDP2_N1CHCN;
	stv2_current_tilemap.tile_size = STV_VDP2_N1CHSZ;
	stv2_current_tilemap.bitmap_enable = STV_VDP2_N1BMEN;
	stv2_current_tilemap.bitmap_size = STV_VDP2_N1BMSZ;
	stv2_current_tilemap.bitmap_palette_number = STV_VDP2_N1BMP;
	stv2_current_tilemap.bitmap_map = STV_VDP2_N1MP_;
	stv2_current_tilemap.map_offset[0] = STV_VDP2_N1MPA | (STV_VDP2_N1MP_ << 6);
	stv2_current_tilemap.map_offset[1] = STV_VDP2_N1MPB | (STV_VDP2_N1MP_ << 6);
	stv2_current_tilemap.map_offset[2] = STV_VDP2_N1MPC | (STV_VDP2_N1MP_ << 6);
	stv2_current_tilemap.map_offset[3] = STV_VDP2_N1MPD | (STV_VDP2_N1MP_ << 6);
	stv2_current_tilemap.map_count = 4;

	stv2_current_tilemap.pattern_data_size = STV_VDP2_N1PNB;
	stv2_current_tilemap.character_number_supplement = STV_VDP2_N1CNSM;
	stv2_current_tilemap.special_priority_register = STV_VDP2_N1SPR;
	stv2_current_tilemap.special_colour_control_register = STV_VDP2_PNCN1;
	stv2_current_tilemap.supplementary_palette_bits = STV_VDP2_N1SPLT;
	stv2_current_tilemap.supplementary_character_bits = STV_VDP2_N1SPCN;

	stv2_current_tilemap.scrollx = STV_VDP2_SCXIN1;
	stv2_current_tilemap.scrolly = STV_VDP2_SCYIN1;
	stv2_current_tilemap.incx = STV_VDP2_ZMXN1;
	stv2_current_tilemap.incy = STV_VDP2_ZMYN1;

	stv2_current_tilemap.linescroll_enable = STV_VDP2_N1LSCX;
	stv2_current_tilemap.linescroll_interval = (((STV_VDP2_LSMD & 3) == 2) ? (2) : (1)) << (STV_VDP2_N1LSS);
	stv2_current_tilemap.linescroll_table_address = (((STV_VDP2_LSTA1U << 16) | STV_VDP2_LSTA1L) & base_mask) * 2;
	stv2_current_tilemap.vertical_linescroll_enable = STV_VDP2_N1LSCY;
	stv2_current_tilemap.linezoom_enable = STV_VDP2_N1LZMX;

	stv2_current_tilemap.plane_size = STV_VDP2_N1PLSZ;
	stv2_current_tilemap.colour_ram_address_offset = STV_VDP2_N1CAOS;
	stv2_current_tilemap.fade_control = (STV_VDP2_N1COEN * 1) | (STV_VDP2_N1COSL * 2);
	stv_vdp2_check_fade_control_for_layer(machine);
	stv2_current_tilemap.window_control = (STV_VDP2_N1LOG << 0) |
										  (STV_VDP2_N1W0E << 1) |
										  (STV_VDP2_N1W1E << 2) |
										  (STV_VDP2_N1SWE << 3) |
										  (STV_VDP2_N1W0A << 4) |
										  (STV_VDP2_N1W1A << 5) |
										  (STV_VDP2_N1SWA << 6);

	stv2_current_tilemap.line_screen_enabled = STV_VDP2_N1LCEN;
	stv2_current_tilemap.mosaic_screen_enabled = STV_VDP2_N1MZE;

	stv2_current_tilemap.layer_name=1;

	if ( stv2_current_tilemap.enabled )
	{
		stv2_current_tilemap.enabled = stv_vdp2_check_vram_cycle_pattern_registers( machine, STV_VDP2_CP_NBG1_PNMDR, STV_VDP2_CP_NBG1_CPDR, stv2_current_tilemap.bitmap_enable );
	}

	stv_vdp2_check_tilemap(machine, bitmap, cliprect);
}

static void stv_vdp2_draw_NBG2(running_machine &machine, bitmap_t *bitmap, const rectangle *cliprect)
{
	saturn_state *state = machine.driver_data<saturn_state>();

	/*
       NBG2 is the first of the 2 more basic tilemaps, it has exactly the same capabilities as NBG3

       Colours           : 16, 256
       Char Size         : 1x1 cells, 2x2 cells
       Pattern Data Size : 1 word, 2 words
       Plane Layouts     : 1 x 1, 2 x 1, 2 x 2
       Planes            : 4
       Bitmap            : No
       Bitmap Sizes      : N/A
       Scale             : No
       Rotation          : No
       Linescroll        : No
       Column Scroll     : No
       Mosaic            : Yes
    */

	stv2_current_tilemap.enabled = STV_VDP2_N2ON;

	/* these modes for N0 disable this layer */
	if (STV_VDP2_N0CHCN == 0x03) stv2_current_tilemap.enabled = 0;
	if (STV_VDP2_N0CHCN == 0x04) stv2_current_tilemap.enabled = 0;

//  if (!stv2_current_tilemap.enabled) return; // stop right now if its disabled ...

	//stv2_current_tilemap.trans_enabled = STV_VDP2_N2TPON;
	if ( STV_VDP2_N2CCEN )
	{
		stv2_current_tilemap.colour_calculation_enabled = 1;
		stv2_current_tilemap.alpha = ((UINT16)(0x1f-STV_VDP2_N2CCRT)*0xff)/0x1f;
	}
	else
	{
		stv2_current_tilemap.colour_calculation_enabled = 0;
	}
	if ( STV_VDP2_N2TPON == 0 )
	{
		stv2_current_tilemap.transparency = STV_TRANSPARENCY_PEN;
	}
	else
	{
		stv2_current_tilemap.transparency = STV_TRANSPARENCY_NONE;
	}
	stv2_current_tilemap.colour_depth = STV_VDP2_N2CHCN;
	stv2_current_tilemap.tile_size = STV_VDP2_N2CHSZ;
	/* this layer can't be a bitmap,so ignore these registers*/
	stv2_current_tilemap.bitmap_enable = 0;
	stv2_current_tilemap.bitmap_size = 0;
	stv2_current_tilemap.bitmap_palette_number = 0;
	stv2_current_tilemap.bitmap_map = 0;
	stv2_current_tilemap.map_offset[0] = STV_VDP2_N2MPA | (STV_VDP2_N2MP_ << 6);
	stv2_current_tilemap.map_offset[1] = STV_VDP2_N2MPB | (STV_VDP2_N2MP_ << 6);
	stv2_current_tilemap.map_offset[2] = STV_VDP2_N2MPC | (STV_VDP2_N2MP_ << 6);
	stv2_current_tilemap.map_offset[3] = STV_VDP2_N2MPD | (STV_VDP2_N2MP_ << 6);
	stv2_current_tilemap.map_count = 4;

	stv2_current_tilemap.pattern_data_size = STV_VDP2_N2PNB;
	stv2_current_tilemap.character_number_supplement = STV_VDP2_N2CNSM;
	stv2_current_tilemap.special_priority_register = STV_VDP2_N2SPR;
	stv2_current_tilemap.special_colour_control_register = STV_VDP2_PNCN2;
	stv2_current_tilemap.supplementary_palette_bits = STV_VDP2_N2SPLT;
	stv2_current_tilemap.supplementary_character_bits = STV_VDP2_N2SPCN;

	stv2_current_tilemap.scrollx = STV_VDP2_SCXN2;
	stv2_current_tilemap.scrolly = STV_VDP2_SCYN2;
	/*This layer can't be scaled*/
	stv2_current_tilemap.incx = 0x10000;
	stv2_current_tilemap.incy = 0x10000;

	stv2_current_tilemap.linescroll_enable = 0;
	stv2_current_tilemap.linescroll_interval = 0;
	stv2_current_tilemap.linescroll_table_address = 0;
	stv2_current_tilemap.vertical_linescroll_enable = 0;
	stv2_current_tilemap.linezoom_enable = 0;

	stv2_current_tilemap.colour_ram_address_offset = STV_VDP2_N2CAOS;
	stv2_current_tilemap.fade_control = (STV_VDP2_N2COEN * 1) | (STV_VDP2_N2COSL * 2);
	stv_vdp2_check_fade_control_for_layer(machine);
	stv2_current_tilemap.window_control = (STV_VDP2_N2LOG << 0) |
										  (STV_VDP2_N2W0E << 1) |
										  (STV_VDP2_N2W1E << 2) |
										  (STV_VDP2_N2SWE << 3) |
										  (STV_VDP2_N2W0A << 4) |
										  (STV_VDP2_N2W1A << 5) |
										  (STV_VDP2_N2SWA << 6);

	stv2_current_tilemap.line_screen_enabled = STV_VDP2_N2LCEN;
	stv2_current_tilemap.mosaic_screen_enabled = STV_VDP2_N2MZE;

	stv2_current_tilemap.layer_name=2;

	stv2_current_tilemap.plane_size = STV_VDP2_N2PLSZ;

	if ( stv2_current_tilemap.enabled )
	{
		stv2_current_tilemap.enabled = stv_vdp2_check_vram_cycle_pattern_registers( machine, STV_VDP2_CP_NBG2_PNMDR, STV_VDP2_CP_NBG2_CPDR, stv2_current_tilemap.bitmap_enable );
	}

	stv_vdp2_check_tilemap(machine, bitmap, cliprect);
}

static void stv_vdp2_draw_NBG3(running_machine &machine, bitmap_t *bitmap, const rectangle *cliprect)
{
	saturn_state *state = machine.driver_data<saturn_state>();
	/*
       NBG3 is the second of the 2 more basic tilemaps, it has exactly the same capabilities as NBG2

       Colours           : 16, 256
       Char Size         : 1x1 cells, 2x2 cells
       Pattern Data Size : 1 word, 2 words
       Plane Layouts     : 1 x 1, 2 x 1, 2 x 2
       Planes            : 4
       Bitmap            : No
       Bitmap Sizes      : N/A
       Scale             : No
       Rotation          : No
       Linescroll        : No
       Column Scroll     : No
       Mosaic            : Yes
    */

	stv2_current_tilemap.enabled = STV_VDP2_N3ON;

//  if (!stv2_current_tilemap.enabled) return; // stop right now if its disabled ...

	/* these modes for N1 disable this layer */
	if (STV_VDP2_N1CHCN == 0x03) stv2_current_tilemap.enabled = 0;
	if (STV_VDP2_N1CHCN == 0x04) stv2_current_tilemap.enabled = 0;

	//stv2_current_tilemap.trans_enabled = STV_VDP2_N3TPON;
	if ( STV_VDP2_N3CCEN )
	{
		stv2_current_tilemap.colour_calculation_enabled = 1;
		stv2_current_tilemap.alpha = ((UINT16)(0x1f-STV_VDP2_N3CCRT)*0xff)/0x1f;
	}
	else
	{
		stv2_current_tilemap.colour_calculation_enabled = 0;
	}
	if ( STV_VDP2_N3TPON == 0 )
	{
		stv2_current_tilemap.transparency = STV_TRANSPARENCY_PEN;
	}
	else
	{
		stv2_current_tilemap.transparency = STV_TRANSPARENCY_NONE;
	}
	stv2_current_tilemap.colour_depth = STV_VDP2_N3CHCN;
	stv2_current_tilemap.tile_size = STV_VDP2_N3CHSZ;
	/* this layer can't be a bitmap,so ignore these registers*/
	stv2_current_tilemap.bitmap_enable = 0;
	stv2_current_tilemap.bitmap_size = 0;
	stv2_current_tilemap.bitmap_palette_number = 0;
	stv2_current_tilemap.bitmap_map = 0;
	stv2_current_tilemap.map_offset[0] = STV_VDP2_N3MPA | (STV_VDP2_N3MP_ << 6);
	stv2_current_tilemap.map_offset[1] = STV_VDP2_N3MPB | (STV_VDP2_N3MP_ << 6);
	stv2_current_tilemap.map_offset[2] = STV_VDP2_N3MPC | (STV_VDP2_N3MP_ << 6);
	stv2_current_tilemap.map_offset[3] = STV_VDP2_N3MPD | (STV_VDP2_N3MP_ << 6);
	stv2_current_tilemap.map_count = 4;

	stv2_current_tilemap.pattern_data_size = STV_VDP2_N3PNB;
	stv2_current_tilemap.character_number_supplement = STV_VDP2_N3CNSM;
	stv2_current_tilemap.special_priority_register = STV_VDP2_N3SPR;
	stv2_current_tilemap.special_colour_control_register = STV_VDP2_N3SCC;
	stv2_current_tilemap.supplementary_palette_bits = STV_VDP2_N3SPLT;
	stv2_current_tilemap.supplementary_character_bits = STV_VDP2_N3SPCN;

	stv2_current_tilemap.scrollx = STV_VDP2_SCXN3;
	stv2_current_tilemap.scrolly = STV_VDP2_SCYN3;
	/*This layer can't be scaled*/
	stv2_current_tilemap.incx = 0x10000;
	stv2_current_tilemap.incy = 0x10000;

	stv2_current_tilemap.linescroll_enable = 0;
	stv2_current_tilemap.linescroll_interval = 0;
	stv2_current_tilemap.linescroll_table_address = 0;
	stv2_current_tilemap.vertical_linescroll_enable = 0;
	stv2_current_tilemap.linezoom_enable = 0;

	stv2_current_tilemap.colour_ram_address_offset = STV_VDP2_N3CAOS;
	stv2_current_tilemap.fade_control = (STV_VDP2_N3COEN * 1) | (STV_VDP2_N3COSL * 2);
	stv_vdp2_check_fade_control_for_layer(machine);
	stv2_current_tilemap.window_control = (STV_VDP2_N3LOG << 0) |
										  (STV_VDP2_N3W0E << 1) |
										  (STV_VDP2_N3W1E << 2) |
										  (STV_VDP2_N3SWE << 3) |
										  (STV_VDP2_N3W0A << 4) |
										  (STV_VDP2_N3W1A << 5) |
										  (STV_VDP2_N3SWA << 6);

	stv2_current_tilemap.line_screen_enabled = STV_VDP2_N3LCEN;
	stv2_current_tilemap.mosaic_screen_enabled = STV_VDP2_N3MZE;

	stv2_current_tilemap.layer_name=3;

	stv2_current_tilemap.plane_size = STV_VDP2_N3PLSZ;

	if ( stv2_current_tilemap.enabled )
	{
		stv2_current_tilemap.enabled = stv_vdp2_check_vram_cycle_pattern_registers( machine, STV_VDP2_CP_NBG3_PNMDR, STV_VDP2_CP_NBG3_CPDR, stv2_current_tilemap.bitmap_enable );
	}

	stv_vdp2_check_tilemap(machine, bitmap, cliprect);
}


static void stv_vdp2_draw_rotation_screen(running_machine &machine, bitmap_t *bitmap, const rectangle *cliprect, int iRP)
{
	saturn_state *state = machine.driver_data<saturn_state>();
	rectangle roz_clip_rect, mycliprect;
	int planesizex = 0, planesizey = 0;
	int planerenderedsizex, planerenderedsizey;
	UINT8 colour_calculation_enabled;
	UINT8 window_control;
	UINT8 fade_control;

	if ( iRP == 1)
	{
		stv2_current_tilemap.bitmap_map = STV_VDP2_RAMP_;
		stv2_current_tilemap.map_offset[0] = STV_VDP2_RAMPA | (STV_VDP2_RAMP_ << 6);
		stv2_current_tilemap.map_offset[1] = STV_VDP2_RAMPB | (STV_VDP2_RAMP_ << 6);
		stv2_current_tilemap.map_offset[2] = STV_VDP2_RAMPC | (STV_VDP2_RAMP_ << 6);
		stv2_current_tilemap.map_offset[3] = STV_VDP2_RAMPD | (STV_VDP2_RAMP_ << 6);
		stv2_current_tilemap.map_offset[4] = STV_VDP2_RAMPE | (STV_VDP2_RAMP_ << 6);
		stv2_current_tilemap.map_offset[5] = STV_VDP2_RAMPF | (STV_VDP2_RAMP_ << 6);
		stv2_current_tilemap.map_offset[6] = STV_VDP2_RAMPG | (STV_VDP2_RAMP_ << 6);
		stv2_current_tilemap.map_offset[7] = STV_VDP2_RAMPH | (STV_VDP2_RAMP_ << 6);
		stv2_current_tilemap.map_offset[8] = STV_VDP2_RAMPI | (STV_VDP2_RAMP_ << 6);
		stv2_current_tilemap.map_offset[9] = STV_VDP2_RAMPJ | (STV_VDP2_RAMP_ << 6);
		stv2_current_tilemap.map_offset[10] = STV_VDP2_RAMPK | (STV_VDP2_RAMP_ << 6);
		stv2_current_tilemap.map_offset[11] = STV_VDP2_RAMPL | (STV_VDP2_RAMP_ << 6);
		stv2_current_tilemap.map_offset[12] = STV_VDP2_RAMPM | (STV_VDP2_RAMP_ << 6);
		stv2_current_tilemap.map_offset[13] = STV_VDP2_RAMPN | (STV_VDP2_RAMP_ << 6);
		stv2_current_tilemap.map_offset[14] = STV_VDP2_RAMPO | (STV_VDP2_RAMP_ << 6);
		stv2_current_tilemap.map_offset[15] = STV_VDP2_RAMPP | (STV_VDP2_RAMP_ << 6);
		stv2_current_tilemap.map_count = 16;
	}
	else
	{
		stv2_current_tilemap.bitmap_map = STV_VDP2_RBMP_;
		stv2_current_tilemap.map_offset[0] = STV_VDP2_RBMPA | (STV_VDP2_RBMP_ << 6);
		stv2_current_tilemap.map_offset[1] = STV_VDP2_RBMPB | (STV_VDP2_RBMP_ << 6);
		stv2_current_tilemap.map_offset[2] = STV_VDP2_RBMPC | (STV_VDP2_RBMP_ << 6);
		stv2_current_tilemap.map_offset[3] = STV_VDP2_RBMPD | (STV_VDP2_RBMP_ << 6);
		stv2_current_tilemap.map_offset[4] = STV_VDP2_RBMPE | (STV_VDP2_RBMP_ << 6);
		stv2_current_tilemap.map_offset[5] = STV_VDP2_RBMPF | (STV_VDP2_RBMP_ << 6);
		stv2_current_tilemap.map_offset[6] = STV_VDP2_RBMPG | (STV_VDP2_RBMP_ << 6);
		stv2_current_tilemap.map_offset[7] = STV_VDP2_RBMPH | (STV_VDP2_RBMP_ << 6);
		stv2_current_tilemap.map_offset[8] = STV_VDP2_RBMPI | (STV_VDP2_RBMP_ << 6);
		stv2_current_tilemap.map_offset[9] = STV_VDP2_RBMPJ | (STV_VDP2_RBMP_ << 6);
		stv2_current_tilemap.map_offset[10] = STV_VDP2_RBMPK | (STV_VDP2_RBMP_ << 6);
		stv2_current_tilemap.map_offset[11] = STV_VDP2_RBMPL | (STV_VDP2_RBMP_ << 6);
		stv2_current_tilemap.map_offset[12] = STV_VDP2_RBMPM | (STV_VDP2_RBMP_ << 6);
		stv2_current_tilemap.map_offset[13] = STV_VDP2_RBMPN | (STV_VDP2_RBMP_ << 6);
		stv2_current_tilemap.map_offset[14] = STV_VDP2_RBMPO | (STV_VDP2_RBMP_ << 6);
		stv2_current_tilemap.map_offset[15] = STV_VDP2_RBMPP | (STV_VDP2_RBMP_ << 6);
		stv2_current_tilemap.map_count = 16;
	}

	stv_vdp2_fill_rotation_parameter_table(machine, iRP);

	if ( iRP == 1 )
	{
		stv2_current_tilemap.plane_size = STV_VDP2_RAPLSZ;
	}
	else
	{
		stv2_current_tilemap.plane_size = STV_VDP2_RBPLSZ;
	}

	if (stv2_current_tilemap.bitmap_enable)
	{
		switch (stv2_current_tilemap.bitmap_size)
		{
			case 0: planesizex=512; planesizey=256; break;
			case 1: planesizex=512; planesizey=512; break;
			case 2: planesizex=1024; planesizey=256; break;
			case 3: planesizex=1024; planesizey=512; break;
		}
	}
	else
	{
		switch( stv2_current_tilemap.plane_size )
		{
		case 0:
			planesizex = planesizey = 2048;
			break;
		case 1:
			planesizex = 4096;
			planesizey = 2048;
			break;
		case 2:
			planesizex = 0;
			planesizey = 0;
			break;
		case 3:
			planesizex = planesizey = 4096;
			break;
		}
	}

	if ( stv_vdp2_is_rotation_applied() == 0 )
	{
		stv2_current_tilemap.scrollx = stv_current_rotation_parameter_table.mx >> 16;
		stv2_current_tilemap.scrolly = stv_current_rotation_parameter_table.my >> 16;

		stv_vdp2_check_tilemap(machine, bitmap,cliprect);
	}
	else
	{
		if ( state->m_vdp2.roz_bitmap[iRP-1] == NULL )
			state->m_vdp2.roz_bitmap[iRP-1] = auto_alloc(machine, bitmap_t(4096, 4096, machine.primary_screen->format()));

		roz_clip_rect.min_x = roz_clip_rect.min_y = 0;
		if ( (iRP == 1 && STV_VDP2_RAOVR == 3) ||
			 (iRP == 2 && STV_VDP2_RBOVR == 3) )
		{
			roz_clip_rect.max_x = roz_clip_rect.max_y = 511;
			planerenderedsizex = planerenderedsizey = 512;
		}
		else if (stv_vdp2_are_map_registers_equal() &&
				 !stv2_current_tilemap.bitmap_enable)
		{
			roz_clip_rect.max_x = (planesizex / 4) - 1;
			roz_clip_rect.max_y = (planesizey / 4) - 1;
			planerenderedsizex = planesizex / 4;
			planerenderedsizey = planesizey / 4;
		}
		else
		{
			roz_clip_rect.max_x = planesizex - 1;
			roz_clip_rect.max_y = planesizey - 1;
			planerenderedsizex = planesizex;
			planerenderedsizey = planesizey;
		}


		colour_calculation_enabled = stv2_current_tilemap.colour_calculation_enabled;
		stv2_current_tilemap.colour_calculation_enabled = 0;
		window_control = stv2_current_tilemap.window_control;
		stv2_current_tilemap.window_control = 0;
		fade_control = stv2_current_tilemap.fade_control;
		stv2_current_tilemap.fade_control = 0;
		g_profiler.start(PROFILER_USER1);
		if ( LOG_VDP2 ) logerror( "Checking for cached RBG bitmap, cache_dirty = %d, memcmp() = %d\n", stv_rbg_cache_data.is_cache_dirty, memcmp(&stv_rbg_cache_data.layer_data[iRP-1],&stv2_current_tilemap,sizeof(stv2_current_tilemap)));
		if ( (stv_rbg_cache_data.is_cache_dirty & iRP) ||
			memcmp(&stv_rbg_cache_data.layer_data[iRP-1],&stv2_current_tilemap,sizeof(stv2_current_tilemap)) != 0 )
		{
			bitmap_fill( state->m_vdp2.roz_bitmap[iRP-1], &roz_clip_rect , get_black_pen(machine));
			stv_vdp2_check_tilemap(machine, state->m_vdp2.roz_bitmap[iRP-1], &roz_clip_rect);
			// prepare cache data
			stv_rbg_cache_data.watch_vdp2_vram_writes |= iRP;
			stv_rbg_cache_data.is_cache_dirty &= ~iRP;
			memcpy(&stv_rbg_cache_data.layer_data[iRP-1], &stv2_current_tilemap, sizeof(stv2_current_tilemap));
			stv_rbg_cache_data.map_offset_min[iRP-1] = stv_vdp2_layer_data_placement.map_offset_min;
			stv_rbg_cache_data.map_offset_max[iRP-1] = stv_vdp2_layer_data_placement.map_offset_max;
			stv_rbg_cache_data.tile_offset_min[iRP-1] = stv_vdp2_layer_data_placement.tile_offset_min;
			stv_rbg_cache_data.tile_offset_max[iRP-1] = stv_vdp2_layer_data_placement.tile_offset_max;
			if ( LOG_VDP2 ) logerror( "Cache watch: map = %06X - %06X, tile = %06X - %06X\n", stv_rbg_cache_data.map_offset_min[iRP-1],
				stv_rbg_cache_data.map_offset_max[iRP-1], stv_rbg_cache_data.tile_offset_min[iRP-1], stv_rbg_cache_data.tile_offset_max[iRP-1] );
		}

		g_profiler.stop();

		stv2_current_tilemap.colour_calculation_enabled = colour_calculation_enabled;
		if ( colour_calculation_enabled )
		{
			stv2_current_tilemap.transparency = STV_TRANSPARENCY_ALPHA;
		}

		mycliprect.min_x = cliprect->min_x;
		mycliprect.max_x = cliprect->max_x;
		mycliprect.min_y = cliprect->min_y;
		mycliprect.max_y = cliprect->max_y;

		if ( window_control )
		{
			stv2_current_tilemap.window_control = window_control;
			stv_vdp2_apply_window_on_layer(machine,&mycliprect);
		}

		stv2_current_tilemap.fade_control = fade_control;

		g_profiler.start(PROFILER_USER2);
		stv_vdp2_copy_roz_bitmap(bitmap, machine, state->m_vdp2.roz_bitmap[iRP-1], &mycliprect, iRP, planesizex, planesizey, planerenderedsizex, planerenderedsizey );
		g_profiler.stop();
	}

}

static void stv_vdp2_draw_RBG0(running_machine &machine, bitmap_t *bitmap, const rectangle *cliprect)
{
	saturn_state *state = machine.driver_data<saturn_state>();
	/*
       Colours           : 16, 256, 2048, 32768, 16770000
       Char Size         : 1x1 cells, 2x2 cells
       Pattern Data Size : 1 word, 2 words
       Plane Layouts     : 1 x 1, 2 x 1, 2 x 2
       Planes            : 4
       Bitmap            : Possible
       Bitmap Sizes      : 512 x 256, 512 x 512, 1024 x 256, 1024 x 512
       Scale             : 0.25 x - 256 x
       Rotation          : Yes
       Linescroll        : Yes
       Column Scroll     : Yes
       Mosaic            : Yes
    */

	stv2_current_tilemap.enabled = STV_VDP2_R0ON;

//  if (!stv2_current_tilemap.enabled) return; // stop right now if its disabled ...

	//stv2_current_tilemap.trans_enabled = STV_VDP2_R0TPON;
	if ( STV_VDP2_R0CCEN )
	{
		stv2_current_tilemap.colour_calculation_enabled = 1;
		stv2_current_tilemap.alpha = ((UINT16)(0x1f-STV_VDP2_R0CCRT)*0xff)/0x1f;
	}
	else
	{
		stv2_current_tilemap.colour_calculation_enabled = 0;
	}
	if ( STV_VDP2_R0TPON == 0 )
	{
		stv2_current_tilemap.transparency = STV_TRANSPARENCY_PEN;
	}
	else
	{
		stv2_current_tilemap.transparency = STV_TRANSPARENCY_NONE;
	}
	stv2_current_tilemap.colour_depth = STV_VDP2_R0CHCN;
	stv2_current_tilemap.tile_size = STV_VDP2_R0CHSZ;
	stv2_current_tilemap.bitmap_enable = STV_VDP2_R0BMEN;
	stv2_current_tilemap.bitmap_size = STV_VDP2_R0BMSZ;
	stv2_current_tilemap.bitmap_palette_number = STV_VDP2_R0BMP;

	stv2_current_tilemap.pattern_data_size = STV_VDP2_R0PNB;
	stv2_current_tilemap.character_number_supplement = STV_VDP2_R0CNSM;
	stv2_current_tilemap.special_priority_register = STV_VDP2_R0SPR;
	stv2_current_tilemap.special_colour_control_register = STV_VDP2_R0SCC;
	stv2_current_tilemap.supplementary_palette_bits = STV_VDP2_R0SPLT;
	stv2_current_tilemap.supplementary_character_bits = STV_VDP2_R0SPCN;

	stv2_current_tilemap.colour_ram_address_offset = STV_VDP2_R0CAOS;
	stv2_current_tilemap.fade_control = (STV_VDP2_R0COEN * 1) | (STV_VDP2_R0COSL * 2);
	stv_vdp2_check_fade_control_for_layer(machine);
	stv2_current_tilemap.window_control = (STV_VDP2_R0LOG << 0) |
										  (STV_VDP2_R0W0E << 1) |
										  (STV_VDP2_R0W1E << 2) |
										  (STV_VDP2_R0SWE << 3) |
										  (STV_VDP2_R0W0A << 4) |
										  (STV_VDP2_R0W1A << 5) |
										  (STV_VDP2_R0SWA << 6);

	stv2_current_tilemap.scrollx = 0;
	stv2_current_tilemap.scrolly = 0;
	stv2_current_tilemap.incx = 0x10000;
	stv2_current_tilemap.incy = 0x10000;

	stv2_current_tilemap.linescroll_enable = 0;
	stv2_current_tilemap.linescroll_interval = 0;
	stv2_current_tilemap.linescroll_table_address = 0;
	stv2_current_tilemap.vertical_linescroll_enable = 0;
	stv2_current_tilemap.linezoom_enable = 0;

	stv2_current_tilemap.line_screen_enabled = STV_VDP2_R0LCEN;
	stv2_current_tilemap.mosaic_screen_enabled = STV_VDP2_R0MZE;

	/*Use 0x80 as a normal/rotate switch*/
	stv2_current_tilemap.layer_name=0x80;

	if ( !stv2_current_tilemap.enabled ) return;

	switch(STV_VDP2_RPMD)
	{
		case 0://Rotation Parameter A
			stv_vdp2_draw_rotation_screen(machine, bitmap, cliprect, 1 );
			break;
		case 1://Rotation Parameter B
		//case 2:
			stv_vdp2_draw_rotation_screen(machine, bitmap, cliprect, 2 );
			break;
		case 2://Rotation Parameter A & B CKTE
			stv_vdp2_draw_rotation_screen(machine, bitmap, cliprect, 2 );
			stv_vdp2_draw_rotation_screen(machine, bitmap, cliprect, 1 );
			break;
		case 3://Rotation Parameter A & B Window (wrong)
			stv_vdp2_draw_rotation_screen(machine, bitmap, cliprect, 1 );
			break;
	}

}

static void stv_vdp2_draw_back(running_machine &machine, bitmap_t *bitmap, const rectangle *cliprect)
{
	saturn_state *state = machine.driver_data<saturn_state>();
	int x,y;
	UINT8* gfxdata = state->m_vdp2.gfx_decode;
	UINT32 base_offs,base_mask;
	UINT8 interlace;

	interlace = (STV_VDP2_LSMD == 3)+1;

//	popmessage("Back screen %08x %08x %08x",STV_VDP2_BDCLMD,STV_VDP2_BKCLMD,STV_VDP2_BKTA);

	/* draw black if BDCLMD and DISP are cleared */
	if(!(STV_VDP2_BDCLMD) && !(STV_VDP2_DISP))
		bitmap_fill(bitmap, cliprect, get_black_pen(machine));
	else
	{
		base_mask = STV_VDP2_VRAMSZ ? 0x7ffff : 0x3ffff;

		for(y=cliprect->min_y;y<=cliprect->max_y;y++)
		{
			base_offs = ((STV_VDP2_BKTA ) & base_mask) << 1;
			if(STV_VDP2_BKCLMD)
				base_offs += ((y / interlace) << 1);

			for(x=cliprect->min_x;x<=cliprect->max_x;x++)
			{
				int r,g,b;
				UINT16 dot;

				dot = (gfxdata[base_offs+0]<<8)|gfxdata[base_offs+1];
				b = (dot & 0x7c00) >> 10;
				g = (dot & 0x03e0) >> 5;
				r = (dot & 0x001f) >> 0;
				if(STV_VDP2_BKCOEN)
					stv_vdp2_compute_color_offset_RGB555( machine, &r, &g, &b, STV_VDP2_BKCOSL );

				*BITMAP_ADDR16(bitmap, y,x) = b | g << 5 | r << 10;
			}
		}
	}
}


WRITE32_HANDLER ( saturn_vdp2_vram_w )
{
	saturn_state *state = space->machine().driver_data<saturn_state>();
	UINT8* gfxdata = state->m_vdp2.gfx_decode;

	COMBINE_DATA(&state->m_vdp2_vram[offset]);

	data = state->m_vdp2_vram[offset];
	/* put in gfx region for easy decoding */
	gfxdata[offset*4+0] = (data & 0xff000000) >> 24;
	gfxdata[offset*4+1] = (data & 0x00ff0000) >> 16;
	gfxdata[offset*4+2] = (data & 0x0000ff00) >> 8;
	gfxdata[offset*4+3] = (data & 0x000000ff) >> 0;

	gfx_element_mark_dirty(space->machine().gfx[0], offset/8);
	gfx_element_mark_dirty(space->machine().gfx[1], offset/8);
	gfx_element_mark_dirty(space->machine().gfx[2], offset/8);
	gfx_element_mark_dirty(space->machine().gfx[3], offset/8);

	/* 8-bit tiles overlap, so this affects the previous one as well */
	if (offset/8 != 0)
	{
		gfx_element_mark_dirty(space->machine().gfx[2], offset/8 - 1);
		gfx_element_mark_dirty(space->machine().gfx[3], offset/8 - 1);
	}

	if ( stv_rbg_cache_data.watch_vdp2_vram_writes )
	{
		if ( stv_rbg_cache_data.watch_vdp2_vram_writes & STV_VDP2_RBG_ROTATION_PARAMETER_A )
		{
			if ( (offset >= stv_rbg_cache_data.map_offset_min[0] &&
				 offset < stv_rbg_cache_data.map_offset_max[0]) ||
				 (offset >= stv_rbg_cache_data.tile_offset_min[0] &&
				 offset < stv_rbg_cache_data.tile_offset_max[0]) )
			{
				if ( LOG_VDP2 ) logerror( "RBG Cache: dirtying for RP = 1, write at offset = %06X\n", offset );
				stv_rbg_cache_data.is_cache_dirty |= STV_VDP2_RBG_ROTATION_PARAMETER_A;
				stv_rbg_cache_data.watch_vdp2_vram_writes &= ~STV_VDP2_RBG_ROTATION_PARAMETER_A;
			}
		}
		if ( stv_rbg_cache_data.watch_vdp2_vram_writes & STV_VDP2_RBG_ROTATION_PARAMETER_B )
		{
			if ( (offset >= stv_rbg_cache_data.map_offset_min[1] &&
				 offset < stv_rbg_cache_data.map_offset_max[1]) ||
				 (offset >= stv_rbg_cache_data.tile_offset_min[1] &&
				 offset < stv_rbg_cache_data.tile_offset_max[1]) )
			{
				if ( LOG_VDP2 ) logerror( "RBG Cache: dirtying for RP = 2, write at offset = %06X\n", offset );
				stv_rbg_cache_data.is_cache_dirty |= STV_VDP2_RBG_ROTATION_PARAMETER_B;
				stv_rbg_cache_data.watch_vdp2_vram_writes &= ~STV_VDP2_RBG_ROTATION_PARAMETER_B;
			}
		}

	}

}

READ16_HANDLER ( saturn_vdp2_regs_r )
{
	saturn_state *state = space->machine().driver_data<saturn_state>();

	switch(offset)
	{
		case 0x002/2:
		{
			/* latch h/v signals through HV latch*/
			if(!STV_VDP2_EXLTEN)
			{
				/* TODO: handle various h/v settings. */
				if(!space->debugger_access())
				{
					state->m_vdp2.h_count = space->machine().primary_screen->hpos() & 0x3ff;
					state->m_vdp2.v_count = space->machine().primary_screen->vpos() & (STV_VDP2_LSMD == 3 ? 0x7ff : 0x3ff);
					/* latch flag */
					state->m_vdp2.exltfg |= 1;
				}
			}

			break;
		}
		case 0x004/2:
		{
			/*Screen Status Register*/
								       /*VBLANK              HBLANK            ODD               PAL    */
			state->m_vdp2_regs[offset] = (state->m_vdp2.exltfg<<9) |
										 (state->m_vdp2.exsyfg<<8) |
										 (get_vblank(space->machine()) << 3) |
										 (get_hblank(space->machine()) << 2) |
										 (get_odd_bit(space->machine()) << 1) |
										 (state->m_vdp2.pal << 0);

			/* vblank bit is always 1 if DISP bit is disabled */
			if(!STV_VDP2_DISP)
				state->m_vdp2_regs[offset] |= 1 << 3;

			/* HV latches clears if this register is read */
			if(!space->debugger_access())
			{
				state->m_vdp2.exltfg &= ~1;
				state->m_vdp2.exsyfg &= ~1;
			}
			break;
		}
		case 0x006/2:
		{
			state->m_vdp2_regs[offset] = (STV_VDP2_VRAMSZ << 15) |
										 ((0 << 0) & 0xf); // VDP2 version

			if(!space->debugger_access())
				printf("Warning: VDP2 version read\n");
			break;
		}

		/* HCNT */
		case 0x008/2:
		{
			state->m_vdp2_regs[offset] = (state->m_vdp2.h_count);
			break;
		}

		/* VCNT */
		case 0x00a/2:
		{
			state->m_vdp2_regs[offset] = (state->m_vdp2.v_count);
			break;
		}

		default:
			//if(!space->debugger_access())
<<<<<<< HEAD
			//	printf("VDP2: read from register %08x %08x\n",offset*4,mem_mask);
=======
			//  printf("VDP2: read from register %08x %08x\n",offset*4,mem_mask);
>>>>>>> 33bd5967
			break;
	}

	return state->m_vdp2_regs[offset];
}

READ32_HANDLER ( saturn_vdp2_cram_r )
{
	saturn_state *state = space->machine().driver_data<saturn_state>();

	offset &= (0xfff) >> (2);

	return state->m_vdp2_cram[offset];
}


READ32_HANDLER ( saturn_vdp2_vram_r )
{
	saturn_state *state = space->machine().driver_data<saturn_state>();

	return state->m_vdp2_vram[offset];
}

WRITE32_HANDLER ( saturn_vdp2_cram_w )
{
	saturn_state *state = space->machine().driver_data<saturn_state>();
	int r,g,b;
	UINT8 cmode0;

	cmode0 = (STV_VDP2_CRMD & 3) == 0;

	offset &= (0xfff) >> (2);
	COMBINE_DATA(&state->m_vdp2_cram[offset]);

	switch( STV_VDP2_CRMD )
	{
		/*Mode 2/3*/
		case 2:
		case 3:
		{
			//offset &= (0xfff) >> 2;

			b = ((state->m_vdp2_cram[offset] & 0x00ff0000) >> 16);
			g = ((state->m_vdp2_cram[offset] & 0x0000ff00) >> 8);
			r = ((state->m_vdp2_cram[offset] & 0x000000ff) >> 0);
			palette_set_color(space->machine(),offset,MAKE_RGB(r,g,b));
			palette_set_color(space->machine(),offset^0x400,MAKE_RGB(r,g,b));
		}
		break;
		/*Mode 0*/
		case 0:
		case 1:
		{
			offset &= (0xfff) >> (cmode0+2);

			b = ((state->m_vdp2_cram[offset] & 0x00007c00) >> 10);
			g = ((state->m_vdp2_cram[offset] & 0x000003e0) >> 5);
			r = ((state->m_vdp2_cram[offset] & 0x0000001f) >> 0);
			palette_set_color_rgb(space->machine(),(offset*2)+1,pal5bit(r),pal5bit(g),pal5bit(b));
			if(cmode0)
				palette_set_color_rgb(space->machine(),((offset*2)+1)^0x400,pal5bit(r),pal5bit(g),pal5bit(b));
			b = ((state->m_vdp2_cram[offset] & 0x7c000000) >> 26);
			g = ((state->m_vdp2_cram[offset] & 0x03e00000) >> 21);
			r = ((state->m_vdp2_cram[offset] & 0x001f0000) >> 16);
			palette_set_color_rgb(space->machine(),offset*2,pal5bit(r),pal5bit(g),pal5bit(b));
			if(cmode0)
				palette_set_color_rgb(space->machine(),(offset*2)^0x400,pal5bit(r),pal5bit(g),pal5bit(b));
		}
		break;
	}
}

static void refresh_palette_data(running_machine &machine)
{
	saturn_state *state = machine.driver_data<saturn_state>();
	int r,g,b;
	int c_i;
	UINT8 bank;

	switch( STV_VDP2_CRMD )
	{
		case 2:
		case 3:
		{
			for(c_i=0;c_i<0x400;c_i++)
			{
				b = ((state->m_vdp2_cram[c_i] & 0x00ff0000) >> 16);
				g = ((state->m_vdp2_cram[c_i] & 0x0000ff00) >> 8);
				r = ((state->m_vdp2_cram[c_i] & 0x000000ff) >> 0);
				palette_set_color(machine,c_i,MAKE_RGB(r,g,b));
				palette_set_color(machine,c_i+0x400,MAKE_RGB(r,g,b));
			}
		}
		break;
		case 0:
		{

			for(bank=0;bank<2;bank++)
			{
				for(c_i=0;c_i<0x400;c_i++)
				{
					b = ((state->m_vdp2_cram[c_i] & 0x00007c00) >> 10);
					g = ((state->m_vdp2_cram[c_i] & 0x000003e0) >> 5);
					r = ((state->m_vdp2_cram[c_i] & 0x0000001f) >> 0);
					palette_set_color_rgb(machine,(c_i*2)+1+bank*0x400,pal5bit(r),pal5bit(g),pal5bit(b));
					b = ((state->m_vdp2_cram[c_i] & 0x7c000000) >> 26);
					g = ((state->m_vdp2_cram[c_i] & 0x03e00000) >> 21);
					r = ((state->m_vdp2_cram[c_i] & 0x001f0000) >> 16);
					palette_set_color_rgb(machine,c_i*2+bank*0x400,pal5bit(r),pal5bit(g),pal5bit(b));
				}
			}
		}
		break;
		case 1:
		{
			for(c_i=0;c_i<0x800;c_i++)
			{
				b = ((state->m_vdp2_cram[c_i] & 0x00007c00) >> 10);
				g = ((state->m_vdp2_cram[c_i] & 0x000003e0) >> 5);
				r = ((state->m_vdp2_cram[c_i] & 0x0000001f) >> 0);
				palette_set_color_rgb(machine,(c_i*2)+1,pal5bit(r),pal5bit(g),pal5bit(b));
				b = ((state->m_vdp2_cram[c_i] & 0x7c000000) >> 26);
				g = ((state->m_vdp2_cram[c_i] & 0x03e00000) >> 21);
				r = ((state->m_vdp2_cram[c_i] & 0x001f0000) >> 16);
				palette_set_color_rgb(machine,c_i*2,pal5bit(r),pal5bit(g),pal5bit(b));
			}
		}
		break;
	}
}

WRITE16_HANDLER ( saturn_vdp2_regs_w )
{
	saturn_state *state = space->machine().driver_data<saturn_state>();
	COMBINE_DATA(&state->m_vdp2_regs[offset]);

	if(state->m_vdp2.old_crmd != STV_VDP2_CRMD)
	{
		state->m_vdp2.old_crmd = STV_VDP2_CRMD;
		refresh_palette_data(space->machine());
	}
	if(state->m_vdp2.old_tvmd != STV_VDP2_TVMD)
	{
		state->m_vdp2.old_tvmd = STV_VDP2_TVMD;
		stv_vdp2_dynamic_res_change(space->machine());
	}

	if(STV_VDP2_VRAMSZ)
		printf("VDP2 sets up 8 Mbit VRAM!\n");

	#if NEW_VIDEO_CODE
	saturn_vdp2_assign_variables(space->machine(),offset,state->m_vdp2_regs[offset]);
	#endif
}

static int get_hblank_duration(running_machine &machine)
{
	saturn_state *state = machine.driver_data<saturn_state>();
	int res;

	res = (STV_VDP2_HRES & 1) ? 455 : 427;

	/* double pump horizontal max res */
	if(STV_VDP2_HRES & 2)
		res<<=1;

	return res;
}

/*some vblank lines measurements (according to Charles MacDonald)*/
/* TODO: interlace mode "eats" one line, should be 262.5 */
static int get_vblank_duration(running_machine &machine)
{
	saturn_state *state = machine.driver_data<saturn_state>();
	int res;

	res = (state->m_vdp2.pal) ? 313 : 263;

	/* compensate for interlacing */
	if((STV_VDP2_LSMD & 3) == 3)
		res<<=1;

	if(STV_VDP2_HRES & 4)
		res = (STV_VDP2_HRES & 1) ? 561 : 525;  //Hi-Vision / 31kHz Monitor

	return res;
}

static int get_pixel_clock(running_machine &machine)
{
	saturn_state *state = machine.driver_data<saturn_state>();
	int res,divider;

	res = state->m_vdp2.dotsel ? MASTER_CLOCK_352 : MASTER_CLOCK_320;
	/* TODO: divider is ALWAYS 8, this thing is just to over-compensate for MAME framework faults ... */
	divider = 8;

	if(STV_VDP2_HRES & 2)
		divider>>=1;

	if((STV_VDP2_LSMD & 3) == 3)
		divider>>=1;

	if(STV_VDP2_HRES & 4) //TODO
		divider>>=1;

	return res/divider;
}

static UINT8 get_hblank(running_machine &machine)
{
	static int cur_h;
	const rectangle &visarea = machine.primary_screen->visible_area();
	cur_h = machine.primary_screen->hpos();

	if (cur_h > visarea.max_x) //TODO
		return 1;

	return 0;
}

UINT8 get_vblank(running_machine &machine)
{
	saturn_state *state = machine.driver_data<saturn_state>();
	int cur_v,vblank;
	cur_v = machine.primary_screen->vpos();

	vblank = (state->m_vdp2.pal) ? 288 : 240;

	if((STV_VDP2_LSMD & 3) == 3)
		vblank<<=1;

	if (cur_v >= vblank)
		return 1;

	return 0;
}

static UINT8 get_odd_bit(running_machine &machine)
{
	saturn_state *state = machine.driver_data<saturn_state>();
	int cur_v;
	cur_v = machine.primary_screen->vpos();

	if(STV_VDP2_HRES & 4) //exclusive monitor mode makes this bit to be always 1
		return 1;

	if(STV_VDP2_LSMD == 0) // same for non-interlace mode
		return 1;

	if(cur_v % 2)
		return 1;

	return 0;
}

static void stv_vdp2_state_save_postload(running_machine &machine)
{
	saturn_state *state = machine.driver_data<saturn_state>();
	UINT8 *gfxdata = state->m_vdp2.gfx_decode;
	int offset;
	UINT32 data;

	for ( offset = 0; offset < 0x100000/4; offset++ )
	{
		data = state->m_vdp2_vram[offset];
		/* put in gfx region for easy decoding */
		gfxdata[offset*4+0] = (data & 0xff000000) >> 24;
		gfxdata[offset*4+1] = (data & 0x00ff0000) >> 16;
		gfxdata[offset*4+2] = (data & 0x0000ff00) >> 8;
		gfxdata[offset*4+3] = (data & 0x000000ff) >> 0;

		gfx_element_mark_dirty(machine.gfx[0], offset/8);
		gfx_element_mark_dirty(machine.gfx[1], offset/8);
		gfx_element_mark_dirty(machine.gfx[2], offset/8);
		gfx_element_mark_dirty(machine.gfx[3], offset/8);

		/* 8-bit tiles overlap, so this affects the previous one as well */
		if (offset/8 != 0)
		{
			gfx_element_mark_dirty(machine.gfx[2], offset/8 - 1);
			gfx_element_mark_dirty(machine.gfx[3], offset/8 - 1);
		}

	}

	memset( &stv_rbg_cache_data, 0, sizeof(stv_rbg_cache_data));
	stv_rbg_cache_data.is_cache_dirty = 3;
	memset( &stv_vdp2_layer_data_placement, 0, sizeof(stv_vdp2_layer_data_placement));

	refresh_palette_data(machine);
}

static void stv_vdp2_exit (running_machine &machine)
{
	saturn_state *state = machine.driver_data<saturn_state>();
	state->m_vdp2.roz_bitmap[0] =  state->m_vdp2.roz_bitmap[1] = NULL;
}

static int stv_vdp2_start (running_machine &machine)
{
	saturn_state *state = machine.driver_data<saturn_state>();
	machine.add_notifier(MACHINE_NOTIFY_EXIT, machine_notify_delegate(FUNC(stv_vdp2_exit), &machine));

	state->m_vdp2_regs = auto_alloc_array_clear(machine, UINT16, 0x040000/2 );
	state->m_vdp2_vram = auto_alloc_array_clear(machine, UINT32, 0x100000/4 );
	state->m_vdp2_cram = auto_alloc_array_clear(machine, UINT32, 0x080000/4 );
	state->m_vdp2.gfx_decode = auto_alloc_array(machine, UINT8, 0x100000 );

//  machine.gfx[0]->color_granularity=4;
//  machine.gfx[1]->color_granularity=4;

	memset( &stv_rbg_cache_data, 0, sizeof(stv_rbg_cache_data));
	stv_rbg_cache_data.is_cache_dirty = 3;
	memset( &stv_vdp2_layer_data_placement, 0, sizeof(stv_vdp2_layer_data_placement));

	state_save_register_global_pointer(machine, state->m_vdp2_regs, 0x040000/2);
	state_save_register_global_pointer(machine, state->m_vdp2_vram, 0x100000/4);
	state_save_register_global_pointer(machine, state->m_vdp2_cram, 0x080000/4);
	machine.save().register_postload(save_prepost_delegate(FUNC(stv_vdp2_state_save_postload), &machine));

	return 0;
}

/* maybe we should move this to video/stv.c */
VIDEO_START( stv_vdp2 )
{
	saturn_state *state = machine.driver_data<saturn_state>();
	state->m_vdp2.roz_bitmap[0] =  state->m_vdp2.roz_bitmap[1] = NULL;
	stv_vdp2_start(machine);
	stv_vdp1_start(machine);
	debug.l_en = 0xff;
	debug.error = 0xffffffff;
	debug.roz = 0;
	gfx_element_set_source(machine.gfx[0], state->m_vdp2.gfx_decode);
	gfx_element_set_source(machine.gfx[1], state->m_vdp2.gfx_decode);
	gfx_element_set_source(machine.gfx[2], state->m_vdp2.gfx_decode);
	gfx_element_set_source(machine.gfx[3], state->m_vdp2.gfx_decode);
	gfx_element_set_source(machine.gfx[4], state->m_vdp1.gfx_decode);
	gfx_element_set_source(machine.gfx[5], state->m_vdp1.gfx_decode);
	gfx_element_set_source(machine.gfx[6], state->m_vdp1.gfx_decode);
	gfx_element_set_source(machine.gfx[7], state->m_vdp1.gfx_decode);
}

void stv_vdp2_dynamic_res_change(running_machine &machine)
{
	saturn_state *state = machine.driver_data<saturn_state>();
	const int d_vres[4] = { 224, 240, 256, 256 };
	const int d_hres[4] = { 320, 352, 640, 704 };
	int horz_res,vert_res;
	int vres_mask;

	vres_mask = (state->m_vdp2.pal << 1)|1; //PAL uses mask 3, NTSC uses mask 1
	vert_res = d_vres[STV_VDP2_VRES & vres_mask];

	if((STV_VDP2_VRES & 3) == 3)
		popmessage("Illegal VRES MODE, contact MAMEdev");

	/*Double-density interlace mode,doubles the vertical res*/
	if((STV_VDP2_LSMD & 3) == 3) { vert_res*=2;  }

	horz_res = d_hres[STV_VDP2_HRES & 3];
	/*Exclusive modes,they sets the Vertical Resolution without considering the
      VRES register.*/
	if(STV_VDP2_HRES & 4)
		vert_res = 480;

	{
		int vblank_period,hblank_period;
		rectangle visarea = machine.primary_screen->visible_area();
		attoseconds_t refresh;;
		visarea.min_x = 0;
		visarea.max_x = horz_res-1;
		visarea.min_y = 0;
		visarea.max_y = vert_res-1;

		vblank_period = get_vblank_duration(machine);
		hblank_period = get_hblank_duration(machine);
		refresh  = HZ_TO_ATTOSECONDS(get_pixel_clock(machine)) * (hblank_period) * vblank_period;
		//printf("%d %d %d %d\n",horz_res,vert_res,horz_res+hblank_period,vblank_period);

		machine.primary_screen->configure((hblank_period), (vblank_period), visarea, refresh );
	}
//  machine.primary_screen->set_visible_area(0*8, horz_res-1,0*8, vert_res-1);
	//if(LOG_VDP2) popmessage("%04d %04d",horz_res-1,vert-1);
}

/*This is for calculating the rgb brightness*/
/*TODO: Optimize this...*/
static void	stv_vdp2_fade_effects(running_machine &machine)
{
	saturn_state *state = machine.driver_data<saturn_state>();
	/*
    Note:We have to use temporary storages because palette_get_color must use
    variables setted with unsigned int8
    */
	INT16 t_r,t_g,t_b;
	UINT8 r,g,b;
	rgb_t color;
	int i;
	//popmessage("%04x %04x",STV_VDP2_CLOFEN,STV_VDP2_CLOFSL);
	for(i=0;i<2048;i++)
	{
		/*Fade A*/
		color = palette_get_color(machine, i);
		t_r = (STV_VDP2_COAR & 0x100) ? (RGB_RED(color) - (0x100 - (STV_VDP2_COAR & 0xff))) : ((STV_VDP2_COAR & 0xff) + RGB_RED(color));
		t_g = (STV_VDP2_COAG & 0x100) ? (RGB_GREEN(color) - (0x100 - (STV_VDP2_COAG & 0xff))) : ((STV_VDP2_COAG & 0xff) + RGB_GREEN(color));
		t_b = (STV_VDP2_COAB & 0x100) ? (RGB_BLUE(color) - (0x100 - (STV_VDP2_COAB & 0xff))) : ((STV_VDP2_COAB & 0xff) + RGB_BLUE(color));
		if(t_r < 0) 	{ t_r = 0; }
		if(t_r > 0xff)	{ t_r = 0xff; }
		if(t_g < 0) 	{ t_g = 0; }
		if(t_g > 0xff)	{ t_g = 0xff; }
		if(t_b < 0) 	{ t_b = 0; }
		if(t_b > 0xff)	{ t_b = 0xff; }
		r = t_r;
		g = t_g;
		b = t_b;
		palette_set_color(machine,i+(2048*1),MAKE_RGB(r,g,b));

		/*Fade B*/
		color = palette_get_color(machine, i);
		t_r = (STV_VDP2_COBR & 0x100) ? (RGB_RED(color) - (0xff - (STV_VDP2_COBR & 0xff))) : ((STV_VDP2_COBR & 0xff) + RGB_RED(color));
		t_g = (STV_VDP2_COBG & 0x100) ? (RGB_GREEN(color) - (0xff - (STV_VDP2_COBG & 0xff))) : ((STV_VDP2_COBG & 0xff) + RGB_GREEN(color));
		t_b = (STV_VDP2_COBB & 0x100) ? (RGB_BLUE(color) - (0xff - (STV_VDP2_COBB & 0xff))) : ((STV_VDP2_COBB & 0xff) + RGB_BLUE(color));
		if(t_r < 0) 	{ t_r = 0; }
		if(t_r > 0xff)	{ t_r = 0xff; }
		if(t_g < 0) 	{ t_g = 0; }
		if(t_g > 0xff)	{ t_g = 0xff; }
		if(t_b < 0) 	{ t_b = 0; }
		if(t_b > 0xff)	{ t_b = 0xff; }
		r = t_r;
		g = t_g;
		b = t_b;
		palette_set_color(machine,i+(2048*2),MAKE_RGB(r,g,b));
	}
	//popmessage("%04x %04x %04x %04x %04x %04x",STV_VDP2_COAR,STV_VDP2_COAG,STV_VDP2_COAB,STV_VDP2_COBR,STV_VDP2_COBG,STV_VDP2_COBB);
}

/******************************************************************************************

ST-V VDP2 window effect function version 0.04

How it works: returns 0 if the requested pixel is drawnable,1 if it isn't.
For tilemap and sprite layer, clipping rectangle is changed.

Done:
-Basic support(w0 or w1),bitmaps only.
-W0 (outside) for tilemaps and sprite layer.
-Window logic.

Not Done:
-Complete Windows on cells.A split between cells and bitmaps is in progress...
-w0 & w1 at the same time.
-Line window.
-Color Calculation.
-Rotation parameter Window (already done?).

Window Registers are hooked up like this ATM:
    x--- ---- UNUSED
    -x-- ---- Sprite Window Area
    --x- ---- Window 1 Area
    ---x ---- Window 0 Area
                  (0 = Inside,1 = Outside)
    ---- x--- Sprite Window Enable
    ---- -x-- Window 1 Enable
    ---- --x- Window 0 Enable
                  (0 = Disabled,1 = Enabled)
    ---- ---x Window Logic
                  (0 = OR,1 = AND)
******************************************************************************************/

static void stv_vdp2_get_window0_coordinates(running_machine &machine,UINT16 *s_x, UINT16 *e_x, UINT16 *s_y, UINT16 *e_y)
{
	saturn_state *state = machine.driver_data<saturn_state>();

	/*W0*/
	switch(STV_VDP2_LSMD & 3)
	{
		case 0:
		case 1:
		case 2:
			*s_y = ((STV_VDP2_W0SY & 0x3ff) >> 0);
			*e_y = ((STV_VDP2_W0EY & 0x3ff) >> 0);
			break;
		case 3:
			*s_y = ((STV_VDP2_W0SY & 0x7ff) >> 0);
			*e_y = ((STV_VDP2_W0EY & 0x7ff) >> 0);
			break;
	}
	switch(STV_VDP2_HRES & 6)
	{
		/*Normal*/
		case 0:
			*s_x = ((STV_VDP2_W0SX & 0x3fe) >> 1);
			*e_x = ((STV_VDP2_W0EX & 0x3fe) >> 1);
			break;
		/*Hi-Res*/
		case 2:
			*s_x = ((STV_VDP2_W0SX & 0x3ff) >> 0);
			*e_x = ((STV_VDP2_W0EX & 0x3ff) >> 0);
			break;
		/*Exclusive Normal*/
		case 4:
			*s_x = ((STV_VDP2_W0SX & 0x1ff) >> 0);
			*e_x = ((STV_VDP2_W0EX & 0x1ff) >> 0);
			*s_y = ((STV_VDP2_W0SY & 0x3ff) >> 0);
			*e_y = ((STV_VDP2_W0EY & 0x3ff) >> 0);
			break;
		/*Exclusive Hi-Res*/
		case 6:
			*s_x = ((STV_VDP2_W0SX & 0x1ff) << 1);
			*e_x = ((STV_VDP2_W0EX & 0x1ff) << 1);
			*s_y = ((STV_VDP2_W0SY & 0x3ff) >> 0);
			*e_y = ((STV_VDP2_W0EY & 0x3ff) >> 0);
			break;
	}
}

static void stv_vdp2_get_window1_coordinates(running_machine &machine,UINT16 *s_x, UINT16 *e_x, UINT16 *s_y, UINT16 *e_y)
{
	saturn_state *state = machine.driver_data<saturn_state>();

	/*W1*/
	switch(STV_VDP2_LSMD & 3)
	{
		case 0:
		case 1:
		case 2:
			*s_y = ((STV_VDP2_W1SY & 0x3ff) >> 0);
			*e_y = ((STV_VDP2_W1EY & 0x3ff) >> 0);
			break;
		case 3:
			*s_y = ((STV_VDP2_W1SY & 0x7ff) >> 0);
			*e_y = ((STV_VDP2_W1EY & 0x7ff) >> 0);
			break;
	}
	switch(STV_VDP2_HRES & 6)
	{
		/*Normal*/
		case 0:
			*s_x = ((STV_VDP2_W1SX & 0x3fe) >> 1);
			*e_x = ((STV_VDP2_W1EX & 0x3fe) >> 1);
			break;
		/*Hi-Res*/
		case 2:
			*s_x = ((STV_VDP2_W1SX & 0x3ff) >> 0);
			*e_x = ((STV_VDP2_W1EX & 0x3ff) >> 0);
			break;
		/*Exclusive Normal*/
		case 4:
			*s_x = ((STV_VDP2_W1SX & 0x1ff) >> 0);
			*e_x = ((STV_VDP2_W1EX & 0x1ff) >> 0);
			*s_y = ((STV_VDP2_W1SY & 0x3ff) >> 0);
			*e_y = ((STV_VDP2_W1EY & 0x3ff) >> 0);
			break;
		/*Exclusive Hi-Res*/
		case 6:
			*s_x = ((STV_VDP2_W1SX & 0x1ff) << 1);
			*e_x = ((STV_VDP2_W1EX & 0x1ff) << 1);
			*s_y = ((STV_VDP2_W1SY & 0x3ff) >> 0);
			*e_y = ((STV_VDP2_W1EY & 0x3ff) >> 0);
			break;
	}

}

static int get_window_pixel(UINT16 s_x,UINT16 e_x,UINT16 s_y,UINT16 e_y,int x, int y,UINT8 win_num)
{
	if(stv2_current_tilemap.window_control & (2 << win_num))
	{
		/*Outside Area*/
		if(stv2_current_tilemap.window_control & (0x10 << win_num))
		{
			if(y < s_y || y > e_y)
				return 1;
			else
			{
				if(x < s_x || x > e_x)
					return 1;
				//else
				//  return 0;
			}
		}
		/*Inside Area*/
		else
		{
			if(y > s_y && y < e_y)
			{
				if(x > s_x && x < e_x)
					return 1;
			}
			//else
			//  return 0;
		}
	}

	return 0;
}

static int stv_vdp2_window_process(running_machine &machine,int x,int y)
{
	UINT16 s_x=0,e_x=0,s_y=0,e_y=0;
	UINT8 w0_pix, w1_pix;

	if ((stv2_current_tilemap.window_control & 6) == 0)
		return 0;

	stv_vdp2_get_window0_coordinates(machine,&s_x, &e_x, &s_y, &e_y);
	w0_pix = get_window_pixel(s_x,e_x,s_y,e_y,x,y,0);

	stv_vdp2_get_window1_coordinates(machine,&s_x, &e_x, &s_y, &e_y);
	w1_pix = get_window_pixel(s_x,e_x,s_y,e_y,x,y,1);

	return stv2_current_tilemap.window_control & 1 ? (w0_pix & w1_pix) : (w0_pix | w1_pix);
}

static int stv_vdp2_apply_window_on_layer(running_machine &machine,rectangle *cliprect)
{
	//saturn_state *state = machine.driver_data<saturn_state>();
	UINT16 s_x=0,e_x=0,s_y=0,e_y=0;

	if ( stv2_current_tilemap.window_control == 0x12 )
	{
		/* w0, transparent outside supported */
		stv_vdp2_get_window0_coordinates(machine,&s_x, &e_x, &s_y, &e_y);

		if ( s_x > cliprect->min_x ) cliprect->min_x = s_x;
		if ( e_x < cliprect->max_x ) cliprect->max_x = e_x;
		if ( s_y > cliprect->min_y ) cliprect->min_y = s_y;
		if ( e_y < cliprect->max_y ) cliprect->max_y = e_y;

		return 1;
	}
	else if ( stv2_current_tilemap.window_control == 0x24 )
	{
		/* w1, transparent outside supported */
		stv_vdp2_get_window1_coordinates(machine,&s_x, &e_x, &s_y, &e_y);

		if ( s_x > cliprect->min_x ) cliprect->min_x = s_x;
		if ( e_x < cliprect->max_x ) cliprect->max_x = e_x;
		if ( s_y > cliprect->min_y ) cliprect->min_y = s_y;
		if ( e_y < cliprect->max_y ) cliprect->max_y = e_y;

		return 1;
	}
	else
	{
		return 0;
	}
}

/* VDP1 Framebuffer handling */
static int		stv_sprite_priorities_used[8];
static int		stv_sprite_priorities_usage_valid;
static UINT8	stv_sprite_priorities_in_fb_line[512][8];

static void draw_sprites(running_machine &machine, bitmap_t *bitmap, const rectangle *cliprect, UINT8 pri)
{
	saturn_state *state = machine.driver_data<saturn_state>();
	int x,y,r,g,b;
	int i;
	UINT16 pix;
	UINT16 *framebuffer_line;
	UINT16 *bitmap_line, *bitmap_line2 = NULL;
	UINT8  interlace_framebuffer;
	UINT8  double_x;
	static const UINT16 sprite_colormask_table[] = {
		0x07ff, 0x07ff, 0x07ff, 0x07ff, 0x03ff, 0x07ff, 0x03ff, 0x01ff,
		0x007f, 0x003f, 0x003f, 0x003f, 0x00ff, 0x00ff, 0x00ff, 0x00ff
	};
	static const UINT16 priority_shift_table[] = { 14, 13, 14, 13, 13, 12, 12, 12, 7, 7, 6, 0, 7, 7, 6, 0 };
	static const UINT16 priority_mask_table[]  = {  3,  7,  1,  3,  3,  7,  7,  7, 1, 1, 3, 0, 1, 1, 3, 0 };
	static const UINT16 ccrr_shift_table[] =	 { 11, 11, 11, 11, 10, 11, 10,  9, 0, 6, 0, 6, 0, 6, 0, 6 };
	static const UINT16 ccrr_mask_table[] =	     {  7,  3,  7,  3,  7,  1,  3,  7, 0, 1, 0, 3, 0, 1, 0, 3 };
	static const UINT16 shadow_mask_table[] = { 0, 0, 0x8000, 0x8000, 0x8000, 0x8000, 0x8000, 0x8000, 0, 0, 0, 0, 0, 0, 0, 0 };
	UINT16 alpha_enabled;

	int sprite_type;
	int sprite_colormask;
	int color_offset_pal;
	int sprite_shadow;
	UINT16 sprite_priority_shift, sprite_priority_mask, sprite_ccrr_shift, sprite_ccrr_mask;
	UINT8	priority;
	UINT8	ccr = 0;
	UINT8 sprite_priorities[8];
	UINT8 sprite_ccr[8];
	int		sprite_color_mode = STV_VDP2_SPCLMD;
	rectangle mycliprect;

	if ( (stv_sprite_priorities_usage_valid == 1) && (stv_sprite_priorities_used[pri] == 0) )
		return;

	sprite_priorities[0] = STV_VDP2_S0PRIN;
	sprite_priorities[1] = STV_VDP2_S1PRIN;
	sprite_priorities[2] = STV_VDP2_S2PRIN;
	sprite_priorities[3] = STV_VDP2_S3PRIN;
	sprite_priorities[4] = STV_VDP2_S4PRIN;
	sprite_priorities[5] = STV_VDP2_S5PRIN;
	sprite_priorities[6] = STV_VDP2_S6PRIN;
	sprite_priorities[7] = STV_VDP2_S7PRIN;

	sprite_ccr[0] = STV_VDP2_S0CCRT;
	sprite_ccr[1] = STV_VDP2_S1CCRT;
	sprite_ccr[2] = STV_VDP2_S2CCRT;
	sprite_ccr[3] = STV_VDP2_S3CCRT;
	sprite_ccr[4] = STV_VDP2_S4CCRT;
	sprite_ccr[5] = STV_VDP2_S5CCRT;
	sprite_ccr[6] = STV_VDP2_S6CCRT;
	sprite_ccr[7] = STV_VDP2_S7CCRT;

	sprite_type = STV_VDP2_SPTYPE;
	sprite_colormask = sprite_colormask_table[sprite_type];
	sprite_priority_shift = priority_shift_table[sprite_type];
	sprite_priority_mask = priority_mask_table[sprite_type];
	sprite_ccrr_shift = ccrr_shift_table[sprite_type];
	sprite_ccrr_mask = ccrr_mask_table[sprite_type];
	sprite_shadow = shadow_mask_table[sprite_type];

	for ( i = 0; i < (sprite_priority_mask+1); i++ ) if ( sprite_priorities[i] == pri ) break;
	if ( i == (sprite_priority_mask+1) ) return;

	/* color offset (RGB brightness) */
	color_offset_pal = 0;
	if ( STV_VDP2_SPCOEN )
	{
		if ( STV_VDP2_SPCOSL == 0 )
		{ color_offset_pal = 2048; }
		else
		{ color_offset_pal = 2048*2; }
	}

	/* color calculation (alpha blending)*/
	if ( STV_VDP2_SPCCEN )
	{
		alpha_enabled = 0;
		switch( STV_VDP2_SPCCCS )
		{
			case 0x0: if ( pri <= STV_VDP2_SPCCN ) alpha_enabled = 1; break;
			case 0x1: if ( pri == STV_VDP2_SPCCN ) alpha_enabled = 1; break;
			case 0x2: if ( pri >= STV_VDP2_SPCCN ) alpha_enabled = 1; break;
			case 0x3: alpha_enabled = 2; sprite_shadow = 0; break;
		}
	}
	else
	{
		alpha_enabled = 0;
	}

	/* framebuffer interlace */
	if ( (STV_VDP2_LSMD == 3) && state->m_vdp1.framebuffer_double_interlace == 0 )
		interlace_framebuffer = 1;
	else
		interlace_framebuffer = 0;

	/*Guess:Some games needs that the horizontal sprite size to be doubled
      (TODO: understand the proper settings,it might not work like this)*/
	if(STV_VDP1_TVM == 0 && STV_VDP2_HRES & 2) // astrass & findlove
		double_x = 1;
	else
		double_x = 0;

	/* window control */
	stv2_current_tilemap.window_control = (STV_VDP2_SPLOG * 0x01) |
										  (STV_VDP2_SPW0E * 0x02) |
										  (STV_VDP2_SPW1E * 0x04) |
										  (STV_VDP2_SPSWE * 0x08) |
										  (STV_VDP2_SPW0A * 0x10) |
										  (STV_VDP2_SPW1A * 0x20) |
										  (STV_VDP2_SPSWA * 0x40);
	mycliprect.min_x = cliprect->min_x;
	mycliprect.max_x = cliprect->max_x;
	mycliprect.min_y = cliprect->min_y;
	mycliprect.max_y = cliprect->max_y;

	stv_vdp2_apply_window_on_layer(machine,&mycliprect);

	if (interlace_framebuffer == 0 && double_x == 0 )
	{
		if ( alpha_enabled == 0 )
		{
			for ( y = mycliprect.min_y; y <= mycliprect.max_y; y++ )
			{
				if ( stv_sprite_priorities_usage_valid )
					if (stv_sprite_priorities_in_fb_line[y][pri] == 0)
						continue;

				framebuffer_line = state->m_vdp1.framebuffer_display_lines[y];
				bitmap_line = BITMAP_ADDR16(bitmap, y, 0);

				for ( x = mycliprect.min_x; x <= mycliprect.max_x; x++ )
				{
					pix = framebuffer_line[x];
					if ( (pix & 0x8000) && sprite_color_mode)
					{
						if ( sprite_priorities[0] != pri )
						{
							stv_sprite_priorities_used[sprite_priorities[0]] = 1;
							stv_sprite_priorities_in_fb_line[y][sprite_priorities[0]] = 1;
							continue;
						};

						if(STV_VDP2_SPWINEN && pix == 0x8000) /* Pukunpa */
							continue;

						b = (pix & 0x7c00) >> 10;
						g = (pix & 0x03e0) >> 5;
						r = (pix & 0x1f);

						if ( color_offset_pal )
						{
							stv_vdp2_compute_color_offset_RGB555( machine, &r, &g, &b, STV_VDP2_SPCOSL );
						}

						bitmap_line[x] = b | g << 5 | r << 10;
					}
					else
					{
						priority = sprite_priorities[(pix >> sprite_priority_shift) & sprite_priority_mask];
						if ( priority != pri )
						{
							stv_sprite_priorities_used[priority] = 1;
							stv_sprite_priorities_in_fb_line[y][priority] = 1;
							continue;
						};

						if ( pix & sprite_shadow )
						{
							if ( pix & ~sprite_shadow )
							{
								bitmap_line[x] = (bitmap_line[x] & ~0x421) >> 1;
							}
						}
						else
						{
							pix &= sprite_colormask;
							if ( pix == (sprite_colormask - 1) )
							{
								/*shadow - in reality, we should check from what layer pixel beneath comes...*/
								if ( STV_VDP2_SDCTL & 0x3f )
								{
									bitmap_line[x] = (bitmap_line[x] & ~0x421) >> 1;
								}
								/* note that when shadows are disabled, "shadow" palette entries are not drawn */
							}
							else if ( pix )
							{
								pix += (STV_VDP2_SPCAOS << 8);
								pix &= 0x7ff;
								pix += color_offset_pal;
								bitmap_line[x] = machine.pens[ pix ];
							}
						}
					}
				}
			}
		}
		else //alpha_enabled == 1
		{
			for ( y = mycliprect.min_y; y <= mycliprect.max_y; y++ )
			{
				if ( stv_sprite_priorities_usage_valid )
					if (stv_sprite_priorities_in_fb_line[y][pri] == 0)
						continue;

				framebuffer_line = state->m_vdp1.framebuffer_display_lines[y];
				bitmap_line = BITMAP_ADDR16(bitmap, y, 0);

				for ( x = mycliprect.min_x; x <= mycliprect.max_x; x++ )
				{
					pix = framebuffer_line[x];
					if ( (pix & 0x8000) && sprite_color_mode)
					{
						if ( sprite_priorities[0] != pri )
						{
							stv_sprite_priorities_used[sprite_priorities[0]] = 1;
							stv_sprite_priorities_in_fb_line[y][sprite_priorities[0]] = 1;
							continue;
						};

						b = (pix & 0x7c00) >> 10;
						g = (pix & 0x03e0) >> 5;
						r = (pix & 0x1f);
						if ( color_offset_pal )
						{
							stv_vdp2_compute_color_offset_RGB555( machine, &r, &g, &b, STV_VDP2_SPCOSL );
						}
						ccr = sprite_ccr[0];
						if ( STV_VDP2_CCMD )
						{
							bitmap_line[x] = stv_add_blend( bitmap_line[x], b | g << 5 | r << 10 );
						}
						else
						{
							bitmap_line[x] = alpha_blend_r16( bitmap_line[x], b | g << 5 | r << 10, ((UINT16)(0x1f-ccr)*0xff)/0x1f);
						}
					}
					else
					{
						priority = sprite_priorities[(pix >> sprite_priority_shift) & sprite_priority_mask];
						if ( priority != pri )
						{
							stv_sprite_priorities_used[priority] = 1;
							stv_sprite_priorities_in_fb_line[y][priority] = 1;
							continue;
						};

						ccr = sprite_ccr[ (pix >> sprite_ccrr_shift) & sprite_ccrr_mask ];
						if ( alpha_enabled == 2 )
						{
							if ( ( pix & 0x8000 ) == 0 )
							{
								ccr = 0;
							}
						}

						if ( pix & sprite_shadow )
						{
							if ( pix & ~sprite_shadow )
							{
								bitmap_line[x] = (bitmap_line[x] & ~0x421) >> 1;
							}
						}
						else
						{
							pix &= sprite_colormask;
							if ( pix == (sprite_colormask - 1) )
							{
								/*shadow - in reality, we should check from what layer pixel beneath comes...*/
								if ( STV_VDP2_SDCTL & 0x3f )
								{
									bitmap_line[x] = (bitmap_line[x] & ~0x421) >> 1;
								}
								/* note that when shadows are disabled, "shadow" palette entries are not drawn */
							} else if ( pix )
							{
								pix += (STV_VDP2_SPCAOS << 8);
								pix &= 0x7ff;
								pix += color_offset_pal;
								if ( ccr > 0 )
								{
									if ( STV_VDP2_CCMD )
									{
										bitmap_line[x] = stv_add_blend( bitmap_line[x], machine.pens[pix] );
									}
									else
									{
										bitmap_line[x] = alpha_blend_r16( bitmap_line[x], machine.pens[pix], ((UINT16)(0x1f-ccr)*0xff)/0x1f );
									}
								}
								else
									bitmap_line[x] = machine.pens[pix];
							}
						}
					}
				}
			}
		}
	}
	else
	{
		for ( y = mycliprect.min_y; y <= mycliprect.max_y / (interlace_framebuffer+1); y++ )
		{
			if ( stv_sprite_priorities_usage_valid )
				if (stv_sprite_priorities_in_fb_line[y][pri] == 0)
					continue;

			framebuffer_line = state->m_vdp1.framebuffer_display_lines[y];
			if ( interlace_framebuffer == 0 )
			{
				bitmap_line = BITMAP_ADDR16(bitmap, y, 0);
			}
			else
			{
				bitmap_line = BITMAP_ADDR16(bitmap, 2*y, 0);
				bitmap_line2 = BITMAP_ADDR16(bitmap, 2*y + 1, 0);
			}

			for ( x = mycliprect.min_x; x <= mycliprect.max_x /(double_x+1) ; x++ )
			{
				pix = framebuffer_line[x];
				if ( (pix & 0x8000) && sprite_color_mode)
				{
					if ( sprite_priorities[0] != pri )
					{
						stv_sprite_priorities_used[sprite_priorities[0]] = 1;
						stv_sprite_priorities_in_fb_line[y][sprite_priorities[0]] = 1;
						continue;
					};
					b = (pix & 0x7c00) >> 10;
					g = (pix & 0x03e0) >> 5;
					r = (pix & 0x1f);
					if ( color_offset_pal )
					{
						stv_vdp2_compute_color_offset_RGB555( machine, &r, &g, &b, STV_VDP2_SPCOSL );
					}
					if ( alpha_enabled == 0 )
					{
						if(double_x)
						{
							bitmap_line[x*2] = b | g << 5 | r << 10;
							if ( interlace_framebuffer == 1 ) bitmap_line2[x*2] = b | g << 5 | r << 10;
							bitmap_line[x*2+1] = b | g << 5 | r << 10;
							if ( interlace_framebuffer == 1 ) bitmap_line2[x*2+1] = b | g << 5 | r << 10;
						}
						else
						{
							bitmap_line[x] = b | g << 5 | r << 10;
							if ( interlace_framebuffer == 1 ) bitmap_line2[x] = b | g << 5 | r << 10;
						}
					}
					else // alpha_blend == 1
					{
						ccr = sprite_ccr[0];

						if ( STV_VDP2_CCMD )
						{
							if(double_x)
							{
								bitmap_line[x*2] = stv_add_blend( bitmap_line[x*2], b | g << 5 | r << 10 );
								if ( interlace_framebuffer == 1 ) bitmap_line2[x*2] = stv_add_blend( bitmap_line2[x*2], b | g << 5 | r << 10 );
								bitmap_line[x*2+1] = stv_add_blend( bitmap_line[x*2+1], b | g << 5 | r << 10 );
								if ( interlace_framebuffer == 1 ) bitmap_line2[x*2+1] = stv_add_blend( bitmap_line2[x*2+1], b | g << 5 | r << 10 );
							}
							else
							{
								bitmap_line[x] = stv_add_blend( bitmap_line[x], b | g << 5 | r << 10 );
								if ( interlace_framebuffer == 1 ) bitmap_line2[x] = stv_add_blend( bitmap_line2[x], b | g << 5 | r << 10 );
							}
						}
						else
						{
							if(double_x)
							{
								bitmap_line[x*2] = alpha_blend_r16( bitmap_line[x*2], b | g << 5 | r << 10, ((UINT16)(0x1f-ccr)*0xff)/0x1f );
								if ( interlace_framebuffer == 1 ) bitmap_line2[x*2] = alpha_blend_r16( bitmap_line2[x*2], b | g << 5 | r << 10, ((UINT16)(0x1f-ccr)*0xff)/0x1f );
								bitmap_line[x*2+1] = alpha_blend_r16( bitmap_line[x*2+1], b | g << 5 | r << 10, ((UINT16)(0x1f-ccr)*0xff)/0x1f );
								if ( interlace_framebuffer == 1 ) bitmap_line2[x*2+1] = alpha_blend_r16( bitmap_line2[x*2+1], b | g << 5 | r << 10, ((UINT16)(0x1f-ccr)*0xff)/0x1f);
							}
							else
							{
								bitmap_line[x] = alpha_blend_r16( bitmap_line[x], b | g << 5 | r << 10, ((UINT16)(0x1f-ccr)*0xff)/0x1f);
								if ( interlace_framebuffer == 1 ) bitmap_line2[x] = alpha_blend_r16( bitmap_line2[x], b | g << 5 | r << 10, ((UINT16)(0x1f-ccr)*0xff)/0x1f);
							}
						}
					}
				}
				else
				{
					priority = sprite_priorities[(pix >> sprite_priority_shift) & sprite_priority_mask];
					if ( priority != pri )
					{
						stv_sprite_priorities_used[priority] = 1;
						stv_sprite_priorities_in_fb_line[y][priority] = 1;
						continue;
					};

					if ( alpha_enabled )
						ccr = sprite_ccr[ (pix >> sprite_ccrr_shift) & sprite_ccrr_mask ];

					if ( alpha_enabled == 2 )
					{
						if ( ( pix & 0x8000 ) == 0 )
						{
							ccr = 0;
						}
					}

					if ( pix & sprite_shadow )
					{
						if ( pix & ~sprite_shadow )
						{
							bitmap_line[x] = (bitmap_line[x] & ~0x421) >> 1;
						}
					}
					else
					{
						pix &= sprite_colormask;
						if ( pix == (sprite_colormask - 1) )
						{
							/*shadow - in reality, we should check from what layer pixel beneath comes...*/
							if ( STV_VDP2_SDCTL & 0x3f )
							{
								bitmap_line[x] = (bitmap_line[x] & ~0x421) >> 1;
							}
							/* note that when shadows are disabled, "shadow" palette entries are not drawn */
						} else if ( pix )
						{
							pix += (STV_VDP2_SPCAOS << 8);
							pix &= 0x7ff;
							pix += color_offset_pal;
							if ( alpha_enabled == 0 )
							{
								if(double_x)
								{
									bitmap_line[x*2] = machine.pens[ pix ];
									if ( interlace_framebuffer == 1 ) bitmap_line2[x*2] = machine.pens[ pix ];
									bitmap_line[x*2+1] = machine.pens[ pix ];
									if ( interlace_framebuffer == 1 ) bitmap_line2[x*2+1] = machine.pens[ pix ];
								}
								else
								{
									bitmap_line[x] = machine.pens[ pix ];
									if ( interlace_framebuffer == 1 ) bitmap_line2[x] = machine.pens[ pix ];
								}
							}
							else // alpha_blend == 1
							{
								if ( STV_VDP2_CCMD )
								{
									if(double_x)
									{
										bitmap_line[x*2] = stv_add_blend( bitmap_line[x*2], machine.pens[pix] );
										if ( interlace_framebuffer == 1 ) bitmap_line2[x*2] = stv_add_blend( bitmap_line2[x], machine.pens[pix] );
										bitmap_line[x*2+1] = stv_add_blend( bitmap_line[x*2+1], machine.pens[pix] );
										if ( interlace_framebuffer == 1 ) bitmap_line2[x*2+1] = stv_add_blend( bitmap_line2[x], machine.pens[pix] );
									}
									else
									{
										bitmap_line[x] = stv_add_blend( bitmap_line[x], machine.pens[pix] );
										if ( interlace_framebuffer == 1 ) bitmap_line2[x] = stv_add_blend( bitmap_line2[x], machine.pens[pix] );
									}
								}
								else
								{
									if(double_x)
									{
										bitmap_line[x*2] = alpha_blend_r16( bitmap_line[x*2], machine.pens[pix], ((UINT16)(0x1f-ccr)*0xff)/0x1f );
										if ( interlace_framebuffer == 1 ) bitmap_line2[x*2] = alpha_blend_r16( bitmap_line2[x], machine.pens[pix], ((UINT16)(0x1f-ccr)*0xff)/0x1f );
										bitmap_line[x*2+1] = alpha_blend_r16( bitmap_line[x*2+1], machine.pens[pix], ((UINT16)(0x1f-ccr)*0xff)/0x1f );
										if ( interlace_framebuffer == 1 ) bitmap_line2[x*2+1] = alpha_blend_r16( bitmap_line2[x], machine.pens[pix], ((UINT16)(0x1f-ccr)*0xff)/0x1f );
									}
									else
									{
										bitmap_line[x] = alpha_blend_r16( bitmap_line[x], machine.pens[pix], ((UINT16)(0x1f-ccr)*0xff)/0x1f );
										if ( interlace_framebuffer == 1 ) bitmap_line2[x] = alpha_blend_r16( bitmap_line2[x], machine.pens[pix], ((UINT16)(0x1f-ccr)*0xff)/0x1f );
									}
								}
							}
						}
					}
				}
			}
		}
	}

	stv_sprite_priorities_usage_valid = 1;
}

SCREEN_UPDATE( stv_vdp2 )
{
	saturn_state *state = screen->machine().driver_data<saturn_state>();
	static UINT8 pri;

	stv_vdp2_fade_effects(screen->machine());

	stv_vdp2_draw_back(screen->machine(), bitmap,cliprect);

	#if DEBUG_MODE
	if(screen->machine().input().code_pressed_once(KEYCODE_T))
	{
		debug.l_en^=1;
		popmessage("NBG3 %sabled",debug.l_en & 1 ? "en" : "dis");
	}
	if(screen->machine().input().code_pressed_once(KEYCODE_Y))
	{
		debug.l_en^=2;
		popmessage("NBG2 %sabled",debug.l_en & 2 ? "en" : "dis");
	}
	if(screen->machine().input().code_pressed_once(KEYCODE_U))
	{
		debug.l_en^=4;
		popmessage("NBG1 %sabled",debug.l_en & 4 ? "en" : "dis");
	}
	if(screen->machine().input().code_pressed_once(KEYCODE_I))
	{
		debug.l_en^=8;
		popmessage("NBG0 %sabled",debug.l_en & 8 ? "en" : "dis");
	}
	if(screen->machine().input().code_pressed_once(KEYCODE_K))
	{
		debug.l_en^=0x10;
		popmessage("RBG0 %sabled",debug.l_en & 0x10 ? "en" : "dis");
	}
	if(screen->machine().input().code_pressed_once(KEYCODE_O))
	{
		debug.l_en^=0x20;
		popmessage("SPRITE %sabled",debug.l_en & 0x20 ? "en" : "dis");
	}
	#endif

	if(STV_VDP2_DISP)
	{
		stv_sprite_priorities_usage_valid = 0;
		memset(stv_sprite_priorities_used, 0, sizeof(stv_sprite_priorities_used));
		memset(stv_sprite_priorities_in_fb_line, 0, sizeof(stv_sprite_priorities_in_fb_line));

		/*If a plane has a priority value of zero it isn't shown at all.*/
		for(pri=1;pri<8;pri++)
		{
			if (debug.l_en & 1)    { if(pri==STV_VDP2_N3PRIN) stv_vdp2_draw_NBG3(screen->machine(), bitmap,cliprect); }
			if (debug.l_en & 2)    { if(pri==STV_VDP2_N2PRIN) stv_vdp2_draw_NBG2(screen->machine(), bitmap,cliprect); }
			if (debug.l_en & 4)    { if(pri==STV_VDP2_N1PRIN) stv_vdp2_draw_NBG1(screen->machine(), bitmap,cliprect); }
			if (debug.l_en & 8)    { if(pri==STV_VDP2_N0PRIN) stv_vdp2_draw_NBG0(screen->machine(), bitmap,cliprect); }
			if (debug.l_en & 0x10) { if(pri==STV_VDP2_R0PRIN) stv_vdp2_draw_RBG0(screen->machine(), bitmap,cliprect); }
			if (debug.l_en & 0x20) { draw_sprites(screen->machine(),bitmap,cliprect,pri); }
		}
	}

#if DEBUG_MODE
	/*popmessage("N0 %02x %04x %02x %04x N1 %02x %04x %02x %04x"
    ,STV_VDP2_N0ZMXI,STV_VDP2_N0ZMXD
    ,STV_VDP2_N0ZMYI,STV_VDP2_N0ZMYD
    ,STV_VDP2_N1ZMXI,STV_VDP2_N1ZMXD
    ,STV_VDP2_N1ZMYI,STV_VDP2_N1ZMYD);*/

	if ( screen->machine().input().code_pressed_once(KEYCODE_W) )
	{
		int tilecode;

		for (tilecode = 0;tilecode<0x8000;tilecode++)
		{
			gfx_element_mark_dirty(screen->machine().gfx[0], tilecode);
		}

		for (tilecode = 0;tilecode<0x2000;tilecode++)
		{
			gfx_element_mark_dirty(screen->machine().gfx[1], tilecode);
		}

		for (tilecode = 0;tilecode<0x4000;tilecode++)
		{
			gfx_element_mark_dirty(screen->machine().gfx[2], tilecode);
		}

		for (tilecode = 0;tilecode<0x1000;tilecode++)
		{
			gfx_element_mark_dirty(screen->machine().gfx[3], tilecode);
		}

		/* vdp 1 ... doesn't have to be tile based */

		for (tilecode = 0;tilecode<0x8000;tilecode++)
		{
			gfx_element_mark_dirty(screen->machine().gfx[4], tilecode);
		}
		for (tilecode = 0;tilecode<0x2000;tilecode++)
		{
			gfx_element_mark_dirty(screen->machine().gfx[5], tilecode);
		}
		for (tilecode = 0;tilecode<0x4000;tilecode++)
		{
			gfx_element_mark_dirty(screen->machine().gfx[6], tilecode);
		}
		for (tilecode = 0;tilecode<0x1000;tilecode++)
		{
			gfx_element_mark_dirty(screen->machine().gfx[7], tilecode);
		}
	}

	if ( screen->machine().input().code_pressed_once(KEYCODE_N) )
	{
		FILE *fp;

		fp=fopen("mamevdp1", "w+b");
		if (fp)
		{
			fwrite(state->m_vdp1_vram, 0x80000, 1, fp);
			fclose(fp);
		}
	}

	if ( screen->machine().input().code_pressed_once(KEYCODE_M) )
	{
		FILE *fp;

		fp=fopen("vdp1_vram.bin", "r+b");
		if (fp)
		{
			fread(state->m_vdp1_vram, 0x80000, 1, fp);
			fclose(fp);
		}
	}

#endif



	return 0;
}

/* below is some old code we might use .. */

#if 0

static void stv_dump_ram()
{
	FILE *fp;

	fp=fopen("workraml.dmp", "w+b");
	if (fp)
	{
		fwrite(stv_workram_l, 0x00100000, 1, fp);
		fclose(fp);
	}
	fp=fopen("workramh.dmp", "w+b");
	if (fp)
	{
		fwrite(stv_workram_h, 0x00100000, 1, fp);
		fclose(fp);
	}
	fp=fopen("scu.dmp", "w+b");
	if (fp)
	{
		fwrite(stv_scu, 0xd0, 1, fp);
		fclose(fp);
	}
	fp=fopen("stv_a0_vram.dmp", "w+b");
	if (fp)
	{
		fwrite(stv_a0_vram, 0x00020000, 1, fp);
		fclose(fp);
	}
	fp=fopen("stv_a1_vram.dmp", "w+b");
	if (fp)
	{
		fwrite(stv_a1_vram, 0x00020000, 1, fp);
		fclose(fp);
	}
	fp=fopen("stv_b0_vram.dmp", "w+b");
	if (fp)
	{
		fwrite(stv_b0_vram, 0x00020000, 1, fp);
		fclose(fp);
	}
	fp=fopen("stv_b1_vram.dmp", "w+b");
	if (fp)
	{
		fwrite(stv_b1_vram, 0x00020000, 1, fp);
		fclose(fp);
	}
	fp=fopen("cram.dmp", "w+b");
	if (fp)
	{
		fwrite(stv_cram, 0x00080000, 1, fp);
		fclose(fp);
	}
	fp=fopen("68k.dmp", "w+b");
	if (fp)
	{
		fwrite(machine.region(REGION_CPU3)->base(), 0x100000, 1, fp);
		fclose(fp);
	}
}


#endif

#if NEW_VIDEO_CODE

/*
    Rewrite of VDP2 video code (VDP1 will follow up after this).

    Keyword there is use CUSTOM CODE for everything!

    we do a two-pass buffer copy so we can safely do post-processing stuff at some point.
*/

/*
    [0] NBG0
    [1] NBG1
    [2] NBG2
    [3] NBG3
    [4] RBG0
    [5] BACK
*/

#define XB_SIZE 1024
#define YB_SIZE 1024

static UINT32 layer_buffer[6][XB_SIZE*YB_SIZE];
static UINT8  layer_tpen[6][XB_SIZE*YB_SIZE];

/* TODO: move in state machine */
static struct{
	UINT8 bitmap_en;
	UINT8 bpp;
	UINT8 color_offset_en;
	UINT8 color_offset_sel;
}m_vdp2_state[6];

static void saturn_vdp2_assign_variables(running_machine &machine,UINT32 offset,UINT16 data)
{
	saturn_state *state = machine.driver_data<saturn_state>();

	switch(offset)
	{
		case 0x028/2:
			m_vdp2_state[0].bpp = STV_VDP2_N0CHCN;
			m_vdp2_state[1].bpp = STV_VDP2_N1CHCN;
			break;
		case 0x02a/2:
			m_vdp2_state[2].bpp = STV_VDP2_N2CHCN;
			m_vdp2_state[3].bpp = STV_VDP2_N3CHCN;
			break;
		case 0x02c/2:
			m_vdp2_state[0].bitmap_en = STV_VDP2_N0BMP;
			m_vdp2_state[1].bitmap_en = STV_VDP2_N1BMP;
			break;
		case 0x110/2:
			m_vdp2_state[0].color_offset_en = STV_VDP2_N0COEN;
			m_vdp2_state[1].color_offset_en = STV_VDP2_N1COEN;
			m_vdp2_state[2].color_offset_en = STV_VDP2_N2COEN;
			m_vdp2_state[3].color_offset_en = STV_VDP2_N3COEN;
			m_vdp2_state[4].color_offset_en = STV_VDP2_R0COEN;
			m_vdp2_state[5].color_offset_en = STV_VDP2_BKCOEN;
//          STV_VDP2_SPCOEN
			break;
		case 0x112/2:
			m_vdp2_state[0].color_offset_sel = STV_VDP2_N0COSL;
			m_vdp2_state[1].color_offset_sel = STV_VDP2_N1COSL;
			m_vdp2_state[2].color_offset_sel = STV_VDP2_N2COSL;
			m_vdp2_state[3].color_offset_sel = STV_VDP2_N3COSL;
			m_vdp2_state[4].color_offset_sel = STV_VDP2_R0COSL;
			m_vdp2_state[5].color_offset_sel = STV_VDP2_BKCOSL;
//          STV_VDP2_SPCOEN
			break;
	}
}

static void vdp2_draw_back(running_machine &machine, bitmap_t *bitmap, const rectangle *cliprect)
{
	saturn_state *state = machine.driver_data<saturn_state>();
	int x,y;
	UINT8* gfxdata = state->m_vdp2.gfx_decode;
	UINT32 base_offs,base_mask;
	UINT8 interlace;

	interlace = (STV_VDP2_LSMD == 3)+1;

	/* draw black if BDCLMD and DISP are cleared */
	if(!(STV_VDP2_BDCLMD) && !(STV_VDP2_DISP))
		bitmap_fill(bitmap, cliprect, get_black_pen(machine));
	else
	{
		base_mask = STV_VDP2_VRAMSZ ? 0x7ffff : 0x3ffff;

		for(y=cliprect->min_y;y<=cliprect->max_y;y++)
		{
			base_offs = ((STV_VDP2_BKTA ) & base_mask) << 1;
			if(STV_VDP2_BKCLMD)
				base_offs += ((y / interlace) << 1);

			for(x=cliprect->min_x;x<=cliprect->max_x;x++)
			{
				int r,g,b;
				UINT16 dot;

				dot = (gfxdata[base_offs+0]<<8)|gfxdata[base_offs+1];
				b = (dot & 0x7c00) >> 10;
				g = (dot & 0x03e0) >> 5;
				r = (dot & 0x001f) >> 0;
				b <<= 3;
				g <<= 3;
				r <<= 3;

				//if(STV_VDP2_BKCOEN)
				//  stv_vdp2_compute_color_offset_RGB555( machine, &r, &g, &b, STV_VDP2_BKCOSL );

				/* TODO: this needs post-processing too! */
				*BITMAP_ADDR32(bitmap, y,x) = b | g << 8 | r << 16;
			}
		}
	}
}

static void vdp2_palette_entry(running_machine &machine, int *r, int *g, int *b, UINT16 offset);

static void get_vdp2_pixel(running_machine &machine, UINT8 layer_name, UINT16 tile,UINT8 color, int xi, int yi, int *r, int *g, int *b, int *tp)
{
	saturn_state *state = machine.driver_data<saturn_state>();
	UINT8 *vram = state->m_vdp2.gfx_decode;
	UINT32 vram_offset;
	UINT32 vram_mask;
	int pix;

	vram_mask = 0x7ffff;

	switch(m_vdp2_state[layer_name].bpp)
	{
		case 0:  //2 bpp
			if(m_vdp2_state[layer_name].bitmap_en)
				vram_offset = tile;
			else
				vram_offset = tile*0x20+(yi*4)+(xi >> 1);

			pix = (vram[vram_offset & vram_mask] >> ((xi & 1) ^ 1)*4) & 0xf;

			vdp2_palette_entry(machine,&*r,&*g,&*b,(color<<4|pix) & 0x7ff);

			*tp = (pix != 0);
			break;
		case 1:  //4 bpp
			if(m_vdp2_state[layer_name].bitmap_en)
				vram_offset = tile;
			else
				vram_offset = tile*0x40+(yi*8)+(xi);

			pix = (vram[vram_offset & vram_mask]) & 0xff;

			vdp2_palette_entry(machine,&*r,&*g,&*b,(color<<8|pix) & 0x7ff);

			*tp = (pix != 0);
			break;
		case 2:  //11 bpp
			popmessage("bpp == 2 in tilemap");

			if(m_vdp2_state[layer_name].bitmap_en)
				vram_offset = tile;
			else
				vram_offset = tile*0x40+(yi*8)+(xi);

			/* confused over this, but I should have done correctly: */
			pix = (vram[((vram_offset)*2+0) & vram_mask]<<8)|
				  (vram[((vram_offset)*2+1) & vram_mask]);

			vdp2_palette_entry(machine,&*r,&*g,&*b,(pix) & 0x7ff);

			*tp = (pix != 0);
			break;
		case 3:  //RGB5
			if(m_vdp2_state[layer_name].bitmap_en)
				vram_offset = tile;
			else
				vram_offset = tile*0x40+(yi*8)+(xi);

			pix = (vram[((vram_offset)*2+0) & vram_mask]<<8)|
				  (vram[((vram_offset)*2+1) & vram_mask]);

			*tp= ((pix & 0x8000) >> 15);
//          *cc= *tp;
			*b = ((pix & 0x7c00) >> 10);
			*g = ((pix & 0x03e0) >> 5);
			*r = ((pix & 0x001f) >> 0);
			*b <<= 3;
			*g <<= 3;
			*r <<= 3;
			break;
		case 4:  //RGB8
			if(m_vdp2_state[layer_name].bitmap_en)
				vram_offset = tile;
			else
				vram_offset = tile*0x80+(yi*8)+(xi);

			pix = (vram[((vram_offset)*4+0) & vram_mask]<<24)|
				  (vram[((vram_offset)*4+1) & vram_mask]<<16) |
				  (vram[((vram_offset)*4+2) & vram_mask]<<8)|
				  (vram[((vram_offset)*4+3) & vram_mask]);

			*tp= ((pix & 0x80000000) >> 31);
//          *cc= *tp;
			*b = ((pix & 0x00ff0000) >> 16);
			*g = ((pix & 0x0000ff00) >> 8);
			*r = ((pix & 0x000000ff) >> 0);
			break;
		default:
			popmessage("Setting invalid for NBG%d!",layer_name);
			*tp = *b = *g = *r = 0;
			break;
	}
}

/* copy the vram data into the vram buffer */
static void vdp2_tile_draw(running_machine &machine, UINT8 layer_name, UINT16 tile, UINT8 color, int x, int y)
{
	//saturn_state *state = machine.driver_data<saturn_state>();
	int xi,yi;
	int r,g,b,tp;

	for(yi=0;yi<8;yi++)
	{
		for(xi=0;xi<8;xi++)
		{
			get_vdp2_pixel(machine,layer_name,tile,color,xi,yi, &r, &g, &b, &tp);

			layer_buffer[layer_name][(x*8+xi)+((y*8+yi)*XB_SIZE)] = (r << 16) | (g << 8) | (b);
			layer_tpen[layer_name][(x*8+xi)+((y*8+yi)*XB_SIZE)] = tp;
		}
	}
}

/* tile grid of NxN is copied there */
static void copy_plane(running_machine &machine, UINT8 layer_name)
{
	saturn_state *state = machine.driver_data<saturn_state>();
	UINT8 *vram = state->m_vdp2.gfx_decode;
	int x,y;
	UINT16 datax;

	for(y=0;y<64;y++)
	{
		for(x=0;x<64;x++)
		{
			UINT16 tile;
			UINT8 color;

			datax = (vram[(x+y*64+0x31000)*2+0]<<8)|(vram[(x+y*64+0x31000)*2+1]&0xff);
			tile = (datax & 0xff) | 0x3000;
			color = ((datax & 0xf000) >> 12) | 0x40;

			vdp2_tile_draw(machine,layer_name,tile,color,x,y);
		}
	}
}

static void vdp2_calc_color_offset(running_machine &machine, UINT8 layer_name, int *r, int *g, int *b)
{
	saturn_state *state = machine.driver_data<saturn_state>();
	int base_offs;
	int cor,cog,cob;

	base_offs = (0x114 + m_vdp2_state[layer_name].color_offset_sel*6);

	cor = (state->m_vdp2_regs[(base_offs+0)/2]) & 0x1ff;
	cog = (state->m_vdp2_regs[(base_offs+2)/2]) & 0x1ff;
	cob = (state->m_vdp2_regs[(base_offs+4)/2]) & 0x1ff;

	*r = (cor & 0x100) ? *r - (0x100 - (cor & 0xff)) : (*r + (cor & 0xff));
	*g = (cog & 0x100) ? *g - (0x100 - (cog & 0xff)) : (*g + (cog & 0xff));
	*b = (cob & 0x100) ? *b - (0x100 - (cob & 0xff)) : (*b + (cob & 0xff));

	if(*r > 0xff) { *r = 0xff; }
	if(*g > 0xff) { *g = 0xff; }
	if(*b > 0xff) { *b = 0xff; }
	if(*r < 0) { *r = 0; }
	if(*g < 0) { *g = 0; }
	if(*b < 0) { *b = 0; }
}

/* now copy the vram buffer to the screen buffer, apply post-processing at this stage */
static void draw_normal_screen(running_machine &machine, bitmap_t *bitmap,const rectangle *cliprect, UINT8 layer_name)
{
	int x,y;
	int r,g,b;


	for(y=0;y<=cliprect->max_y;y++)
	{
		for(x=0;x<=cliprect->max_x;x++)
		{
			if(layer_tpen[layer_name][(x)+(y)*XB_SIZE])
			{
				b = (layer_buffer[layer_name][(x)+(y)*XB_SIZE] & 0x0000ff);
				g = (layer_buffer[layer_name][(x)+(y)*XB_SIZE] & 0x00ff00) >> 8;
				r = (layer_buffer[layer_name][(x)+(y)*XB_SIZE] & 0xff0000) >> 16;

				/* apply color offset*/
				if(m_vdp2_state[layer_name].color_offset_en)
					vdp2_calc_color_offset(machine,layer_name,&r,&g,&b);

				*BITMAP_ADDR32(bitmap, y, x) = b | g << 8 | r << 16;
			}
		}
	}
}

/* translated cram into RGB32 format color pen */
static void vdp2_palette_entry(running_machine &machine, int *r, int *g, int *b, UINT16 offset)
{
	saturn_state *state = machine.driver_data<saturn_state>();

	switch( STV_VDP2_CRMD )
	{
		case 0: // RGB5, 1024 color pens
			offset &= 0x7ff;
		case 1: // RGB5: 2048 color pens
		{
			UINT16 datax = (state->m_vdp2_cram[offset/2] >> (((offset & 1) ^ 1)*16)) & 0xffff;

//          *cc= ((datax & 0x8000) >> 15);
			*b = ((datax & 0x7c00) >> 10);
			*g = ((datax & 0x03e0) >> 5);
			*r = ((datax & 0x001f) >> 0);
			*b <<= 3;
			*g <<= 3;
			*r <<= 3;
			break;
		}
		case 2: // RGB8: 1024 color pens
		case 3: // (mode 3 is reserved but seems to be identical to above)
		{
//          *cc= ((state->m_vdp2_cram[offset] & 0x80000000) >> 31);
			*b = ((state->m_vdp2_cram[offset] & 0x00ff0000) >> 16);
			*g = ((state->m_vdp2_cram[offset] & 0x0000ff00) >> 8);
			*r = ((state->m_vdp2_cram[offset] & 0x000000ff) >> 0);
		}
		break;
	}
}

SCREEN_UPDATE( saturn )
{
	saturn_state *state = screen->machine().driver_data<saturn_state>();
	static UINT8 disclaimer;

	vdp2_draw_back(screen->machine(),bitmap,cliprect);

	if(STV_VDP2_DISP)
	{
		copy_plane(screen->machine(),3);

		draw_normal_screen(screen->machine(),bitmap,cliprect,3);
	}

	if(disclaimer == 0)
	{
		disclaimer++;
		popmessage("NEW Video code, rm me");
	}


	return 0;
}

#endif<|MERGE_RESOLUTION|>--- conflicted
+++ resolved
@@ -4325,18 +4325,12 @@
 
 
 	{
-<<<<<<< HEAD
-		/* Pukunpa */
-		if(STV_VDP2_SPWINEN)
-			popmessage("Sprite Window enabled");
-=======
 		if(stv2_current_tilemap.colour_depth == 2 && !stv2_current_tilemap.bitmap_enable)
 			popmessage("2048 color mode used on a non-bitmap plane");
 
 		/* Pukunpa */
 		//if(STV_VDP2_SPWINEN)
 		//  popmessage("Sprite Window enabled");
->>>>>>> 33bd5967
 
 		/* Capcom Collection Dai 2 - Choh Makaimura (Duh!) */
 		if(STV_VDP2_MZCTL & 0x1f && 0)
@@ -5660,11 +5654,7 @@
 
 		default:
 			//if(!space->debugger_access())
-<<<<<<< HEAD
-			//	printf("VDP2: read from register %08x %08x\n",offset*4,mem_mask);
-=======
 			//  printf("VDP2: read from register %08x %08x\n",offset*4,mem_mask);
->>>>>>> 33bd5967
 			break;
 	}
 
