--- conflicted
+++ resolved
@@ -2846,11 +2846,7 @@
 GAME( 199?, sc1potpa			, sc1potp			, scorpion1			, scorpion1	, lotse			, 0,	   "BFM",      "Double Dealer (Bellfruit) (Scorpion 1)", GAME_SUPPORTS_SAVE|GAME_REQUIRES_ARTWORK|GAME_NOT_WORKING|GAME_MECHANICAL) // ^ with above.. seems the same game, but different name
 
 
-<<<<<<< HEAD
-GAME( 199?, sc1scunk			, 0			, scorpion1			, scorpion1	, lotse			, 0,	   "unknown",      "Unknown Scorpion 1 'Super ?' (Bellfruit) (Scorpion 1)", GAME_SUPPORTS_SAVE|GAME_REQUIRES_ARTWORK|GAME_NOT_WORKING|GAME_MECHANICAL) // ^ with above.. seems the same game, but different name
-=======
 GAME( 199?, sc1scunk			, 0			, scorpion1			, scorpion1	, lotse			, 0,	   "<unknown>",      "unknown Scorpion 1 'Super ?' (Bellfruit) (Scorpion 1)", GAME_SUPPORTS_SAVE|GAME_REQUIRES_ARTWORK|GAME_NOT_WORKING|GAME_MECHANICAL) // ^ with above.. seems the same game, but different name
->>>>>>> bb12fec4
 
 
 //Adder 2
