/*****************************************************************************

Ikki (c) 1985 Sun Electronics

    Driver by Uki

    20/Jun/2001 -

TODO:
- understand proper CPU communications and irq firing;
- timings

*****************************************************************************/

#include "emu.h"
#include "cpu/z80/z80.h"
#include "sound/sn76496.h"
#include "includes/ikki.h"


/*************************************
 *
 *  Memory handlers
 *
 *************************************/

static READ8_HANDLER( ikki_e000_r )
{
	ikki_state *state = space->machine().driver_data<ikki_state>();

/* bit1: interrupt type?, bit0: CPU2 busack? */

	return (state->m_irq_source << 1);
}

static WRITE8_HANDLER( ikki_coin_counters )
{
	coin_counter_w(space->machine(), 0, data & 0x01);
	coin_counter_w(space->machine(), 1, data & 0x02);
}

/*************************************
 *
 *  Address maps
 *
 *************************************/

static ADDRESS_MAP_START( ikki_cpu1, AS_PROGRAM, 8 )
	AM_RANGE(0x0000, 0x9fff) AM_ROM
	AM_RANGE(0xc000, 0xc7ff) AM_RAM
	AM_RANGE(0xc800, 0xcfff) AM_RAM AM_SHARE("share1")
	AM_RANGE(0xd000, 0xd7ff) AM_RAM AM_BASE_SIZE_MEMBER(ikki_state, m_videoram, m_videoram_size)
	AM_RANGE(0xe000, 0xe000) AM_READ(ikki_e000_r)
	AM_RANGE(0xe001, 0xe001) AM_READ_PORT("DSW1")
	AM_RANGE(0xe002, 0xe002) AM_READ_PORT("DSW2")
	AM_RANGE(0xe003, 0xe003) AM_READ_PORT("SYSTEM")
	AM_RANGE(0xe004, 0xe004) AM_READ_PORT("P1")
	AM_RANGE(0xe005, 0xe005) AM_READ_PORT("P2")
	AM_RANGE(0xe008, 0xe008) AM_WRITE(ikki_scrn_ctrl_w)
	AM_RANGE(0xe009, 0xe009) AM_WRITE(ikki_coin_counters)
	AM_RANGE(0xe00a, 0xe00b) AM_WRITEONLY AM_BASE_MEMBER(ikki_state, m_scroll)
ADDRESS_MAP_END

static ADDRESS_MAP_START( ikki_cpu2, AS_PROGRAM, 8 )
	AM_RANGE(0x0000, 0x1fff) AM_ROM
	AM_RANGE(0xc000, 0xc7ff) AM_RAM AM_BASE_SIZE_MEMBER(ikki_state, m_spriteram, m_spriteram_size)
	AM_RANGE(0xc800, 0xcfff) AM_RAM AM_SHARE("share1")
	AM_RANGE(0xd801, 0xd801) AM_DEVWRITE("sn1", sn76496_w)
	AM_RANGE(0xd802, 0xd802) AM_DEVWRITE("sn2", sn76496_w)
ADDRESS_MAP_END


/*************************************
 *
 *  Input ports
 *
 *************************************/

static INPUT_PORTS_START( ikki )
	PORT_START("DSW1")
	PORT_DIPNAME( 0x01, 0x00, DEF_STR( Lives ) )
	PORT_DIPSETTING(    0x00, "3" )
	PORT_DIPSETTING(    0x01, "5" )
	PORT_DIPNAME( 0x02, 0x00, "2 Players Game" )
	PORT_DIPSETTING(    0x00, "2 Credits" )
	PORT_DIPSETTING(    0x02, "1 Credit" )
	PORT_DIPNAME( 0x04, 0x00, DEF_STR( Flip_Screen ) )
	PORT_DIPSETTING(    0x00, DEF_STR( Off ) )
	PORT_DIPSETTING(    0x04, DEF_STR( On ) )
	PORT_DIPNAME( 0x08, 0x00, "Unknown 1-4" )
	PORT_DIPSETTING(    0x00, DEF_STR( Off ) )
	PORT_DIPSETTING(    0x08, DEF_STR( On ) )
	PORT_DIPNAME( 0xf0, 0x00, "Coin1 / Coin2" )
	PORT_DIPSETTING(    0x00, "1C 1C / 1C 1C" )
	PORT_DIPSETTING(    0x10, "2C 1C / 2C 1C" )
	PORT_DIPSETTING(    0x20, "2C 1C / 1C 3C" )
	PORT_DIPSETTING(    0x30, "1C 1C / 1C 2C" )
	PORT_DIPSETTING(    0x40, "1C 1C / 1C 3C" )
	PORT_DIPSETTING(    0x50, "1C 1C / 1C 4C" )
	PORT_DIPSETTING(    0x60, "1C 1C / 1C 5C" )
	PORT_DIPSETTING(    0x70, "1C 1C / 1C 6C" )
	PORT_DIPSETTING(    0x80, "1C 2C / 1C 2C" )
	PORT_DIPSETTING(    0x90, "1C 2C / 1C 4C" )
	PORT_DIPSETTING(    0xa0, "1C 2C / 1C 5C" )
	PORT_DIPSETTING(    0xb0, "1C 2C / 1C 10C" )
	PORT_DIPSETTING(    0xc0, "1C 2C / 1C 11C" )
	PORT_DIPSETTING(    0xd0, "1C 2C / 1C 12C" )
	PORT_DIPSETTING(    0xe0, "1C 2C / 1C 6C" )
	PORT_DIPSETTING(    0xf0, DEF_STR( Free_Play ) )

	PORT_START("DSW2")
	PORT_DIPNAME( 0x01, 0x00, DEF_STR( Demo_Sounds ) )
	PORT_DIPSETTING(    0x01, DEF_STR( Off ) )
	PORT_DIPSETTING(    0x00, DEF_STR( On ) )
	PORT_DIPNAME( 0x06, 0x00, DEF_STR( Difficulty ) )
	PORT_DIPSETTING(    0x00, "1 (Normal)" )
	PORT_DIPSETTING(    0x02, "2" )
	PORT_DIPSETTING(    0x04, "3" )
	PORT_DIPSETTING(    0x06, "4 (Difficult)" )
	PORT_DIPNAME( 0x08, 0x00, "Unknown 2-4" )
	PORT_DIPSETTING(    0x00, DEF_STR( Off ) )
	PORT_DIPSETTING(    0x08, DEF_STR( On ) )
	PORT_DIPNAME( 0x10, 0x00, "Unknown 2-5" )
	PORT_DIPSETTING(    0x00, DEF_STR( Off ) )
	PORT_DIPSETTING(    0x10, DEF_STR( On ) )
	PORT_DIPNAME( 0x20, 0x00, "Unknown 2-6" )
	PORT_DIPSETTING(    0x00, DEF_STR( Off ) )
	PORT_DIPSETTING(    0x20, DEF_STR( On ) )
	PORT_DIPNAME( 0x40, 0x00, "Unknown 2-7" )
	PORT_DIPSETTING(    0x00, DEF_STR( Off ) )
	PORT_DIPSETTING(    0x40, DEF_STR( On ) )
	PORT_DIPNAME( 0x80, 0x00, "Freeze" )
	PORT_DIPSETTING(    0x00, DEF_STR( Off ) )
	PORT_DIPSETTING(    0x80, DEF_STR( On ) )

	PORT_START("P1")		/* e004 */
	PORT_BIT( 0x80, IP_ACTIVE_HIGH, IPT_UNKNOWN )
	PORT_BIT( 0x40, IP_ACTIVE_HIGH, IPT_UNKNOWN )
	PORT_BIT( 0x20, IP_ACTIVE_HIGH, IPT_UNKNOWN )
	PORT_BIT( 0x10, IP_ACTIVE_HIGH, IPT_BUTTON1 )
	PORT_BIT( 0x08, IP_ACTIVE_HIGH, IPT_JOYSTICK_DOWN ) PORT_8WAY
	PORT_BIT( 0x04, IP_ACTIVE_HIGH, IPT_JOYSTICK_UP ) PORT_8WAY
	PORT_BIT( 0x02, IP_ACTIVE_HIGH, IPT_JOYSTICK_LEFT ) PORT_8WAY
	PORT_BIT( 0x01, IP_ACTIVE_HIGH, IPT_JOYSTICK_RIGHT ) PORT_8WAY

	PORT_START("P2")		/* e005 */
	PORT_BIT( 0x80, IP_ACTIVE_HIGH, IPT_UNKNOWN )
	PORT_BIT( 0x40, IP_ACTIVE_HIGH, IPT_UNKNOWN )
	PORT_BIT( 0x20, IP_ACTIVE_HIGH, IPT_UNKNOWN )
	PORT_BIT( 0x10, IP_ACTIVE_HIGH, IPT_BUTTON1 ) PORT_COCKTAIL
	PORT_BIT( 0x08, IP_ACTIVE_HIGH, IPT_JOYSTICK_DOWN ) PORT_8WAY PORT_COCKTAIL
	PORT_BIT( 0x04, IP_ACTIVE_HIGH, IPT_JOYSTICK_UP ) PORT_8WAY PORT_COCKTAIL
	PORT_BIT( 0x02, IP_ACTIVE_HIGH, IPT_JOYSTICK_LEFT ) PORT_8WAY PORT_COCKTAIL
	PORT_BIT( 0x01, IP_ACTIVE_HIGH, IPT_JOYSTICK_RIGHT ) PORT_8WAY PORT_COCKTAIL

	PORT_START("SYSTEM")	/* e003 */
	PORT_BIT( 0x80, IP_ACTIVE_HIGH, IPT_SERVICE1 )
	PORT_BIT( 0x40, IP_ACTIVE_HIGH, IPT_UNKNOWN )
	PORT_BIT( 0x20, IP_ACTIVE_HIGH, IPT_UNKNOWN )
	PORT_BIT( 0x10, IP_ACTIVE_HIGH, IPT_UNKNOWN )
	PORT_BIT( 0x08, IP_ACTIVE_HIGH, IPT_START2 )
	PORT_BIT( 0x04, IP_ACTIVE_HIGH, IPT_START1 )
	PORT_BIT( 0x02, IP_ACTIVE_HIGH, IPT_COIN2 )
	PORT_BIT( 0x01, IP_ACTIVE_HIGH, IPT_COIN1 )
INPUT_PORTS_END


/*************************************
 *
 *  Graphics definitions
 *
 *************************************/

static const gfx_layout charlayout =
{
	8,8,    /* 8*8 characters */
	RGN_FRAC(1,3),   /* 2048 characters */
	3,      /* 3 bits per pixel */
	{RGN_FRAC(0,3),RGN_FRAC(1,3),RGN_FRAC(2,3)},
	{7,6,5,4,3,2,1,0},
	{8*0, 8*1, 8*2, 8*3, 8*4, 8*5, 8*6, 8*7},
	8*8
};

static const gfx_layout spritelayout =
{
	16,32,  /* 16*32 characters */
	RGN_FRAC(1,3),    /* 256 characters */
	3,      /* 3 bits per pixel */
	{RGN_FRAC(0,3),RGN_FRAC(1,3),RGN_FRAC(2,3)},
	{7,6,5,4,3,2,1,0,
		8*16+7,8*16+6,8*16+5,8*16+4,8*16+3,8*16+2,8*16+1,8*16+0},
	{8*0, 8*1, 8*2, 8*3, 8*4, 8*5, 8*6, 8*7,
	8*8,8*9,8*10,8*11,8*12,8*13,8*14,8*15,
	8*32,8*33,8*34,8*35,8*36,8*37,8*38,8*39,
	8*40,8*41,8*42,8*43,8*44,8*45,8*46,8*47},
	8*8*8
};

static GFXDECODE_START( ikki )
	GFXDECODE_ENTRY( "gfx2", 0x0000, charlayout,   512, 64 )
	GFXDECODE_ENTRY( "gfx1", 0x0000, spritelayout, 0,   64 )
GFXDECODE_END


/*************************************
 *
 *  Machine driver
 *
 *************************************/

static MACHINE_START( ikki )
{
	ikki_state *state = machine.driver_data<ikki_state>();

	state->save_item(NAME(state->m_flipscreen));
	state->save_item(NAME(state->m_punch_through_pen));
	state->save_item(NAME(state->m_irq_source));
}

static MACHINE_RESET( ikki )
{
	ikki_state *state = machine.driver_data<ikki_state>();

	state->m_flipscreen = 0;
}

static TIMER_DEVICE_CALLBACK( ikki_irq )
{
	ikki_state *state = timer.machine().driver_data<ikki_state>();
	int scanline = param;

<<<<<<< HEAD
	if(scanline == 240 || scanline == 0)
=======
	if(scanline == 240 || scanline == 120) // TODO: where non-timer IRQ happens?
>>>>>>> 1f0707df
	{
		device_set_input_line(state->m_maincpu,0,HOLD_LINE);

		state->m_irq_source = (scanline != 240);
	}
}

<<<<<<< HEAD
=======



>>>>>>> 1f0707df
static MACHINE_CONFIG_START( ikki, ikki_state )

	/* basic machine hardware */
	MCFG_CPU_ADD("maincpu", Z80,8000000/2) /* 4.000MHz */
	MCFG_CPU_PROGRAM_MAP(ikki_cpu1)
	MCFG_TIMER_ADD_SCANLINE("scantimer", ikki_irq, "screen", 0, 1)

	MCFG_CPU_ADD("sub", Z80,8000000/2) /* 4.000MHz */
	MCFG_CPU_PROGRAM_MAP(ikki_cpu2)
	MCFG_CPU_PERIODIC_INT(irq0_line_hold,2*60)

	MCFG_QUANTUM_PERFECT_CPU("maincpu")

	MCFG_MACHINE_START(ikki)
	MCFG_MACHINE_RESET(ikki)

	/* video hardware */
	MCFG_SCREEN_ADD("screen", RASTER)
//  MCFG_SCREEN_RAW_PARAMS(PIXEL_CLOCK, HTOTAL, HBEND, HBSTART, VTOTAL, VBEND, VBSTART)
	MCFG_SCREEN_REFRESH_RATE(60)
	MCFG_SCREEN_VBLANK_TIME(ATTOSECONDS_IN_USEC(2500) /* not accurate */)
	MCFG_SCREEN_FORMAT(BITMAP_FORMAT_INDEXED16)
	MCFG_SCREEN_SIZE(32*8, 32*8+3*8)
	MCFG_SCREEN_VISIBLE_AREA(1*8, 31*8-1, 2*8, 30*8-1)
	MCFG_SCREEN_UPDATE(ikki)

	MCFG_GFXDECODE(ikki)
	MCFG_PALETTE_LENGTH(1024)

	MCFG_PALETTE_INIT(ikki)
	MCFG_VIDEO_START(ikki)

	/* sound hardware */
	MCFG_SPEAKER_STANDARD_MONO("mono")

	MCFG_SOUND_ADD("sn1", SN76496, 8000000/4)
	MCFG_SOUND_ROUTE(ALL_OUTPUTS, "mono", 0.75)

	MCFG_SOUND_ADD("sn2", SN76496, 8000000/2)
	MCFG_SOUND_ROUTE(ALL_OUTPUTS, "mono", 0.75)
MACHINE_CONFIG_END


/*************************************
 *
 *  ROM definition(s)
 *
 *************************************/

ROM_START( ikki )
	ROM_REGION( 0x10000, "maincpu", 0 ) /* main CPU */
	ROM_LOAD( "tvg17_1",  0x0000,  0x2000, CRC(cb28167c) SHA1(6843553faee0d3bbe432689fdf5f5454470e2b09) )
	ROM_CONTINUE(         0x8000,  0x2000 )
	ROM_LOAD( "tvg17_2",  0x2000,  0x2000, CRC(756c7450) SHA1(043e4f3085d1800b569ee397a968229d547ffbe1) )
	ROM_LOAD( "tvg17_3",  0x4000,  0x2000, CRC(91f0a8b6) SHA1(529fee561c26aa9da75ee58488070329c459540c) )
	ROM_LOAD( "tvg17_4",  0x6000,  0x2000, CRC(696fcf7d) SHA1(6affec60490012fdc762e7a104c0031d44f95bbd) )

	ROM_REGION( 0x10000, "sub", 0 ) /* sub CPU */
	ROM_LOAD( "tvg17_5",  0x0000,  0x2000, CRC(22bdb40e) SHA1(265801ad660a5a3fc5bb187fa92dbe6098b390f5) )

	ROM_REGION( 0xc000, "gfx1", 0 ) /* sprite */
	ROM_LOAD( "tvg17_8",  0x0000,  0x4000, CRC(45c9087a) SHA1(9db82fc194096588fde5048e922a654e2ad12c23) )
	ROM_LOAD( "tvg17_7",  0x4000,  0x4000, CRC(0e9efeba) SHA1(d922c4276a988b78b9a2a3ca632136e64a80d995) )
	ROM_LOAD( "tvg17_6",  0x8000,  0x4000, CRC(dc8aa269) SHA1(fd8b5c2bead52e1e136d4df4c26f136d8992d9be) )

	ROM_REGION( 0xc000, "gfx2", 0 ) /* bg */
	ROM_LOAD( "tvg17_11", 0x0000,  0x4000, CRC(35012775) SHA1(c90386660755c85fb9f020f8161805dd02a16271) )
	ROM_LOAD( "tvg17_10", 0x4000,  0x4000, CRC(2e510b4e) SHA1(c0ff4515e66ab4959b597a4d930cbbcc31c53cda) )
	ROM_LOAD( "tvg17_9",  0x8000,  0x4000, CRC(c594f3c5) SHA1(6fe19d9ccbe6934a210eb2cab441cd0ba83cbcf4) )

	ROM_REGION( 0x0700, "proms", 0 ) /* color PROMs */
	ROM_LOAD( "prom17_3", 0x0000,  0x0100, CRC(dbcd3bec) SHA1(1baeec277b16c82b67e10da9d4c84cf383ef4a82) ) /* R */
	ROM_LOAD( "prom17_4", 0x0100,  0x0100, CRC(9eb7b6cf) SHA1(86451e8a510f8cfbc0be7d4e7bb1ee7dfd67f1f4) ) /* G */
	ROM_LOAD( "prom17_5", 0x0200,  0x0100, CRC(9b30a7f3) SHA1(a0aefc2c8325b95ea227e404583d14622b04a3b9) ) /* B */
	ROM_LOAD( "prom17_6", 0x0300,  0x0200, CRC(962e619d) SHA1(d2cbcd7b2f1438d1d3759cc1ef6b76b42d9952fe) ) /* sprite */
	ROM_LOAD( "prom17_7", 0x0500,  0x0200, CRC(b1f5148c) SHA1(251ddaabf65a87306970b79918849da95beb8ee7) ) /* bg */

	ROM_REGION( 0x0200, "user1", 0 )
	ROM_LOAD( "prom17_1", 0x0000,  0x0100, CRC(ca0af30c) SHA1(6d7cfeb16daf61c6e7f93172809b0983bf13cd6c) ) /* video attribute */
	ROM_LOAD( "prom17_2", 0x0100,  0x0100, CRC(f3c55174) SHA1(936c5432c4fccfcb2601c1e08b98d5509202fe5b) ) /* unknown */
ROM_END

ROM_START( farmer )
	ROM_REGION( 0x10000, "maincpu", 0 ) /* main CPU */
	ROM_LOAD( "tvg-1.10", 0x0000, 0x2000, CRC(2c0bd392) SHA1(138efa9bc2e40c847f5ac3d31bd62021fd894f49) )
	ROM_CONTINUE(         0x8000, 0x2000 )
	ROM_LOAD( "tvg-2.9",  0x2000, 0x2000, CRC(b86efe02) SHA1(a11cabd001b1577b5708c3f8b1f2717761096c75) )
	ROM_LOAD( "tvg-3.8",  0x4000, 0x2000, CRC(fd686ff4) SHA1(0857b3061126c8dc18c0cd4bd43431f5f5551aef) )
	ROM_LOAD( "tvg-4.7",  0x6000, 0x2000, CRC(1415355d) SHA1(5a3adcb6d03270b4139fbbd0097b6a089cf8c2e1) )

	ROM_REGION( 0x10000, "sub", 0 ) /* sub CPU */
	ROM_LOAD( "tvg-5.30",  0x0000, 0x2000, CRC(22bdb40e) SHA1(265801ad660a5a3fc5bb187fa92dbe6098b390f5) )

	ROM_REGION( 0xc000, "gfx1", 0 ) /* sprite */
	ROM_LOAD( "tvg-8.102", 0x0000, 0x4000, CRC(45c9087a) SHA1(9db82fc194096588fde5048e922a654e2ad12c23) )
	ROM_LOAD( "tvg-7.103", 0x4000, 0x4000, CRC(0e9efeba) SHA1(d922c4276a988b78b9a2a3ca632136e64a80d995) )
	ROM_LOAD( "tvg-6.104", 0x8000, 0x4000, CRC(dc8aa269) SHA1(fd8b5c2bead52e1e136d4df4c26f136d8992d9be) )

	ROM_REGION( 0xc000, "gfx2", 0 ) /* bg */
	ROM_LOAD( "tvg17_11", 0x0000,  0x4000, CRC(35012775) SHA1(c90386660755c85fb9f020f8161805dd02a16271) )
	ROM_LOAD( "tvg17_10", 0x4000,  0x4000, CRC(2e510b4e) SHA1(c0ff4515e66ab4959b597a4d930cbbcc31c53cda) )
	ROM_LOAD( "tvg17_9",  0x8000,  0x4000, CRC(c594f3c5) SHA1(6fe19d9ccbe6934a210eb2cab441cd0ba83cbcf4) )

	ROM_REGION( 0x0700, "proms", 0 ) /* color PROMs */
	ROM_LOAD( "prom17_3", 0x0000,  0x0100, CRC(dbcd3bec) SHA1(1baeec277b16c82b67e10da9d4c84cf383ef4a82) ) /* R */
	ROM_LOAD( "prom17_4", 0x0100,  0x0100, CRC(9eb7b6cf) SHA1(86451e8a510f8cfbc0be7d4e7bb1ee7dfd67f1f4) ) /* G */
	ROM_LOAD( "prom17_5", 0x0200,  0x0100, CRC(9b30a7f3) SHA1(a0aefc2c8325b95ea227e404583d14622b04a3b9) ) /* B */
	ROM_LOAD( "prom17_6", 0x0300,  0x0200, CRC(962e619d) SHA1(d2cbcd7b2f1438d1d3759cc1ef6b76b42d9952fe) ) /* sprite */
	ROM_LOAD( "prom17_7", 0x0500,  0x0200, CRC(b1f5148c) SHA1(251ddaabf65a87306970b79918849da95beb8ee7) ) /* bg */

	ROM_REGION( 0x0200, "user1", 0 )
	ROM_LOAD( "prom17_1", 0x0000,  0x0100, CRC(ca0af30c) SHA1(6d7cfeb16daf61c6e7f93172809b0983bf13cd6c) ) /* video attribute */
	ROM_LOAD( "prom17_2", 0x0100,  0x0100, CRC(f3c55174) SHA1(936c5432c4fccfcb2601c1e08b98d5509202fe5b) ) /* unknown */
ROM_END

/*************************************
 *
 *  Game driver(s)
 *
 *************************************/

GAME( 1985, ikki,   0,    ikki, ikki, 0, ROT0, "Sun Electronics", "Ikki (Japan)", GAME_SUPPORTS_SAVE )
GAME( 1985, farmer, ikki, ikki, ikki, 0, ROT0, "Sun Electronics", "Farmers Rebellion", GAME_SUPPORTS_SAVE )<|MERGE_RESOLUTION|>--- conflicted
+++ resolved
@@ -230,11 +230,7 @@
 	ikki_state *state = timer.machine().driver_data<ikki_state>();
 	int scanline = param;
 
-<<<<<<< HEAD
-	if(scanline == 240 || scanline == 0)
-=======
 	if(scanline == 240 || scanline == 120) // TODO: where non-timer IRQ happens?
->>>>>>> 1f0707df
 	{
 		device_set_input_line(state->m_maincpu,0,HOLD_LINE);
 
@@ -242,12 +238,9 @@
 	}
 }
 
-<<<<<<< HEAD
-=======
-
-
-
->>>>>>> 1f0707df
+
+
+
 static MACHINE_CONFIG_START( ikki, ikki_state )
 
 	/* basic machine hardware */
