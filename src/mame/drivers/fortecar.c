/*************************************************************************************************

  Forte Card
  1994, Fortex Ltd.

  Driver by Angelo Salese.
  Additional work by Roberto Fresca & Rob Ragon.

  Notes:
  - NMI mask and vblank bit are made thru SW usage of the I register (that is unused
    if the z80 is in IM 1).


  TODO:
  - fortecar requires a proper EEPROM dump, doesn't start due of it.
  - fortecrd has non-default data in the default EEPROM.

  English set: bp 512 do pc=53e
  Spanish set: bp 512 do pc=562

-------------------------------------------------------------------------------------------------

  The Fortex company manufactured its first game 'Forte Card' in 1994. It soon became a favorite
  with the Bulgarian players. Improved versions were developed and were sold in Russia, Austria,
  Brazil, Argentina and the Balkan peninsular.

  In 1995, Fortex, first of all Bulgarian games manufacturers, exibited at the Plovdiv Fair a com-
  puter based version of Forte Card. The following years were times of hard teamwork, which resul-
  ted in a variety of products: centralized cash desk, on-line jackpot and a network control and
  management system for game centers.

-------------------------------------------------------------------------------------------------

  Forte Card (POKER GAME)

  CPU  SGS Z8400AB1 (Z80ACPU)
  VIDEO CM607P
  PIO M5L8255AP
  snd ay38910/P (microchip)
  + 8251A

  RAM 6116 + GOLDSTAR GM76C256ALL-70
  dip 1X8

-------------------------------------------------------------------------------------------------

  Forte Card - By Fortex Ltd.
  (Spanish Version)

  Sound    AY 3-8910 @1.5Mhz
  USART    8251
  uProc    Z80 @3MHz
  Video    6845 @1.5MHz
  PIO      8255
  NVRam    6116
  RAM      84256 (Video, I think)
  EEPROM   NM93CS56N - (MICROWIRETM Bus Interface)
           256-/1024-/2048-/4096-Bit Serial EEPROM
           with Data Protect and Sequential Read.
  RTC      V3021
  Dip 1x8

  Xtal: 12 MHz.


  NOTE:

  The CM607P IC is an exact clone of Motorola's MC6845P CRT Controller circuit
  from MC6800 family. Used to perform the interface to raster scan CRT displays.
  Made in Bulgaria in the Pravetz factory, where Pravetz-8 and Pravetz-16 compu-
  ters were made in 1980's.

  FULL equivalent to MC6845P, UM6845R, EF6845P, HD6845P, etc.

  The ST93CS56 and ST93CS57 are 2K bit Electrically Erasable Programmable Memory (EEPROM)
  fabricated with SGS-THOMSON's High Endurance Single Polysilicon CMOS technology. The memory
  is accessed through a serial input D and output Q. The 2K bit memory is organized as 128 x 16 bit
  words.The memory is accessed by a set of instructions which include Read, Write, Page Write, Write
  All and instructions used to set the memory protection. A Read instruction loads the address of the
  first word to be read into an internal address pointer.


-------------------------------------------------------------------------------------------------

  Game Notes...


  There are 3 keys for service modes:

  1) The Owner Key.
  2) The Rental Key.
  3) The Credits Key.


  To enter credits through an operator:

  1) Turn ON the Credits Key.
  2) Press RED button to add x1000, or BLACK to add x100
  3) Turn OFF the Credit Key.


-------------------------------------------------------------------------------------------------

  From the manual (sic)...

  Initialization of the Forte Card circuit board
  (Init machine)

  1) Open the door of the machine, switch on the game and wait until the message
     'Permanent RAM test failed' appears.
  2) Turn the Main Control and hold it in this position.
  3) Enter the serial number of the circuit board with the eight keys.
  4) Press STAR key and wait until the message 'Machine initialization completed' appears.
  5) Release the Main Control, switch off the game and close the door.
  6) Switch on the game and wait until the demonstration displays appear.
  7) Turn the Main Control, adjust the time. This is the last step of the initialization procedure.


-------------------------------------------------------------------------------------------------

  Edge Connector / Pinouts....

  -------------------+--+------------------
     Components Side |PN| Solder Side
  -------------------+--+------------------
                 GND |01| GND
                 GND |02| GND
                 +5V |03| +5V
                 +5V |04| +5V
                +12V |05| +12V
      CUR. LOOP IN + |06| CUR. LOOP OUT +
      CUR. LOOP IN - |07| CUR. LOOP OUT -
         DOOR SWITCH |08| COUNTER IN
             PAYMENT |09| COUNTER OUT
                COIN |10| COUNTER KEY IN
        HOPPER COUNT |11| HOPPER DRIVE
         BANKNOTE IN |12| RESERVED
              CREDIT |13| RESERVED
             MANAGER |14| RESERVED
              PAGE 1 |15| RESERVE OUT
          RED BUTTON |16| RED LAMP
        BLACK BUTTON |17| BLACK LAMP
       HOLD 1 BUTTON |18| HOLD 1 LAMP
       HOLD 2 BUTTON |19| HOLD 2 LAMP
       HOLD 3 BUTTON |20| HOLD 3 LAMP
       HOLD 4 BUTTON |21| HOLD 4 LAMP
       HOLD 5 BUTTON |22| HOLD 5 LAMP
        START BUTTON |23| START LAMP
          GAIN SOUND |24| SPEAKER OUT
           GND SOUND |25| SP.OUT R/INTENSITY
  COMP.SYNC / H SYNC |26| RED
              V SYNC |27| GREEN
         GND MONITOR |28| BLUE


  Note: MANAGER and PAGE 1, are "Owner" and "Rental" modes.


-------------------------------------------------------------------------------------------------

  Serial EEPROM
  -------------

  Forte Card (Ver 110, Spanish)

  0x80 x 16bit words

  Word   Bytes   Description                         Mode    Notes
  -----+-------+-----------------------------------+-------+--------
  0x00   00-01   Total Entradas (low)                Owner
  0x01   02-03   Total Entradas (med)                Owner
  0x02   04-05   Total Entradas (high)               Owner
  0x03   06-07   Total Salidas (low)                 Owner
  0x04   08-09   Total Salidas (med)                 Owner
  0x05   0A-0B   Total Salidas (high)                Owner
  0x06   0C-0D   Total Juegos (low)                  Owner
  0x07   0E-0F   Total Juegos (med)                  Owner
  0x08   10-11   Total Juegos (high)                 Owner
  0x09   12-13   Total Ganancias (low)               Owner
  0x0A   14-15   Total Ganancias (med)               Owner
  0x0B   16-17   Total Ganancias (high)              Owner
  0x0C   18-19   Total Ganancias C/Apuestas (low)    Owner
  0x0D   1A-1B   Total Ganancias C/Apuestas (med)    Owner
  0x0E   1C-1D   Total Ganancias C/Apuestas (high)   Owner
  0x0F   1E-1F   Total Apuestas (low)                Owner

  0x10   20-21   Total Apuestas (med)                Owner
  0x11   22-23   Total Apuestas (high)               Owner
  0x12   24-25   Valor Moneda / Nivel Ganancia
  0x13   26-27   Min Bet / Max Bet step (0-B) - (Clase C, bit1 active??)
  0x14   28-29   Jokers (1-2) / ????
  0x15   2A-2B   Registro Dinero Minimo (low)
  0x16   2C-2D   Registro Dinero Minimo (high)
  0x17   2E-2F   Factor de Calculo (1-10-100)
  0x18   30-31   Serial Number (low, 4 digits)
  0x19   32-33   Serial Number (high, 0970)
  0x1A   34-35   Unknown (6F2B)
  0x1B   36-37   Unknown (0341)
  0x1C   38-39   Unknown (980C)
  0x1D   3A-3B   Balance (low)                       Owner
  0x1E   3C-3D   Balance (med)                       Owner
  0x1F   3E-3F   Balance (high)                      Owner

  0x20   40-41   Unknown (0000)
  0x21   42-43   Unknown (0000)
  0x22   44-45   Unknown (0000)
  0x23   46-47   Unknown (0000)
  0x24   48-49   Unknown (0000)
  0x25   4A-4B   Unknown (0000)
  0x26   4C-4D   Unknown (0000)
  0x27   4E-4F   Unknown (0000)
  0x28   50-51   Unknown (0000)
  0x29   52-53   Unknown (0000)
  0x2A   54-55   Unknown (0000)
  0x2B   56-57   Unknown (0000)
  0x2C   58-59   Unknown (0000)
  0x2D   5A-5B   Unknown (0000)
  0x2E   5C-5D   Unknown (0000)
  0x2F   5E-5F   Unknown (0000)

  0x30   60-61   Unknown (0000)
  0x31   62-63   Unknown (0000)
  0x32   64-65   Unknown (0000)
  0x33   66-67   Unknown (0000)
  0x34   68-69   Unknown (0000)
  0x35   6A-6B   Unknown (0000)
  0x36   6C-6D   Unknown (0000)
  0x37   6E-6F   Unknown (0000)
  0x38   70-71   Unknown (0000)
  0x39   72-73   Unknown (0000)
  0x3A   74-75   Unknown (0000)
  0x3B   76-77   Unknown (0000)
  0x3C   78-79   Unknown (0000)
  0x3D   7A-7B   Unknown (0000)
  0x3E   7C-7D   Unknown (0000)
  0x3F   7E-7F   Unknown (0000)

  0x40   80-81   Unknown (0000)
  0x41   82-83   Unknown (0000)
  0x42   84-85   Unknown (0000)
  0x43   86-87   Unknown (1187)
  0x44   88-89   Unknown (B042)
  0x45   8A-8B   Unknown (0000)
  0x46   8C-8D   Unknown (0000)
  0x47   8E-8F   Unknown (0000)
  0x48   90-91   Unknown (0000)
  0x49   92-93   Unknown (0000)
  0x4A   94-95   Unknown (0000)
  0x4B   96-97   Unknown (0000)
  0x4C   98-99   Unknown (0000)
  0x4D   9A-9B   Unknown (0000)
  0x4E   9C-9D   Unknown (0000)
  0x4F   9E-9F   Unknown (0000)

  0x50   A0-A1   Unknown (0000)
  0x51   A2-A3   Unknown (0000)
  0x52   A4-A5   Unknown (0000)
  0x53   A6-A7   Unknown (0000)
  0x54   A8-A9   Unknown (0000)
  0x55   AA-AB   Unknown (0000)
  0x56   AC-AD   Unknown (0000)
  0x57   AE-AF   Unknown (0000)
  0x58   B0-B1   Unknown (0000)
  0x59   B2-B3   Unknown (0000)
  0x5A   B4-B5   Unknown (0000)
  0x5B   B6-B7   Unknown (0000)
  0x5C   B8-B9   Unknown (0000)
  0x5D   BA-BB   Unknown (0000)
  0x5E   BC-BD   Unknown (0000)
  0x5F   BE-BF   Unknown (0000)

  0x60   C0-C1   Unknown (0000)
  0x61   C2-C3   Unknown (0000)
  0x62   C4-C5   Unknown (0000)
  0x63   C6-C7   Unknown (0000)
  0x64   C8-C9   Unknown (0000)
  0x65   CA-CB   Unknown (0000)
  0x66   CC-CD   Unknown (0000)
  0x67   CE-CF   Unknown (0000)
  0x68   D0-D1   Unknown (0000)
  0x69   D2-D3   Unknown (0000)
  0x6A   D4-D5   Unknown (0000)
  0x6B   D6-D7   Unknown (1187)
  0x6C   D8-D9   Unknown (B042)
  0x6D   DA-DB   Global Entradas (low)               Rental
  0x6E   DC-DD   Global Entradas (high)              Rental
  0x6F   DE-DF   Unknown (1187)

  0x70   E0-E1   Unknown (B042)
  0x71   E2-E3   Global Salidas (low)                Rental
  0x72   E4-E5   Global Salidas (high)               Rental
  0x73   E6-E7   Unknown (172E)
  0x74   E8-E9   Unknown (980B)
  0x75   EA-EB   Total Entradas Anterior (low)
  0x76   EC-ED   Total Entradas Anterior (high)
  0x77   EE-EF   Unknown (172E)
  0x78   F0-F1   Unknown (980B)
  0x79   F2-F3   Total Salidas Anterior (low)
  0x7A   F4-F5   Total Salidas Anterior (high)
  0x7B   F6-F7   Unknown (2114)
  0x7C   F8-F9   ??? / Valor Billete
  0x7D   FA-FB   Unknown (0000)
  0x7E   FC-FD   Unknown (0000)
  0x7F   FE-FF   Checksum


**************************************************************************************************/


#define MASTER_CLOCK	XTAL_12MHz
#define CPU_CLOCK		(MASTER_CLOCK/4)
#define CRTC_CLOCK		(MASTER_CLOCK/8)
#define AY_CLOCK		(MASTER_CLOCK/8)

#include "emu.h"
#include "cpu/z80/z80.h"
#include "machine/eeprom.h"
#include "sound/ay8910.h"
#include "machine/8255ppi.h"
#include "machine/v3021.h"
#include "video/mc6845.h"
#include "machine/nvram.h"
#include "video/resnet.h"

#include "fortecrd.lh"


class fortecar_state : public driver_device
{
public:
	fortecar_state(const machine_config &mconfig, device_type type, const char *tag)
		: driver_device(mconfig, type, tag),
		m_maincpu(*this,"maincpu")
		{ }

	UINT8 *m_vram;
	size_t m_vram_size;

	required_device<cpu_device> m_maincpu;
};


static VIDEO_START(fortecar)
{
}

static SCREEN_UPDATE(fortecar)
{
	fortecar_state *state = screen->machine().driver_data<fortecar_state>();
	int x,y,count;
	count = 0;

	for (y=0;y<0x1e;y++)
	{
		for(x=0;x<0x4b;x++)
		{
			int tile,color,bpp;

			tile = (state->m_vram[(count*4)+1] | (state->m_vram[(count*4)+2]<<8)) & 0xfff;
			color = state->m_vram[(count*4)+3] & 0x1f;
			bpp = (state->m_vram[(count*4)+3] & 0x20) >> 5;

			if(bpp)
				color&=0x3;

			drawgfx_opaque(bitmap,cliprect,screen->machine().gfx[bpp],tile,color,0,0,x*8,y*8);
			count++;

		}
	}

	return 0;
}

static PALETTE_INIT( fortecar )
{
/* Video resistors...

O1 (LS374) R1K  RED
O2 (LS374) R510 RED
O3 (LS374) R220 RED
O4 (LS374) R1K  GREEN
O5 (LS374) R510 GREEN
O6 (LS374) R220 GREEN
O7 (LS374) R510 BLUE
O8 (LS374) R220 BLUE

R = 82 Ohms Pull Down.
*/
	int i;
	static const int resistances_rg[3] = { 1000, 510, 220 };
	static const int resistances_b [2] = { 510, 220 };
	double weights_r[3], weights_g[3], weights_b[2];

	compute_resistor_weights(0,	255,	-1.0,
			3,	resistances_rg,	weights_r,	82,	0,
			3,	resistances_rg,	weights_g,	82,	0,
			2,	resistances_b,	weights_b,	82,	0);

	for (i = 0; i < 512; i++)
	{
		int bit0, bit1, bit2, r, g, b;

		/* red component */
		bit0 = (color_prom[i] >> 0) & 0x01;
		bit1 = (color_prom[i] >> 1) & 0x01;
		bit2 = (color_prom[i] >> 2) & 0x01;
		r = combine_3_weights(weights_r, bit0, bit1, bit2);

		/* green component */
		bit0 = (color_prom[i] >> 3) & 0x01;
		bit1 = (color_prom[i] >> 4) & 0x01;
		bit2 = (color_prom[i] >> 5) & 0x01;
		g = combine_3_weights(weights_g, bit0, bit1, bit2);

		/* blue component */
		bit0 = (color_prom[i] >> 6) & 0x01;
		bit1 = (color_prom[i] >> 7) & 0x01;
		b = combine_2_weights(weights_b, bit0, bit1);

		palette_set_color(machine, i, MAKE_RGB(r, g, b));
	}
}


static WRITE8_DEVICE_HANDLER( ppi0_portc_w )
{
/*
NM93CS56N Serial EEPROM

CS   PPI_PC0
CK   PPI_PC1
DIN  PPI_PC2
DOUT PPI_PC4
*/
	eeprom_device *eeprom = downcast<eeprom_device *>(device);
	eeprom->write_bit((data & 0x04) >> 2);
	eeprom->set_cs_line((data & 0x01) ? CLEAR_LINE : ASSERT_LINE);
	eeprom->set_clock_line((data & 0x02) ? ASSERT_LINE : CLEAR_LINE);
}

static READ8_DEVICE_HANDLER( ppi0_portc_r )
{
//  popmessage("%s",device->machine().describe_context());
	eeprom_device *eeprom = downcast<eeprom_device *>(device);
	return ((eeprom->read_bit()<<4) & 0x10);
}

static const ppi8255_interface ppi0intf =
{
/*  Init with 0x9a... A, B and high C as input
    Serial Eprom connected to Port C
*/

	DEVCB_INPUT_PORT("SYSTEM"),	/* Port A read */
	DEVCB_INPUT_PORT("INPUT"),	/* Port B read */
	DEVCB_DEVICE_HANDLER("eeprom", ppi0_portc_r),	/* Port C read */
	DEVCB_NULL,					/* Port A write */
	DEVCB_NULL,					/* Port B write */
	DEVCB_DEVICE_HANDLER("eeprom", ppi0_portc_w)	/* Port C write */
};


static WRITE8_DEVICE_HANDLER( ayporta_w )
{
/*  System Lamps...

    - bits -
    7654 3210
    ---- ---x   START lamp.
    ---- --x-   HOLD5 lamp.
    ---- -x--   HOLD4 lamp.
    ---- x---   HOLD3 lamp.
    ---x ----   HOLD2 lamp.
    --x- ----   HOLD1 lamp.
    -x-- ----   BLACK lamp.
    x--- ----   RED/BET lamp.

    Also used for POST?...

    0x01 (start): RAM test d000-d7ff
    0x02 (hold5): VRAM test d800-ffff
    0x04 (hold4): Video SYNC test
    0x08 (hold3): ROM check
    0x10 (hold2): NVRAM check
    0x20 (hold1): IRQ test
    0x40 (black): Stack RAM check
*/
<<<<<<< HEAD

	output_set_lamp_value(0, (data >> 0) & 1);	/* START lamp */
	output_set_lamp_value(1, (data >> 1) & 1);	/* HOLD5 lamp */
	output_set_lamp_value(2, (data >> 2) & 1);	/* HOLD4 lamp */
	output_set_lamp_value(3, (data >> 3) & 1);	/* HOLD3 lamp */
	output_set_lamp_value(4, (data >> 4) & 1);	/* HOLD2 lamp */
	output_set_lamp_value(5, (data >> 5) & 1);	/* HOLD1 lamp */
	output_set_lamp_value(6, (data >> 6) & 1);	/* BLACK lamp */
	output_set_lamp_value(7, (data >> 7) & 1);	/* RED/BET lamp */
=======
	int i;

	for(i=0;i<8;i++)
		output_set_lamp_value(i, (data >> i) & 1);
>>>>>>> dce2317a
}


static WRITE8_DEVICE_HANDLER( ayportb_w )
{
/*

There is a RC to 7705's Reset.
Bit7 of port B is a watchdog.

A square wave is fed to through resistor R to capacitor C, with a constant charge/discharge
time relative to the value of resistor R and value of capacitor C. If the square wave halts,
capacitor C will charge beyond the hysteresis threshhold of the TL7705 (leg 6), causing it to
trigger a reset.

Seems to work properly, but must be checked closely...

*/
	if (((data >> 7) & 0x01) == 0)		/* check for bit7 */
	{
		watchdog_reset(device->machine());
	}

//  logerror("AY port B write %02x\n",data);
}


static const ay8910_interface ay8910_config =
{
	AY8910_LEGACY_OUTPUT,
	AY8910_DEFAULT_LOADS,
	DEVCB_NULL,
	DEVCB_NULL,
	DEVCB_HANDLER(ayporta_w),
	DEVCB_HANDLER(ayportb_w)
};


static const mc6845_interface mc6845_intf =
{
	"screen",	/* screen we are acting on */
	8,			/* number of pixels per video memory address */
	NULL,		/* before pixel update callback */
	NULL,		/* row update callback */
	NULL,		/* after pixel update callback */
	DEVCB_NULL,	/* callback for display state changes */
	DEVCB_NULL,	/* callback for cursor state changes */
	DEVCB_NULL,	/* HSYNC callback */
	DEVCB_NULL,	/* VSYNC callback */
	NULL		/* update address callback */
};


static const eeprom_interface forte_eeprom_intf =
{/*
    Preliminary interface for NM93CS56N Serial EEPROM.
    Correct address & data. Using 93C46 similar protocol.
*/
	8,                /* address bits */
	16,               /* data bits */
	"*110",           /* read command */
	"*101",           /* write command */
	"*111",           /* erase command */
	"*10000xxxxxx",   /* lock command */
	"*10011xxxxxx",   /* unlock command */
};


static ADDRESS_MAP_START( fortecar_map, AS_PROGRAM, 8 )
	AM_RANGE(0x0000, 0xbfff) AM_ROM
	AM_RANGE(0xc000, 0xc7ff) AM_ROM
	AM_RANGE(0xd000, 0xd7ff) AM_RAM AM_SHARE("nvram")
	AM_RANGE(0xd800, 0xffff) AM_RAM AM_BASE_SIZE_MEMBER(fortecar_state, m_vram,m_vram_size)
ADDRESS_MAP_END

static ADDRESS_MAP_START( fortecar_ports, AS_IO, 8 )
	ADDRESS_MAP_GLOBAL_MASK(0xff)
	AM_RANGE(0x20, 0x20) AM_DEVWRITE_MODERN("crtc", mc6845_device, address_w)	// pc=444
	AM_RANGE(0x21, 0x21) AM_DEVWRITE_MODERN("crtc", mc6845_device, register_w)
	AM_RANGE(0x40, 0x40) AM_DEVREAD("aysnd", ay8910_r)
	AM_RANGE(0x40, 0x41) AM_DEVWRITE("aysnd", ay8910_address_data_w)
	AM_RANGE(0x60, 0x63) AM_DEVREADWRITE("fcppi0", ppi8255_r, ppi8255_w)//M5L8255AP
//  AM_RANGE(0x80, 0x81) //8251A UART
	AM_RANGE(0xa0, 0xa0) AM_DEVREADWRITE_MODERN("rtc", v3021_device, read, write)
	AM_RANGE(0xa1, 0xa1) AM_READ_PORT("DSW")
ADDRESS_MAP_END
/*

CRTC REGISTER: 00 01 02 03 04 05 06 07 08 09 0a 0b 0c 0d 0e 0f
CRTC DATA    : 5f 4b 50 08 21 05 1e 1f 00 07 20 00 06 00 00 00

Error messages:

"FALSA PRUEBA NVR"              (NVRAM new, no serial EEPROM connected)
"FALLO EN NVR"                  (NVRAM ok, no serial EEPROM connected)
"FALSA PRUEBA NVRAM PERMANENTE" (NVRAM new, serial EEPROM connected)

*/

static INPUT_PORTS_START( fortecar )
	PORT_START("DSW")	/* 8bit */
	PORT_DIPNAME( 0x01, 0x01, "DSW-1" )				PORT_DIPLOCATION("DSW:1")
	PORT_DIPSETTING(    0x01, DEF_STR( Off ) )
	PORT_DIPSETTING(    0x00, DEF_STR( On ) )
	PORT_DIPNAME( 0x02, 0x02, "Attract Mode" )		PORT_DIPLOCATION("DSW:2")
	PORT_DIPSETTING(    0x00, DEF_STR( Off ) )
	PORT_DIPSETTING(    0x02, DEF_STR( On ) )
	PORT_DIPNAME( 0x04, 0x04, "DSW-3" )				PORT_DIPLOCATION("DSW:3")
	PORT_DIPSETTING(    0x04, DEF_STR( Off ) )
	PORT_DIPSETTING(    0x00, DEF_STR( On ) )
	PORT_DIPNAME( 0x08, 0x08, "DSW-4" )				PORT_DIPLOCATION("DSW:4")
	PORT_DIPSETTING(    0x08, DEF_STR( Off ) )
	PORT_DIPSETTING(    0x00, DEF_STR( On ) )
	PORT_DIPNAME( 0x10, 0x10, "DSW-5" )				PORT_DIPLOCATION("DSW:5")
	PORT_DIPSETTING(    0x10, DEF_STR( Off ) )
	PORT_DIPSETTING(    0x00, DEF_STR( On ) )
	PORT_DIPNAME( 0x20, 0x20, "DSW-6" )				PORT_DIPLOCATION("DSW:6")
	PORT_DIPSETTING(    0x20, DEF_STR( Off ) )
	PORT_DIPSETTING(    0x00, DEF_STR( On ) )
	PORT_DIPNAME( 0x40, 0x40, "DSW-7" )				PORT_DIPLOCATION("DSW:7")
	PORT_DIPSETTING(    0x40, DEF_STR( Off ) )
	PORT_DIPSETTING(    0x00, DEF_STR( On ) )
	PORT_DIPNAME( 0x80, 0x80, "DSW-8" )				PORT_DIPLOCATION("DSW:8")
	PORT_DIPSETTING(    0x80, DEF_STR( Off ) )
	PORT_DIPSETTING(    0x00, DEF_STR( On ) )

	PORT_START("INPUT")	/* 8bit */
<<<<<<< HEAD
	PORT_BIT( 0x01, IP_ACTIVE_LOW, IPT_GAMBLE_HIGH ) PORT_NAME("Red / Bet")
	PORT_BIT( 0x02, IP_ACTIVE_LOW, IPT_GAMBLE_LOW ) PORT_NAME("Black")
=======
	PORT_BIT( 0x01, IP_ACTIVE_LOW, IPT_GAMBLE_HIGH )  PORT_NAME("Red / Bet")
	PORT_BIT( 0x02, IP_ACTIVE_LOW, IPT_GAMBLE_LOW )   PORT_NAME("Black")
>>>>>>> dce2317a
	PORT_BIT( 0x04, IP_ACTIVE_LOW, IPT_POKER_HOLD1 )
	PORT_BIT( 0x08, IP_ACTIVE_LOW, IPT_POKER_HOLD2 )
	PORT_BIT( 0x10, IP_ACTIVE_LOW, IPT_POKER_HOLD3 )
	PORT_BIT( 0x20, IP_ACTIVE_LOW, IPT_POKER_HOLD4 )
	PORT_BIT( 0x40, IP_ACTIVE_LOW, IPT_POKER_HOLD5 )
	PORT_BIT( 0x80, IP_ACTIVE_LOW, IPT_GAMBLE_DEAL )

	PORT_START("SYSTEM")	/* 8bit */
<<<<<<< HEAD
	PORT_DIPNAME( 0x01, 0x01, "Rear Door" ) // key in
	PORT_DIPSETTING(    0x01, DEF_STR( Off ) )
	PORT_DIPSETTING(    0x00, DEF_STR( On ) )
	PORT_BIT( 0x02, IP_ACTIVE_LOW, IPT_GAMBLE_KEYOUT ) PORT_NAME("Payout")
	PORT_DIPNAME( 0x04, 0x04, DEF_STR( Unknown ) )
	PORT_DIPSETTING(    0x04, DEF_STR( Off ) )
	PORT_DIPSETTING(    0x00, DEF_STR( On ) )
	PORT_DIPNAME( 0x08, 0x08, DEF_STR( Unknown ) )
	PORT_DIPSETTING(    0x08, DEF_STR( Off ) )
	PORT_DIPSETTING(    0x00, DEF_STR( On ) )
	PORT_DIPNAME( 0x10, 0x10, DEF_STR( Unknown ) )
	PORT_DIPSETTING(    0x10, DEF_STR( Off ) )
	PORT_DIPSETTING(    0x00, DEF_STR( On ) )
	PORT_BIT( 0x20, IP_ACTIVE_LOW, IPT_GAMBLE_KEYIN )  PORT_NAME("Key In")
//  PORT_DIPNAME( 0x20, 0x20, "Credit Key" )
//  PORT_DIPSETTING(    0x20, DEF_STR( Off ) )
//  PORT_DIPSETTING(    0x00, DEF_STR( On ) )
	PORT_DIPNAME( 0x40, 0x40, "Owner" ) // full service
	PORT_DIPSETTING(    0x40, DEF_STR( Off ) )
	PORT_DIPSETTING(    0x00, DEF_STR( On ) )
	PORT_DIPNAME( 0x80, 0x80, "Rental" ) // page 1
	PORT_DIPSETTING(    0x80, DEF_STR( Off ) )
	PORT_DIPSETTING(    0x00, DEF_STR( On ) )
=======
	PORT_BIT( 0x01, IP_ACTIVE_LOW, IPT_SERVICE1 )      PORT_NAME("Rear Door")   PORT_CODE(KEYCODE_D)  PORT_TOGGLE
	PORT_BIT( 0x02, IP_ACTIVE_LOW, IPT_GAMBLE_KEYOUT ) PORT_NAME("Payout")
	PORT_BIT( 0x04, IP_ACTIVE_LOW, IPT_COIN1 )         PORT_NAME("Coin In")
	PORT_BIT( 0x08, IP_ACTIVE_LOW, IPT_UNKNOWN )       /* to trace */
	PORT_BIT( 0x10, IP_ACTIVE_LOW, IPT_COIN2 )         PORT_NAME("Note In")
	PORT_BIT( 0x20, IP_ACTIVE_LOW, IPT_SERVICE1 )      PORT_NAME("Credits Key") PORT_CODE(KEYCODE_Q)  PORT_TOGGLE
	PORT_BIT( 0x40, IP_ACTIVE_LOW, IPT_SERVICE1 )      PORT_NAME("Owner Key")   PORT_CODE(KEYCODE_0)  PORT_TOGGLE
	PORT_BIT( 0x80, IP_ACTIVE_LOW, IPT_SERVICE1 )      PORT_NAME("Rental Key")  PORT_CODE(KEYCODE_9)  PORT_TOGGLE
>>>>>>> dce2317a
INPUT_PORTS_END


static const gfx_layout tiles8x8_layout_3bpp =
{
	8,8,
	RGN_FRAC(1,3),
	3,
	{ RGN_FRAC(2,3)+4, RGN_FRAC(1,3)+4, RGN_FRAC(0,3)+4 },
	{ 8,9,10,11,0, 1, 2, 3 },
	{ 0*16, 1*16, 2*16, 3*16, 4*16, 5*16, 6*16, 7*16 },
	16*8
};

static const gfx_layout tiles8x8_layout_6bpp =
{
	8,8,
	RGN_FRAC(1,3),
	6,
	{ RGN_FRAC(2,3)+0, RGN_FRAC(1,3)+0, RGN_FRAC(0,3)+0, RGN_FRAC(2,3)+4, RGN_FRAC(1,3)+4, RGN_FRAC(0,3)+4 },
	{ 8,9,10,11,0, 1, 2, 3 },
	{ 0*16, 1*16, 2*16, 3*16, 4*16, 5*16, 6*16, 7*16 },
	16*8
};


static GFXDECODE_START( fortecar )
	GFXDECODE_ENTRY( "gfx1", 0, tiles8x8_layout_3bpp, 0x000, 0x20 )
	GFXDECODE_ENTRY( "gfx1", 0, tiles8x8_layout_6bpp, 0x100, 0x04 )
GFXDECODE_END



static MACHINE_RESET(fortecar)
{
	fortecar_state *state = machine.driver_data<fortecar_state>();
	int i;

	/* apparently there's a random fill in there (checked thru trojan TODO: extract proper algorythm) */
	for(i=0;i<state->m_vram_size;i++)
		state->m_vram[i] = machine.rand();
}


static MACHINE_CONFIG_START( fortecar, fortecar_state )
	/* basic machine hardware */
	MCFG_CPU_ADD("maincpu", Z80, CPU_CLOCK)		 /* 3 MHz, measured */
	MCFG_CPU_PROGRAM_MAP(fortecar_map)
	MCFG_CPU_IO_MAP(fortecar_ports)
	MCFG_CPU_VBLANK_INT("screen", nmi_line_pulse)
	MCFG_WATCHDOG_TIME_INIT(attotime::from_msec(200))	/* guess */

	MCFG_NVRAM_ADD_0FILL("nvram")

	/* video hardware */
	MCFG_SCREEN_ADD("screen", RASTER)
	MCFG_SCREEN_REFRESH_RATE(60)
	MCFG_SCREEN_VBLANK_TIME(ATTOSECONDS_IN_USEC(0))
	MCFG_SCREEN_FORMAT(BITMAP_FORMAT_INDEXED16)
	MCFG_SCREEN_SIZE(640, 256)
	MCFG_SCREEN_VISIBLE_AREA(0, 600-1, 0, 240-1)	/* driven by CRTC */
	MCFG_SCREEN_UPDATE(fortecar)

	MCFG_MACHINE_RESET(fortecar)

	MCFG_EEPROM_ADD("eeprom", forte_eeprom_intf)
	MCFG_EEPROM_DEFAULT_VALUE(0)

	MCFG_PPI8255_ADD("fcppi0", ppi0intf)
	MCFG_V3021_ADD("rtc")

	MCFG_GFXDECODE(fortecar)
	MCFG_PALETTE_LENGTH(0x200)
	MCFG_PALETTE_INIT(fortecar)

	MCFG_VIDEO_START(fortecar)

	MCFG_MC6845_ADD("crtc", MC6845, CRTC_CLOCK, mc6845_intf)	/* 1.5 MHz, measured */

	MCFG_SPEAKER_STANDARD_MONO("mono")

	MCFG_SOUND_ADD("aysnd", AY8910, AY_CLOCK)	/* 1.5 MHz, measured */
	MCFG_SOUND_CONFIG(ay8910_config)
	MCFG_SOUND_ROUTE(ALL_OUTPUTS, "mono", 0.50)
MACHINE_CONFIG_END


ROM_START( fortecar )
	ROM_REGION( 0x10000, "maincpu", 0 )
	ROM_LOAD( "fortecar.u7", 0x00000, 0x010000, CRC(2a4b3429) SHA1(8fa630dac949e758678a1a36b05b3412abe8ae16)  )

	ROM_REGION( 0x30000, "gfx1", 0 )
	ROM_LOAD( "fortecar.u38", 0x00000, 0x10000, CRC(c2090690) SHA1(f0aa8935b90a2ab6043555ece69f926372246648) )
	ROM_LOAD( "fortecar.u39", 0x10000, 0x10000, CRC(fc3ddf4f) SHA1(4a95b24c4edb67f6d59f795f86dfbd12899e01b0) )
	ROM_LOAD( "fortecar.u40", 0x20000, 0x10000, CRC(9693bb83) SHA1(e3e3bc750c89a1edd1072ce3890b2ce498dec633) )

	/* took from the Spanish version, these are likely to be identical anyway */
	ROM_REGION( 0x0800, "nvram", 0 )    /* default NVRAM */
<<<<<<< HEAD
	ROM_LOAD( "fortecrd_nvram.u6", 0x0000, 0x0800, BAD_DUMP CRC(fd5be302) SHA1(862f584aa8073bcefeeb290b99643020413fb7ef) )
//  ROM_LOAD( "fortecrd_nvram.u6", 0x0000, 0x0800, CRC(71f70589) SHA1(020e17617f9545cab6d174c5577c0158922d2186) )
=======
	ROM_LOAD( "fortecrd_nvram.u6", 0x0000, 0x0800, BAD_DUMP CRC(7d3e7eb5) SHA1(788fe7adc381bcc6eaefed33f5aa1081340608a0) )
>>>>>>> dce2317a

	ROM_REGION( 0x0200,	"eeprom", 0 )	/* default serial EEPROM */
	ROM_LOAD16_WORD_SWAP( "forte_card_93cs56_serial_12345678.u13", 0x0000, 0x0100, BAD_DUMP CRC(2fc5961d) SHA1(f958c8b2b4e48cc6e5a607a6751acde5592bd27f) )

	ROM_REGION( 0x200, "proms", 0 )
	ROM_LOAD( "forte_card_82s147.u47", 0x0000, 0x0200, BAD_DUMP CRC(7e631818) SHA1(ac08b0de30260278af3a1c5dee5810d4304cb9ca) )
ROM_END

ROM_START( fortecrd )
	ROM_REGION( 0x10000, "maincpu", 0 )
	ROM_LOAD( "forte_card.u7", 0x00000, 0x010000, CRC(79fc6dd3) SHA1(5454f2ee12b62d573b61c54e48398f43332b000e) )

	ROM_REGION( 0x30000, "gfx1", 0 )
	ROM_LOAD( "forte_card.u38", 0x00000, 0x10000, CRC(258fb7bf) SHA1(cd75001fe40836b2dc229caddfc38f6076df7a79) )
	ROM_LOAD( "forte_card.u39", 0x10000, 0x10000, CRC(3d9c478e) SHA1(eb86115d1c36038f2c80cd116f5aeddd94036424) )
	ROM_LOAD( "forte_card.u40", 0x20000, 0x10000, CRC(9693bb83) SHA1(e3e3bc750c89a1edd1072ce3890b2ce498dec633) )

	ROM_REGION( 0x0800,	"nvram", 0 )	/* default NVRAM */
	ROM_LOAD( "fortecrd_nvram.u6", 0x0000, 0x0800, CRC(7d3e7eb5) SHA1(788fe7adc381bcc6eaefed33f5aa1081340608a0) )

	ROM_REGION( 0x0200,	"eeprom", 0 )	/* default serial EEPROM */
	ROM_LOAD16_WORD_SWAP( "forte_card_93cs56_serial_12345678.u13", 0x0000, 0x0100, CRC(2fc5961d) SHA1(f958c8b2b4e48cc6e5a607a6751acde5592bd27f) )

	ROM_REGION( 0x0200, "proms", 0 )
	ROM_LOAD( "forte_card_82s147.u47", 0x0000, 0x0200, CRC(7e631818) SHA1(ac08b0de30260278af3a1c5dee5810d4304cb9ca) )
ROM_END


static DRIVER_INIT( fortecar )
{
	// ...
}


<<<<<<< HEAD
/*     YEAR  NAME      PARENT    MACHINE   INPUT     INIT      ROT    COMPANY       FULLNAME               FLAGS             LAYOUT */
GAMEL( 19??, fortecar, 0,        fortecar, fortecar, fortecar, ROT0, "Fortex Ltd", "Forte Card (English)", GAME_NOT_WORKING, layout_fortecrd )
GAMEL( 19??, fortecrd, fortecar, fortecar, fortecar, fortecar, ROT0, "Fortex Ltd", "Forte Card (Spanish)", GAME_NOT_WORKING, layout_fortecrd )
=======
/*     YEAR  NAME      PARENT    MACHINE   INPUT     INIT      ROT    COMPANY       FULLNAME                        FLAGS             LAYOUT */
GAMEL( 1994, fortecar, 0,        fortecar, fortecar, fortecar, ROT0, "Fortex Ltd", "Forte Card (Ver 103, English)", GAME_NOT_WORKING, layout_fortecrd )
GAMEL( 1994, fortecrd, fortecar, fortecar, fortecar, fortecar, ROT0, "Fortex Ltd", "Forte Card (Ver 110, Spanish)", 0,                layout_fortecrd )
>>>>>>> dce2317a
<|MERGE_RESOLUTION|>--- conflicted
+++ resolved
@@ -486,22 +486,10 @@
     0x20 (hold1): IRQ test
     0x40 (black): Stack RAM check
 */
-<<<<<<< HEAD
-
-	output_set_lamp_value(0, (data >> 0) & 1);	/* START lamp */
-	output_set_lamp_value(1, (data >> 1) & 1);	/* HOLD5 lamp */
-	output_set_lamp_value(2, (data >> 2) & 1);	/* HOLD4 lamp */
-	output_set_lamp_value(3, (data >> 3) & 1);	/* HOLD3 lamp */
-	output_set_lamp_value(4, (data >> 4) & 1);	/* HOLD2 lamp */
-	output_set_lamp_value(5, (data >> 5) & 1);	/* HOLD1 lamp */
-	output_set_lamp_value(6, (data >> 6) & 1);	/* BLACK lamp */
-	output_set_lamp_value(7, (data >> 7) & 1);	/* RED/BET lamp */
-=======
 	int i;
 
 	for(i=0;i<8;i++)
 		output_set_lamp_value(i, (data >> i) & 1);
->>>>>>> dce2317a
 }
 
 
@@ -629,13 +617,8 @@
 	PORT_DIPSETTING(    0x00, DEF_STR( On ) )
 
 	PORT_START("INPUT")	/* 8bit */
-<<<<<<< HEAD
-	PORT_BIT( 0x01, IP_ACTIVE_LOW, IPT_GAMBLE_HIGH ) PORT_NAME("Red / Bet")
-	PORT_BIT( 0x02, IP_ACTIVE_LOW, IPT_GAMBLE_LOW ) PORT_NAME("Black")
-=======
 	PORT_BIT( 0x01, IP_ACTIVE_LOW, IPT_GAMBLE_HIGH )  PORT_NAME("Red / Bet")
 	PORT_BIT( 0x02, IP_ACTIVE_LOW, IPT_GAMBLE_LOW )   PORT_NAME("Black")
->>>>>>> dce2317a
 	PORT_BIT( 0x04, IP_ACTIVE_LOW, IPT_POKER_HOLD1 )
 	PORT_BIT( 0x08, IP_ACTIVE_LOW, IPT_POKER_HOLD2 )
 	PORT_BIT( 0x10, IP_ACTIVE_LOW, IPT_POKER_HOLD3 )
@@ -644,31 +627,6 @@
 	PORT_BIT( 0x80, IP_ACTIVE_LOW, IPT_GAMBLE_DEAL )
 
 	PORT_START("SYSTEM")	/* 8bit */
-<<<<<<< HEAD
-	PORT_DIPNAME( 0x01, 0x01, "Rear Door" ) // key in
-	PORT_DIPSETTING(    0x01, DEF_STR( Off ) )
-	PORT_DIPSETTING(    0x00, DEF_STR( On ) )
-	PORT_BIT( 0x02, IP_ACTIVE_LOW, IPT_GAMBLE_KEYOUT ) PORT_NAME("Payout")
-	PORT_DIPNAME( 0x04, 0x04, DEF_STR( Unknown ) )
-	PORT_DIPSETTING(    0x04, DEF_STR( Off ) )
-	PORT_DIPSETTING(    0x00, DEF_STR( On ) )
-	PORT_DIPNAME( 0x08, 0x08, DEF_STR( Unknown ) )
-	PORT_DIPSETTING(    0x08, DEF_STR( Off ) )
-	PORT_DIPSETTING(    0x00, DEF_STR( On ) )
-	PORT_DIPNAME( 0x10, 0x10, DEF_STR( Unknown ) )
-	PORT_DIPSETTING(    0x10, DEF_STR( Off ) )
-	PORT_DIPSETTING(    0x00, DEF_STR( On ) )
-	PORT_BIT( 0x20, IP_ACTIVE_LOW, IPT_GAMBLE_KEYIN )  PORT_NAME("Key In")
-//  PORT_DIPNAME( 0x20, 0x20, "Credit Key" )
-//  PORT_DIPSETTING(    0x20, DEF_STR( Off ) )
-//  PORT_DIPSETTING(    0x00, DEF_STR( On ) )
-	PORT_DIPNAME( 0x40, 0x40, "Owner" ) // full service
-	PORT_DIPSETTING(    0x40, DEF_STR( Off ) )
-	PORT_DIPSETTING(    0x00, DEF_STR( On ) )
-	PORT_DIPNAME( 0x80, 0x80, "Rental" ) // page 1
-	PORT_DIPSETTING(    0x80, DEF_STR( Off ) )
-	PORT_DIPSETTING(    0x00, DEF_STR( On ) )
-=======
 	PORT_BIT( 0x01, IP_ACTIVE_LOW, IPT_SERVICE1 )      PORT_NAME("Rear Door")   PORT_CODE(KEYCODE_D)  PORT_TOGGLE
 	PORT_BIT( 0x02, IP_ACTIVE_LOW, IPT_GAMBLE_KEYOUT ) PORT_NAME("Payout")
 	PORT_BIT( 0x04, IP_ACTIVE_LOW, IPT_COIN1 )         PORT_NAME("Coin In")
@@ -677,7 +635,6 @@
 	PORT_BIT( 0x20, IP_ACTIVE_LOW, IPT_SERVICE1 )      PORT_NAME("Credits Key") PORT_CODE(KEYCODE_Q)  PORT_TOGGLE
 	PORT_BIT( 0x40, IP_ACTIVE_LOW, IPT_SERVICE1 )      PORT_NAME("Owner Key")   PORT_CODE(KEYCODE_0)  PORT_TOGGLE
 	PORT_BIT( 0x80, IP_ACTIVE_LOW, IPT_SERVICE1 )      PORT_NAME("Rental Key")  PORT_CODE(KEYCODE_9)  PORT_TOGGLE
->>>>>>> dce2317a
 INPUT_PORTS_END
 
 
@@ -776,12 +733,7 @@
 
 	/* took from the Spanish version, these are likely to be identical anyway */
 	ROM_REGION( 0x0800, "nvram", 0 )    /* default NVRAM */
-<<<<<<< HEAD
-	ROM_LOAD( "fortecrd_nvram.u6", 0x0000, 0x0800, BAD_DUMP CRC(fd5be302) SHA1(862f584aa8073bcefeeb290b99643020413fb7ef) )
-//  ROM_LOAD( "fortecrd_nvram.u6", 0x0000, 0x0800, CRC(71f70589) SHA1(020e17617f9545cab6d174c5577c0158922d2186) )
-=======
 	ROM_LOAD( "fortecrd_nvram.u6", 0x0000, 0x0800, BAD_DUMP CRC(7d3e7eb5) SHA1(788fe7adc381bcc6eaefed33f5aa1081340608a0) )
->>>>>>> dce2317a
 
 	ROM_REGION( 0x0200,	"eeprom", 0 )	/* default serial EEPROM */
 	ROM_LOAD16_WORD_SWAP( "forte_card_93cs56_serial_12345678.u13", 0x0000, 0x0100, BAD_DUMP CRC(2fc5961d) SHA1(f958c8b2b4e48cc6e5a607a6751acde5592bd27f) )
@@ -816,12 +768,6 @@
 }
 
 
-<<<<<<< HEAD
-/*     YEAR  NAME      PARENT    MACHINE   INPUT     INIT      ROT    COMPANY       FULLNAME               FLAGS             LAYOUT */
-GAMEL( 19??, fortecar, 0,        fortecar, fortecar, fortecar, ROT0, "Fortex Ltd", "Forte Card (English)", GAME_NOT_WORKING, layout_fortecrd )
-GAMEL( 19??, fortecrd, fortecar, fortecar, fortecar, fortecar, ROT0, "Fortex Ltd", "Forte Card (Spanish)", GAME_NOT_WORKING, layout_fortecrd )
-=======
 /*     YEAR  NAME      PARENT    MACHINE   INPUT     INIT      ROT    COMPANY       FULLNAME                        FLAGS             LAYOUT */
 GAMEL( 1994, fortecar, 0,        fortecar, fortecar, fortecar, ROT0, "Fortex Ltd", "Forte Card (Ver 103, English)", GAME_NOT_WORKING, layout_fortecrd )
-GAMEL( 1994, fortecrd, fortecar, fortecar, fortecar, fortecar, ROT0, "Fortex Ltd", "Forte Card (Ver 110, Spanish)", 0,                layout_fortecrd )
->>>>>>> dce2317a
+GAMEL( 1994, fortecrd, fortecar, fortecar, fortecar, fortecar, ROT0, "Fortex Ltd", "Forte Card (Ver 110, Spanish)", 0,                layout_fortecrd )