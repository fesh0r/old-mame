--- conflicted
+++ resolved
@@ -999,13 +999,8 @@
 		}
 		else if ((state->cart[0].mode == SNES_MODE_21) && (state->cart[0].sram > 0))
 		{
-<<<<<<< HEAD
-			int mask = (state->cart[0].sram - 1) | 0xff0000;	/* Limit SRAM size to what's actually present */
-			value = snes_ram[0x300000 + (offset & mask)];
-=======
 //          int mask = state->cart[0].sram - 1; /* Limit SRAM size to what's actually present */
 			value = snes_ram[0x300000 + offset];
->>>>>>> a8b9bfa7
 		}
 		else
 		{
@@ -1128,11 +1123,7 @@
 	{
 		if (state->cart[0].sram > 0)
 		{
-<<<<<<< HEAD
-			int mask = (state->cart[0].sram - 1) | 0xff0000;	/* Limit SRAM size to what's actually present */
-=======
 			int mask = state->cart[0].sram - 1;	/* Limit SRAM size to what's actually present */
->>>>>>> a8b9bfa7
 			value = snes_ram[0x700000 + (offset & mask)];
 		}
 		else
@@ -1171,13 +1162,8 @@
 				value = memory_read_byte(space, offset);
 			else if ((offset >= 0x300000) && (state->cart[0].sram > 0))
 			{
-<<<<<<< HEAD
-				int mask = (state->cart[0].sram - 1) | 0xff0000;	/* Limit SRAM size to what's actually present */
-				value = snes_ram[0x800000 + (offset & mask)];
-=======
 //              int mask = state->cart[0].sram - 1; /* Limit SRAM size to what's actually present */
 				value = snes_ram[0x800000 + offset];
->>>>>>> a8b9bfa7
 			}
 			else						/* Area 0x6000-0x8000 with offset < 0x300000 is reserved */
 			{
@@ -1338,13 +1324,8 @@
 		}
 		else if ((state->cart[0].mode == SNES_MODE_21) && (state->cart[0].sram > 0))
 		{
-<<<<<<< HEAD
-			int mask = (state->cart[0].sram - 1) | 0xff0000;	/* Limit SRAM size to what's actually present */
-			snes_ram[0x300000 + (offset & mask)] = data;
-=======
 //          int mask = state->cart[0].sram - 1; /* Limit SRAM size to what's actually present */
 			snes_ram[0x300000 + offset] = data;
->>>>>>> a8b9bfa7
 		}
 		else
 			logerror("snes_w_bank2: Attempt to write to reserved address: %X = %02x\n", offset + 0x300000, data);
@@ -1408,13 +1389,8 @@
 	{
 		if (state->cart[0].sram > 0)
 		{
-<<<<<<< HEAD
-			int mask = (state->cart[0].sram - 1) | 0xff0000;	/* Limit SRAM size to what's actually present */
-			snes_ram[0x700000 + (offset & mask)] = data;
-=======
 			int mask = state->cart[0].sram - 1;	/* Limit SRAM size to what's actually present */
 			snes_ram[0x700000 +  + (offset & mask)] = data;
->>>>>>> a8b9bfa7
 		}
 		else
 			logerror("snes_w_bank5: Attempt to write to reserved address: %X = %02x\n", offset + 0x700000, data);
@@ -1447,13 +1423,8 @@
 				memory_write_byte(space, offset, data);
 			else if ((offset >= 0x300000) && (state->cart[0].sram > 0))
 			{
-<<<<<<< HEAD
-				int mask = (state->cart[0].sram - 1) | 0xff0000;	/* Limit SRAM size to what's actually present */
-				snes_ram[0x800000 + (offset & mask)] = data;
-=======
 //              int mask = state->cart[0].sram - 1; /* Limit SRAM size to what's actually present */
 				snes_ram[0x800000 + offset] = data;
->>>>>>> a8b9bfa7
 			}
 			else	/* Area in 0x6000-0x8000 && offset < 0x300000 is Reserved! */
 				logerror("snes_w_bank6: Attempt to write to reserved address: %X = %02x\n", offset + 0x800000, data);
