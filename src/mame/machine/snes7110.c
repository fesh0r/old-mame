/***************************************************************************

  snes7110.c

  File to handle emulation of the SNES "SPC7110" add-on chip.

  Based on C++ implementation by Byuu in BSNES.

  Byuu's code is released under GNU General Public License
  version 2 as published by the Free Software Foundation.
  The implementation below is released under the MAME license
  for use in MAME, MESS and derivatives by permission of the
  author

***************************************************************************/


static const UINT32 spc7110_decomp_buffer_size = 64;

static const UINT8 spc7110_evolution_table[53][4] =
{
	{ 0x5a,  1,  1, 1 },
	{ 0x25,  6,  2, 0 },
	{ 0x11,  8,  3, 0 },
	{ 0x08, 10,  4, 0 },
	{ 0x03, 12,  5, 0 },
	{ 0x01, 15,  5, 0 },

	{ 0x5a,  7,  7, 1 },
	{ 0x3f, 19,  8, 0 },
	{ 0x2c, 21,  9, 0 },
	{ 0x20, 22, 10, 0 },
	{ 0x17, 23, 11, 0 },
	{ 0x11, 25, 12, 0 },
	{ 0x0c, 26, 13, 0 },
	{ 0x09, 28, 14, 0 },
	{ 0x07, 29, 15, 0 },
	{ 0x05, 31, 16, 0 },
	{ 0x04, 32, 17, 0 },
	{ 0x03, 34, 18, 0 },
	{ 0x02, 35,  5, 0 },

	{ 0x5a, 20, 20, 1 },
	{ 0x48, 39, 21, 0 },
	{ 0x3a, 40, 22, 0 },
	{ 0x2e, 42, 23, 0 },
	{ 0x26, 44, 24, 0 },
	{ 0x1f, 45, 25, 0 },
	{ 0x19, 46, 26, 0 },
	{ 0x15, 25, 27, 0 },
	{ 0x11, 26, 28, 0 },
	{ 0x0e, 26, 29, 0 },
	{ 0x0b, 27, 30, 0 },
	{ 0x09, 28, 31, 0 },
	{ 0x08, 29, 32, 0 },
	{ 0x07, 30, 33, 0 },
	{ 0x05, 31, 34, 0 },
	{ 0x04, 33, 35, 0 },
	{ 0x04, 33, 36, 0 },
	{ 0x03, 34, 37, 0 },
	{ 0x02, 35, 38, 0 },
	{ 0x02, 36,  5, 0 },

	{ 0x58, 39, 40, 1 },
	{ 0x4d, 47, 41, 0 },
	{ 0x43, 48, 42, 0 },
	{ 0x3b, 49, 43, 0 },
	{ 0x34, 50, 44, 0 },
	{ 0x2e, 51, 45, 0 },
	{ 0x29, 44, 46, 0 },
	{ 0x25, 45, 24, 0 },

	{ 0x56, 47, 48, 1 },
	{ 0x4f, 47, 49, 0 },
	{ 0x47, 48, 50, 0 },
	{ 0x41, 49, 51, 0 },
	{ 0x3c, 50, 52, 0 },
	{ 0x37, 51, 43, 0 },
};

static const UINT8 spc7110_mode2_context_table[32][2] =
{
	{  1,  2 },

	{  3,  8 },
	{ 13, 14 },

	{ 15, 16 },
	{ 17, 18 },
	{ 19, 20 },
	{ 21, 22 },
	{ 23, 24 },
	{ 25, 26 },
	{ 25, 26 },
	{ 25, 26 },
	{ 25, 26 },
	{ 25, 26 },
	{ 27, 28 },
	{ 29, 30 },

	{ 31, 31 },
	{ 31, 31 },
	{ 31, 31 },
	{ 31, 31 },
	{ 31, 31 },
	{ 31, 31 },
	{ 31, 31 },
	{ 31, 31 },
	{ 31, 31 },
	{ 31, 31 },
	{ 31, 31 },
	{ 31, 31 },
	{ 31, 31 },
	{ 31, 31 },
	{ 31, 31 },
	{ 31, 31 },

	{ 31, 31 },
};

typedef struct
{
	running_machine *machine;
	
	UINT32 decomp_mode;
	UINT32 decomp_offset;

	UINT8 *decomp_buffer;
	UINT32 decomp_buffer_rdoffset;
	UINT32 decomp_buffer_wroffset;
	UINT32 decomp_buffer_length;

	struct ContextState
	{
		UINT8 index;
		UINT8 invert;
	} context[32];

	UINT32 morton16[2][256];
	UINT32 morton32[4][256];
<<<<<<< HEAD
	
=======

>>>>>>> a8b9bfa7
	UINT32 rom_size;
} SPC7110Decomp;

static SPC7110Decomp* SPC7110Decomp_ctor(running_machine *machine, UINT32 size);
static void SPC7110Decomp_reset(SPC7110Decomp *thisptr);
static void SPC7110Decomp_init(SPC7110Decomp *thisptr, running_machine *machine, UINT32 mode, UINT32 offset, UINT32 index);
static UINT8 SPC7110Decomp_read(SPC7110Decomp *thisptr);
static void SPC7110Decomp_write(SPC7110Decomp *thisptr, UINT8 data);
static UINT8 SPC7110Decomp_dataread(SPC7110Decomp *thisptr);
static void SPC7110Decomp_mode0(SPC7110Decomp *thisptr, UINT8 init);
static void SPC7110Decomp_mode1(SPC7110Decomp *thisptr, UINT8 init);
static void SPC7110Decomp_mode2(SPC7110Decomp *thisptr, UINT8 init);
static UINT8 SPC7110Decomp_probability(SPC7110Decomp *thisptr, UINT32 n);
static UINT8 SPC7110Decomp_next_lps(SPC7110Decomp *thisptr, UINT32 n);
static UINT8 SPC7110Decomp_next_mps(SPC7110Decomp *thisptr, UINT32 n);
static UINT8 SPC7110Decomp_toggle_invert(SPC7110Decomp *thisptr, UINT32 n);
static UINT32 SPC7110Decomp_morton_2x8(SPC7110Decomp *thisptr, UINT32 data);
static UINT32 SPC7110Decomp_morton_4x8(SPC7110Decomp *thisptr, UINT32 data);

static SPC7110Decomp* SPC7110Decomp_ctor(running_machine *machine, UINT32 size)
{
	UINT32 i;
	SPC7110Decomp* newclass = (SPC7110Decomp*)auto_alloc_array(machine, UINT8, sizeof(SPC7110Decomp));
	newclass->decomp_buffer = (UINT8*)auto_alloc_array(machine, UINT8, spc7110_decomp_buffer_size);
	SPC7110Decomp_reset(newclass);

	for(i = 0; i < 256; i++)
	{
		#define map(x, y) (((i >> x) & 1) << y)
		//2x8-bit
		newclass->morton16[1][i] = map(7, 15) + map(6,  7) + map(5, 14) + map(4,  6)
                                 + map(3, 13) + map(2,  5) + map(1, 12) + map(0,  4);
		newclass->morton16[0][i] = map(7, 11) + map(6,  3) + map(5, 10) + map(4,  2)
                                 + map(3,  9) + map(2,  1) + map(1,  8) + map(0,  0);
		//4x8-bit
		newclass->morton32[3][i] = map(7, 31) + map(6, 23) + map(5, 15) + map(4,  7)
                                 + map(3, 30) + map(2, 22) + map(1, 14) + map(0,  6);
		newclass->morton32[2][i] = map(7, 29) + map(6, 21) + map(5, 13) + map(4,  5)
                                 + map(3, 28) + map(2, 20) + map(1, 12) + map(0,  4);
		newclass->morton32[1][i] = map(7, 27) + map(6, 19) + map(5, 11) + map(4,  3)
                                 + map(3, 26) + map(2, 18) + map(1, 10) + map(0,  2);
		newclass->morton32[0][i] = map(7, 25) + map(6, 17) + map(5,  9) + map(4,  1)
                                 + map(3, 24) + map(2, 16) + map(1,  8) + map(0,  0);
		#undef map
	}

	newclass->rom_size = size;

	return newclass;
}

static void SPC7110Decomp_reset(SPC7110Decomp *thisptr)
{
	//mode 3 is invalid; this is treated as a special case to always return 0x00
	//set to mode 3 so that reading decomp port before starting first decomp will return 0x00
	thisptr->decomp_mode = 3;

	thisptr->decomp_buffer_rdoffset = 0;
	thisptr->decomp_buffer_wroffset = 0;
	thisptr->decomp_buffer_length   = 0;
}

static void SPC7110Decomp_init(SPC7110Decomp *thisptr, running_machine *machine, UINT32 mode, UINT32 offset, UINT32 index)
{
	UINT32 i;

	thisptr->machine = machine;

	thisptr->decomp_mode = mode;
	thisptr->decomp_offset = offset;

	thisptr->decomp_buffer_rdoffset = 0;
	thisptr->decomp_buffer_wroffset = 0;
	thisptr->decomp_buffer_length   = 0;

	//reset context states
	for(i = 0; i < 32; i++)
	{
		thisptr->context[i].index  = 0;
		thisptr->context[i].invert = 0;
	}

	switch(thisptr->decomp_mode)
	{
		case 0: SPC7110Decomp_mode0(thisptr, 1); break;
		case 1: SPC7110Decomp_mode1(thisptr, 1); break;
		case 2: SPC7110Decomp_mode2(thisptr, 1); break;
	}

	//decompress up to requested output data index
	while(index--)
	{
		SPC7110Decomp_read(thisptr);
	}
}

static UINT8 SPC7110Decomp_read(SPC7110Decomp *thisptr)
{
	UINT8 data;

	if(thisptr->decomp_buffer_length == 0) {
		//decompress at least (spc7110_decomp_buffer_size / 2) bytes to the buffer
		switch(thisptr->decomp_mode) {
			case 0:
				SPC7110Decomp_mode0(thisptr, 0);
				break;

			case 1:
				SPC7110Decomp_mode1(thisptr, 0);
				break;

			case 2:
				SPC7110Decomp_mode2(thisptr, 0);
				break;

			default:
				return 0x00;
		}
	}

	data = thisptr->decomp_buffer[thisptr->decomp_buffer_rdoffset++];
	thisptr->decomp_buffer_rdoffset &= spc7110_decomp_buffer_size - 1;
	thisptr->decomp_buffer_length--;
	return data;
}

static void SPC7110Decomp_write(SPC7110Decomp *thisptr, UINT8 data)
{
	thisptr->decomp_buffer[thisptr->decomp_buffer_wroffset++] = data;
	thisptr->decomp_buffer_wroffset &= spc7110_decomp_buffer_size - 1;
	thisptr->decomp_buffer_length++;
}

static UINT8 SPC7110Decomp_dataread(SPC7110Decomp *thisptr)
{
	UINT8 *ROM = memory_region(thisptr->machine, "cart");
	UINT32 size = thisptr->rom_size - 0x100000;
	while(thisptr->decomp_offset >= size)
	{
		thisptr->decomp_offset -= size;
	}
	return ROM[0x100000 + thisptr->decomp_offset++];
}

static void SPC7110Decomp_mode0(SPC7110Decomp *thisptr, UINT8 init)
{
	static UINT8 val, in, span;
	static INT32 out, inverts, lps, in_count;

	if(init == 1)
	{
		out = inverts = lps = 0;
		span = 0xff;
		val = SPC7110Decomp_dataread(thisptr);
		in = SPC7110Decomp_dataread(thisptr);
		in_count = 8;
		return;
	}

	while(thisptr->decomp_buffer_length < (spc7110_decomp_buffer_size >> 1))
	{
		UINT32 bit;
		for(bit = 0; bit < 8; bit++)
		{
			//get context
			UINT8 mask = (1 << (bit & 3)) - 1;
			UINT8 con = mask + ((inverts & mask) ^ (lps & mask));
			UINT32 prob, mps, flag_lps;
			UINT32 shift = 0;
			if(bit > 3)
			{
				con += 15;
			}

			//get prob and mps
			prob = SPC7110Decomp_probability(thisptr, con);
			mps = (((out >> 15) & 1) ^ thisptr->context[con].invert);

			//get bit
			if(val <= span - prob) //mps
			{
				span = span - prob;
				out = (out << 1) + mps;
				flag_lps = 0;
			}
			else //lps
			{
				val = val - (span - (prob - 1));
				span = prob - 1;
				out = (out << 1) + 1 - mps;
				flag_lps = 1;
			}

			//renormalize
			while(span < 0x7f)
			{
				shift++;

				span = (span << 1) + 1;
				val = (val << 1) + (in >> 7);

				in <<= 1;
				if(--in_count == 0)
				{
					in = SPC7110Decomp_dataread(thisptr);
					in_count = 8;
				}
			}

			//update processing info
			lps = (lps << 1) + flag_lps;
			inverts = (inverts << 1) + thisptr->context[con].invert;

			//update context state
			if(flag_lps & SPC7110Decomp_toggle_invert(thisptr, con))
			{
				thisptr->context[con].invert ^= 1;
			}
			if(flag_lps)
			{
				thisptr->context[con].index = SPC7110Decomp_next_lps(thisptr, con);
			}
			else if(shift)
			{
				thisptr->context[con].index = SPC7110Decomp_next_mps(thisptr, con);
			}
		}

		//save byte
		SPC7110Decomp_write(thisptr, out);
	}
}

static void SPC7110Decomp_mode1(SPC7110Decomp *thisptr, UINT8 init)
{
	static INT32 pixelorder[4], realorder[4];
	static UINT8 in, val, span;
	static INT32 out, inverts, lps, in_count;

	if(init == 1)
	{
		UINT32 i;
		for(i = 0; i < 4; i++)
		{
			pixelorder[i] = i;
		}
		out = inverts = lps = 0;
		span = 0xff;
		val = SPC7110Decomp_dataread(thisptr);
		in = SPC7110Decomp_dataread(thisptr);
		in_count = 8;
		return;
	}

	while(thisptr->decomp_buffer_length < (spc7110_decomp_buffer_size >> 1))
	{
		UINT16 data;
		UINT32 pixel;
		for(pixel = 0; pixel < 8; pixel++)
		{
			//get first symbol context
			UINT32 a = ((out >> (1 * 2)) & 3);
			UINT32 b = ((out >> (7 * 2)) & 3);
			UINT32 c = ((out >> (8 * 2)) & 3);
			UINT32 con = (a == b) ? (b != c) : (b == c) ? 2 : 4 - (a == c);
			UINT32 bit;

			//update pixel order
			UINT32 m, n;
			for(m = 0; m < 4; m++)
			{
				if(pixelorder[m] == a)
				{
					break;
				}
			}
			for(n = m; n > 0; n--)
			{
				pixelorder[n] = pixelorder[n - 1];
			}
			pixelorder[0] = a;

			//calculate the real pixel order
			for(m = 0; m < 4; m++)
			{
				realorder[m] = pixelorder[m];
			}

			//rotate reference pixel c value to top
			for(m = 0; m < 4; m++)
			{
				if(realorder[m] == c)
				{
					break;
				}
			}
			for(n = m; n > 0; n--)
			{
				realorder[n] = realorder[n - 1];
			}
			realorder[0] = c;

			//rotate reference pixel b value to top
			for(m = 0; m < 4; m++)
			{
				if(realorder[m] == b)
				{
					break;
				}
			}
			for(n = m; n > 0; n--)
			{
				realorder[n] = realorder[n - 1];
			}
			realorder[0] = b;

			//rotate reference pixel a value to top
			for(m = 0; m < 4; m++)
			{
				if(realorder[m] == a)
				{
					break;
				}
			}
			for(n = m; n > 0; n--)
			{
				realorder[n] = realorder[n - 1];
			}
			realorder[0] = a;

			//get 2 symbols
			for(bit = 0; bit < 2; bit++)
			{
				//get prob
				UINT32 prob = SPC7110Decomp_probability(thisptr, con);
				UINT32 shift = 0;

				//get symbol
				UINT32 flag_lps;
				if(val <= span - prob) //mps
				{
					span = span - prob;
					flag_lps = 0;
				}
				else //lps
				{
					val = val - (span - (prob - 1));
					span = prob - 1;
					flag_lps = 1;
				}

				//renormalize
				while(span < 0x7f)
				{
					shift++;

					span = (span << 1) + 1;
					val = (val << 1) + (in >> 7);

					in <<= 1;
					if(--in_count == 0)
					{
						in = SPC7110Decomp_dataread(thisptr);
						in_count = 8;
					}
				}

				//update processing info
				lps = (lps << 1) + flag_lps;
				inverts = (inverts << 1) + thisptr->context[con].invert;

				//update context state
				if(flag_lps & SPC7110Decomp_toggle_invert(thisptr, con))
				{
					thisptr->context[con].invert ^= 1;
				}
				if(flag_lps)
				{
					thisptr->context[con].index = SPC7110Decomp_next_lps(thisptr, con);
				}
				else if(shift)
				{
					thisptr->context[con].index = SPC7110Decomp_next_mps(thisptr, con);
				}

				//get next context
				con = 5 + (con << 1) + ((lps ^ inverts) & 1);
			}

			//get pixel
			b = realorder[(lps ^ inverts) & 3];
			out = (out << 2) + b;
		}

		//turn pixel data into bitplanes
		data = SPC7110Decomp_morton_2x8(thisptr, out);
		SPC7110Decomp_write(thisptr, data >> 8);
		SPC7110Decomp_write(thisptr, data >> 0);
	}
}

static void SPC7110Decomp_mode2(SPC7110Decomp *thisptr, UINT8 init)
{
	static INT32 pixelorder[16], realorder[16];
	static UINT8 bitplanebuffer[16], buffer_index;
	static UINT8 in, val, span;
	static INT32 out0, out1, inverts, lps, in_count;

	if(init == 1)
	{
		UINT32 i;
		for(i = 0; i < 16; i++)
		{
			pixelorder[i] = i;
		}
		buffer_index = 0;
		out0 = out1 = inverts = lps = 0;
		span = 0xff;
		val = SPC7110Decomp_dataread(thisptr);
		in = SPC7110Decomp_dataread(thisptr);
		in_count = 8;
		return;
	}

	while(thisptr->decomp_buffer_length < (spc7110_decomp_buffer_size >> 1))
	{
		UINT32 data;
		UINT32 pixel;
		for(pixel = 0; pixel < 8; pixel++)
		{
			//get first symbol context
			UINT32 a = ((out0 >> (0 * 4)) & 15);
			UINT32 b = ((out0 >> (7 * 4)) & 15);
			UINT32 c = ((out1 >> (0 * 4)) & 15);
			UINT32 con = 0;
			UINT32 refcon = (a == b) ? (b != c) : (b == c) ? 2 : 4 - (a == c);
			UINT32 bit;

			//update pixel order
			UINT32 m, n;
			for(m = 0; m < 16; m++)
			{
				if(pixelorder[m] == a)
				{
					break;
				}
			}
			for(n = m; n >  0; n--)
			{
				pixelorder[n] = pixelorder[n - 1];
			}
			pixelorder[0] = a;

			//calculate the real pixel order
			for(m = 0; m < 16; m++)
			{
				realorder[m] = pixelorder[m];
			}

			//rotate reference pixel c value to top
			for(m = 0; m < 16; m++)
			{
				if(realorder[m] == c)
				{
					break;
				}
			}
			for(n = m; n >  0; n--)
			{
				realorder[n] = realorder[n - 1];
			}
			realorder[0] = c;

			//rotate reference pixel b value to top
			for(m = 0; m < 16; m++)
			{
				if(realorder[m] == b)
				{
					break;
				}
			}
			for(n = m; n >  0; n--)
			{
				realorder[n] = realorder[n - 1];
			}
			realorder[0] = b;

			//rotate reference pixel a value to top
			for(m = 0; m < 16; m++)
			{
				if(realorder[m] == a)
				{
					break;
				}
			}
			for(n = m; n >  0; n--)
			{
				realorder[n] = realorder[n - 1];
			}
			realorder[0] = a;

			//get 4 symbols
			for(bit = 0; bit < 4; bit++)
			{
				UINT32 invertbit, shift;

				//get prob
				UINT32 prob = SPC7110Decomp_probability(thisptr, con);

				//get symbol
				UINT32 flag_lps;
				if(val <= span - prob) //mps
				{
					span = span - prob;
					flag_lps = 0;
				}
				else //lps
				{
					val = val - (span - (prob - 1));
					span = prob - 1;
					flag_lps = 1;
				}

				//renormalize
				shift = 0;
				while(span < 0x7f)
				{
					shift++;

					span = (span << 1) + 1;
					val = (val << 1) + (in >> 7);

					in <<= 1;
					if(--in_count == 0)
					{
						in = SPC7110Decomp_dataread(thisptr);
						in_count = 8;
					}
				}

				//update processing info
				lps = (lps << 1) + flag_lps;
				invertbit = thisptr->context[con].invert;
				inverts = (inverts << 1) + invertbit;

				//update context state
				if(flag_lps & SPC7110Decomp_toggle_invert(thisptr, con))
				{
					thisptr->context[con].invert ^= 1;
				}
				if(flag_lps)
				{
					thisptr->context[con].index = SPC7110Decomp_next_lps(thisptr, con);
				}
				else if(shift)
				{
					thisptr->context[con].index = SPC7110Decomp_next_mps(thisptr, con);
				}

				//get next context
				con = spc7110_mode2_context_table[con][flag_lps ^ invertbit] + (con == 1 ? refcon : 0);
			}

			//get pixel
			b = realorder[(lps ^ inverts) & 0x0f];
			out1 = (out1 << 4) + ((out0 >> 28) & 0x0f);
			out0 = (out0 << 4) + b;
		}

		//convert pixel data into bitplanes
		data = SPC7110Decomp_morton_4x8(thisptr, out0);
		SPC7110Decomp_write(thisptr, data >> 24);
		SPC7110Decomp_write(thisptr, data >> 16);
		bitplanebuffer[buffer_index++] = data >> 8;
		bitplanebuffer[buffer_index++] = data >> 0;

		if(buffer_index == 16)
		{
			UINT32 i;
			for(i = 0; i < 16; i++)
			{
				SPC7110Decomp_write(thisptr, bitplanebuffer[i]);
			}
			buffer_index = 0;
		}
	}
}

static UINT8 SPC7110Decomp_probability(SPC7110Decomp *thisptr, UINT32 n)
{
	return spc7110_evolution_table[thisptr->context[n].index][0];
}

static UINT8 SPC7110Decomp_next_lps(SPC7110Decomp *thisptr, UINT32 n)
{
	return spc7110_evolution_table[thisptr->context[n].index][1];
}

static UINT8 SPC7110Decomp_next_mps(SPC7110Decomp *thisptr, UINT32 n)
{
	return spc7110_evolution_table[thisptr->context[n].index][2];
}

static UINT8 SPC7110Decomp_toggle_invert(SPC7110Decomp *thisptr, UINT32 n)
{
	return spc7110_evolution_table[thisptr->context[n].index][3];
}

static UINT32 SPC7110Decomp_morton_2x8(SPC7110Decomp *thisptr, UINT32 data)
{
  //reverse morton lookup: de-interleave two 8-bit values
  //15, 13, 11,  9,  7,  5,  3,  1 -> 15- 8
  //14, 12, 10,  8,  6,  4,  2,  0 ->  7- 0
  return thisptr->morton16[0][(data >>  0) & 255] + thisptr->morton16[1][(data >>  8) & 255];
}

static UINT32 SPC7110Decomp_morton_4x8(SPC7110Decomp *thisptr, UINT32 data)
{
  //reverse morton lookup: de-interleave four 8-bit values
  //31, 27, 23, 19, 15, 11,  7,  3 -> 31-24
  //30, 26, 22, 18, 14, 10,  6,  2 -> 23-16
  //29, 25, 21, 17, 13,  9,  5,  1 -> 15- 8
  //28, 24, 20, 16, 12,  8,  4,  0 ->  7- 0
  return thisptr->morton32[0][(data >>  0) & 255] + thisptr->morton32[1][(data >>  8) & 255]
       + thisptr->morton32[2][(data >> 16) & 255] + thisptr->morton32[3][(data >> 24) & 255];
}

static void spc7110_mmio_write(running_machine *machine, UINT32 addr, UINT8 data);
static UINT8 spc7110_mmio_read(const address_space *space, UINT32 addr);
static void spc7110_update_time(running_machine *machine, UINT8 offset);

enum RTC_State
{
	RTCS_Inactive,
	RTCS_ModeSelect,
	RTCS_IndexSelect,
	RTCS_Write
};

enum RTC_Mode
{
	RTCM_Linear = 0x03,
	RTCM_Indexed = 0x0c
};

static const UINT32 spc7110_months[12] = { 31, 28, 31, 30, 31, 30, 31, 31, 30, 31, 30, 31 };

typedef struct
{
	//==================
	//decompression unit
	//==================
	UINT8 r4801;		// compression table low
	UINT8 r4802;		// compression table high
	UINT8 r4803;		// compression table bank
	UINT8 r4804;		// compression table index
	UINT8 r4805;		// decompression buffer index low
	UINT8 r4806;		// decompression buffer index high
	UINT8 r4807;		// ???
	UINT8 r4808;		// ???
	UINT8 r4809;		// compression length low
	UINT8 r480a;		// compression length high
	UINT8 r480b;		// decompression control register
	UINT8 r480c;		// decompression status

	SPC7110Decomp* decomp;

	UINT8 r4811;		// data pointer low
	UINT8 r4812;		// data pointer high
	UINT8 r4813;		// data pointer bank
	UINT8 r4814;		// data adjust low
	UINT8 r4815;		// data adjust high
	UINT8 r4816;		// data increment low
	UINT8 r4817;		// data increment high
	UINT8 r4818;		// data port control register

	UINT8 r481x;

	UINT8 r4814_latch;
	UINT8 r4815_latch;

	//=========
	//math unit
	//=========
	UINT8 r4820;		// 16-bit multiplicand B0, 32-bit dividend B0
	UINT8 r4821;		// 16-bit multiplicand B1, 32-bit dividend B1
	UINT8 r4822;		// 32-bit dividend B2
	UINT8 r4823;		// 32-bit dividend B3
	UINT8 r4824;		// 16-bit multiplier B0
	UINT8 r4825;		// 16-bit multiplier B1
	UINT8 r4826;		// 16-bit divisor B0
	UINT8 r4827;		// 16-bit divisor B1
	UINT8 r4828;		// 32-bit product B0, 32-bit quotient B0
	UINT8 r4829;		// 32-bit product B1, 32-bit quotient B1
	UINT8 r482a;		// 32-bit product B2, 32-bit quotient B2
	UINT8 r482b;		// 32-bit product B3, 32-bit quotient B3
	UINT8 r482c;		// 16-bit remainder B0
	UINT8 r482d;		// 16-bit remainder B1
	UINT8 r482e;		// math control register
	UINT8 r482f;		// math status

	//===================
	//memory mapping unit
	//===================
	UINT8 r4830;		// SRAM write enable
	UINT8 r4831;		// $[d0-df]:[0000-ffff] mapping
	UINT8 r4832;		// $[e0-ef]:[0000-ffff] mapping
	UINT8 r4833;		// $[f0-ff]:[0000-ffff] mapping
	UINT8 r4834;		// ???

	UINT32 dx_offset;
	UINT32 ex_offset;
	UINT32 fx_offset;

	//====================
	//real-time clock unit
	//====================
	UINT8 r4840;		// RTC latch
	UINT8 r4841;		// RTC index/data port
	UINT8 r4842;		// RTC status

	UINT32 rtc_state;
	UINT32 rtc_mode;
	UINT32 rtc_index;

	UINT64 rtc_offset;

	UINT8 rtc_ram[16];	// 0-12 secs, min, hrs, etc.; 13-14-15 control registers
<<<<<<< HEAD
	
=======

>>>>>>> a8b9bfa7
	UINT32 size;
} _snes_spc7110_t;

static _snes_spc7110_t snes_spc7110;

static void spc7110_init(running_machine* machine)
{
	snes_state *state = (snes_state *)machine->driver_data;

	snes_spc7110.r4801 = 0x00;
	snes_spc7110.r4802 = 0x00;
	snes_spc7110.r4803 = 0x00;
	snes_spc7110.r4804 = 0x00;
	snes_spc7110.r4805 = 0x00;
	snes_spc7110.r4806 = 0x00;
	snes_spc7110.r4807 = 0x00;
	snes_spc7110.r4808 = 0x00;
	snes_spc7110.r4809 = 0x00;
	snes_spc7110.r480a = 0x00;
	snes_spc7110.r480b = 0x00;
	snes_spc7110.r480c = 0x00;

	snes_spc7110.r4811 = 0x00;
	snes_spc7110.r4812 = 0x00;
	snes_spc7110.r4813 = 0x00;
	snes_spc7110.r4814 = 0x00;
	snes_spc7110.r4815 = 0x00;
	snes_spc7110.r4816 = 0x00;
	snes_spc7110.r4817 = 0x00;
	snes_spc7110.r4818 = 0x00;

	snes_spc7110.r481x = 0x00;
	snes_spc7110.r4814_latch = 0;
	snes_spc7110.r4815_latch = 0;

	snes_spc7110.r4820 = 0x00;
	snes_spc7110.r4821 = 0x00;
	snes_spc7110.r4822 = 0x00;
	snes_spc7110.r4823 = 0x00;
	snes_spc7110.r4824 = 0x00;
	snes_spc7110.r4825 = 0x00;
	snes_spc7110.r4826 = 0x00;
	snes_spc7110.r4827 = 0x00;
	snes_spc7110.r4828 = 0x00;
	snes_spc7110.r4829 = 0x00;
	snes_spc7110.r482a = 0x00;
	snes_spc7110.r482b = 0x00;
	snes_spc7110.r482c = 0x00;
	snes_spc7110.r482d = 0x00;
	snes_spc7110.r482e = 0x00;
	snes_spc7110.r482f = 0x00;

	snes_spc7110.r4830 = 0x00;
	spc7110_mmio_write(machine, 0x4831, 0);
	spc7110_mmio_write(machine, 0x4832, 1);
	spc7110_mmio_write(machine, 0x4833, 2);
	snes_spc7110.r4834 = 0x00;

	snes_spc7110.r4840 = 0x00;
	snes_spc7110.r4841 = 0x00;
	snes_spc7110.r4842 = 0x00;
<<<<<<< HEAD
	
	snes_spc7110.size = state->cart_size;	
	
=======

	snes_spc7110.size = state->cart_size;

>>>>>>> a8b9bfa7
	snes_spc7110.decomp = SPC7110Decomp_ctor(machine, snes_spc7110.size);
}

static void spc7110rtc_init(running_machine* machine)
{
	spc7110_init(machine);

	snes_spc7110.rtc_state = RTCS_Inactive;
	snes_spc7110.rtc_mode  = RTCM_Linear;
	snes_spc7110.rtc_index = 0;

	snes_spc7110.rtc_offset = 0;

	spc7110_update_time(machine, 0);
}

static UINT32 spc7110_datarom_addr(UINT32 addr)
{
	UINT32 size = snes_spc7110.size - 0x100000;
	while(addr >= size)
	{
		addr -= size;
	}
	return addr + 0x100000;
}

static UINT32 spc7110_data_pointer(void)
{
	return snes_spc7110.r4811 + (snes_spc7110.r4812 << 8) + (snes_spc7110.r4813 << 16);
}

static UINT32 spc7110_data_adjust(void)
{
	return snes_spc7110.r4814 + (snes_spc7110.r4815 << 8);
}

static UINT32 spc7110_data_increment(void)
{
	return snes_spc7110.r4816 + (snes_spc7110.r4817 << 8);
}

static void spc7110_set_data_pointer(UINT32 addr)
{
	snes_spc7110.r4811 = addr;
	snes_spc7110.r4812 = addr >> 8;
	snes_spc7110.r4813 = addr >> 16;
}

static void spc7110_set_data_adjust(UINT32 addr)
{
	snes_spc7110.r4814 = addr;
	snes_spc7110.r4815 = addr >> 8;
}

// FIXME: SPC7110 RTC is capable of rounding/adding/zero-ing seconds, so
// we should probably keep track internally of the time rather than updating
// to the system time at each call with a "offset" tracking as we do now...
// (and indeed current code fails to pass Tengai Makyou Zero tests)
static void spc7110_update_time(running_machine *machine, UINT8 offset)
{
	system_time curtime, *systime = &curtime;
	machine->current_datetime(curtime);
	int update = 1;

	snes_spc7110.rtc_offset += offset;

	// TEST: can we go beyond 24hrs of rounding?!? I doubt it will ever go beyond 3600, but I could be wrong...
	assert(snes_spc7110.rtc_offset < 86400);

	/* do not update if CR0 or CR2 timer disable flags are set */
	if ((snes_spc7110.rtc_ram[13] & 0x01) || (snes_spc7110.rtc_ram[15] & 0x03))
		update = 0;

	if (update)
	{
		/* update time with offset, assuming offset < 3600s */
		UINT8 second = systime->local_time.second;
		UINT8 minute = systime->local_time.minute;
		UINT8 hour = systime->local_time.hour;
		UINT8 mday = systime->local_time.mday;

		while (snes_spc7110.rtc_offset >= 3600)
		{
			snes_spc7110.rtc_offset -= 3600;
			hour++;

			if (hour == 24)
			{
				mday++;
				hour = 0;
			}
		}

		while (snes_spc7110.rtc_offset >= 60)
		{
			snes_spc7110.rtc_offset -= 60;
			minute++;

			if (minute == 60)
			{
				hour++;
				minute = 0;
			}
		}

		while (snes_spc7110.rtc_offset)
		{
			snes_spc7110.rtc_offset -= 1;
			second++;

			if (second == 60)
			{
				minute++;
				second = 0;
			}
		}

		snes_spc7110.rtc_ram[0] = second % 10;
		snes_spc7110.rtc_ram[1] = second / 10;
		snes_spc7110.rtc_ram[2] = minute % 10;
		snes_spc7110.rtc_ram[3] = minute / 10;
		snes_spc7110.rtc_ram[4] = hour % 10;
		snes_spc7110.rtc_ram[5] = hour / 10;
		snes_spc7110.rtc_ram[6] = mday % 10;
		snes_spc7110.rtc_ram[7] = mday / 10;
		snes_spc7110.rtc_ram[8] = systime->local_time.month % 10;
		snes_spc7110.rtc_ram[9] = systime->local_time.month / 10;
		snes_spc7110.rtc_ram[8] = systime->local_time.month;
		snes_spc7110.rtc_ram[10] = (systime->local_time.year - 1900) % 10;
		snes_spc7110.rtc_ram[11] = ((systime->local_time.year - 1900) / 10) % 10;
		snes_spc7110.rtc_ram[12] = systime->local_time.weekday % 7;
	}
}

static UINT8 spc7110_mmio_read(const address_space *space, UINT32 addr)
{
	running_machine *machine = space->machine;
	UINT8 *ROM = memory_region(machine, "cart");

	addr &= 0xffff;

	switch(addr)
	{
	//==================
	//decompression unit
	//==================

	case 0x4800:
		{
			UINT16 counter = (snes_spc7110.r4809 + (snes_spc7110.r480a << 8));
			counter--;
			snes_spc7110.r4809 = counter;
			snes_spc7110.r480a = counter >> 8;
			return SPC7110Decomp_read(snes_spc7110.decomp);
		}
	case 0x4801: return snes_spc7110.r4801;
	case 0x4802: return snes_spc7110.r4802;
	case 0x4803: return snes_spc7110.r4803;
	case 0x4804: return snes_spc7110.r4804;
	case 0x4805: return snes_spc7110.r4805;
	case 0x4806: return snes_spc7110.r4806;
	case 0x4807: return snes_spc7110.r4807;
	case 0x4808: return snes_spc7110.r4808;
	case 0x4809: return snes_spc7110.r4809;
	case 0x480a: return snes_spc7110.r480a;
	case 0x480b: return snes_spc7110.r480b;
	case 0x480c:
		{
			UINT8 status = snes_spc7110.r480c;
			snes_spc7110.r480c &= 0x7f;
			return status;
		}

	//==============
	//data port unit
	//==============

	case 0x4810:
		{
			UINT8 data;
			UINT32 address, adjust, adjustaddr;

			if(snes_spc7110.r481x != 0x07) return 0x00;

			address = spc7110_data_pointer();
			adjust = spc7110_data_adjust();
			if(snes_spc7110.r4818 & 8)
			{
				adjust = (INT16)adjust;  //16-bit sign extend
			}

			adjustaddr = address;
			if(snes_spc7110.r4818 & 2)
			{
				adjustaddr += adjust;
				spc7110_set_data_adjust(adjust + 1);
			}

			data = ROM[spc7110_datarom_addr(adjustaddr)];
			if(!(snes_spc7110.r4818 & 2))
			{
				UINT32 increment = (snes_spc7110.r4818 & 1) ? spc7110_data_increment() : 1;
				if(snes_spc7110.r4818 & 4)
				{
					increment = (INT16)increment;  //16-bit sign extend
				}

				if((snes_spc7110.r4818 & 16) == 0)
				{
					spc7110_set_data_pointer(address + increment);
				}
				else
				{
					spc7110_set_data_adjust(adjust + increment);
				}
			}

			return data;
		}
	case 0x4811: return snes_spc7110.r4811;
	case 0x4812: return snes_spc7110.r4812;
	case 0x4813: return snes_spc7110.r4813;
	case 0x4814: return snes_spc7110.r4814;
	case 0x4815: return snes_spc7110.r4815;
	case 0x4816: return snes_spc7110.r4816;
	case 0x4817: return snes_spc7110.r4817;
	case 0x4818: return snes_spc7110.r4818;
	case 0x481a:
		{
			UINT8 data;
			UINT32 address, adjust;
			if(snes_spc7110.r481x != 0x07)
			{
				return 0x00;
			}

			address = spc7110_data_pointer();
			adjust = spc7110_data_adjust();
			if(snes_spc7110.r4818 & 8)
			{
				adjust = (INT16)adjust;  //16-bit sign extend
			}

			data = ROM[spc7110_datarom_addr(address + adjust)];
			if((snes_spc7110.r4818 & 0x60) == 0x60)
			{
				if((snes_spc7110.r4818 & 16) == 0)
				{
					spc7110_set_data_pointer(address + adjust);
				}
				else
				{
					spc7110_set_data_adjust(adjust + adjust);
				}
			}

			return data;
		}

	//=========
	//math unit
	//=========

	case 0x4820: return snes_spc7110.r4820;
	case 0x4821: return snes_spc7110.r4821;
	case 0x4822: return snes_spc7110.r4822;
	case 0x4823: return snes_spc7110.r4823;
	case 0x4824: return snes_spc7110.r4824;
	case 0x4825: return snes_spc7110.r4825;
	case 0x4826: return snes_spc7110.r4826;
	case 0x4827: return snes_spc7110.r4827;
	case 0x4828: return snes_spc7110.r4828;
	case 0x4829: return snes_spc7110.r4829;
	case 0x482a: return snes_spc7110.r482a;
	case 0x482b: return snes_spc7110.r482b;
	case 0x482c: return snes_spc7110.r482c;
	case 0x482d: return snes_spc7110.r482d;
	case 0x482e: return snes_spc7110.r482e;
	case 0x482f:
		{
			UINT8 status = snes_spc7110.r482f;
			snes_spc7110.r482f &= 0x7f;
			return status;
		}

	//===================
	//memory mapping unit
	//===================

	case 0x4830: return snes_spc7110.r4830;
	case 0x4831: return snes_spc7110.r4831;
	case 0x4832: return snes_spc7110.r4832;
	case 0x4833: return snes_spc7110.r4833;
	case 0x4834: return snes_spc7110.r4834;

	//====================
	//real-time clock unit
	//====================
	case 0x4840: return snes_spc7110.r4840;
	case 0x4841:
		{
			UINT8 data = 0;
			if (snes_spc7110.rtc_state == RTCS_Inactive || snes_spc7110.rtc_state == RTCS_ModeSelect)
				return 0x00;

			snes_spc7110.r4842 = 0x80;
			data = snes_spc7110.rtc_ram[snes_spc7110.rtc_index];
			snes_spc7110.rtc_index = (snes_spc7110.rtc_index + 1) & 15;
			return data;
		}
	case 0x4842:
		{
			UINT8 status = snes_spc7110.r4842;
			snes_spc7110.r4842 &= 0x7f;
			return status;
		}
	}

	return snes_open_bus_r(space, 0);
}

static void spc7110_mmio_write(running_machine *machine, UINT32 addr, UINT8 data)
{
	UINT8 *ROM = memory_region(machine, "cart");

	addr &= 0xffff;

	switch(addr)
	{
	//==================
	//decompression unit
	//==================

	case 0x4801: snes_spc7110.r4801 = data; break;
	case 0x4802: snes_spc7110.r4802 = data; break;
	case 0x4803: snes_spc7110.r4803 = data; break;
	case 0x4804: snes_spc7110.r4804 = data; break;
	case 0x4805: snes_spc7110.r4805 = data; break;
	case 0x4806:
		{
			UINT32 table, index, length, address, mode, offset;
			snes_spc7110.r4806 = data;

			table   = (snes_spc7110.r4801 + (snes_spc7110.r4802 << 8) + (snes_spc7110.r4803 << 16));
			index   = (snes_spc7110.r4804 << 2);
			length  = (snes_spc7110.r4809 + (snes_spc7110.r480a << 8));
			address = spc7110_datarom_addr(table + index);
			mode    = (ROM[address + 0]);
			offset  = (ROM[address + 1] << 16)
                    + (ROM[address + 2] <<  8)
                    + (ROM[address + 3] <<  0);

			SPC7110Decomp_init(snes_spc7110.decomp, machine, mode, offset, (snes_spc7110.r4805 + (snes_spc7110.r4806 << 8)) << mode);
			snes_spc7110.r480c = 0x80;
		}
		break;

	case 0x4807: snes_spc7110.r4807 = data; break;
	case 0x4808: snes_spc7110.r4808 = data; break;
	case 0x4809: snes_spc7110.r4809 = data; break;
	case 0x480a: snes_spc7110.r480a = data; break;
	case 0x480b: snes_spc7110.r480b = data; break;

	//==============
	//data port unit
	//==============

	case 0x4811: snes_spc7110.r4811 = data; snes_spc7110.r481x |= 0x01; break;
	case 0x4812: snes_spc7110.r4812 = data; snes_spc7110.r481x |= 0x02; break;
	case 0x4813: snes_spc7110.r4813 = data; snes_spc7110.r481x |= 0x04; break;
	case 0x4814:
		{
			snes_spc7110.r4814 = data;
			snes_spc7110.r4814_latch = 1;
			if(!snes_spc7110.r4815_latch)
			{
				break;
			}
			if(!(snes_spc7110.r4818 & 2))
			{
				break;
			}
			if(snes_spc7110.r4818 & 0x10)
			{
				break;
			}

			if((snes_spc7110.r4818 & 0x60) == 0x20)
			{
				UINT32 increment = spc7110_data_adjust() & 0xff;
				if(snes_spc7110.r4818 & 8)
				{
					increment = (INT8)increment;  //8-bit sign extend
				}
				spc7110_set_data_pointer(spc7110_data_pointer() + increment);
			}
			else if((snes_spc7110.r4818 & 0x60) == 0x40)
			{
				UINT32 increment = spc7110_data_adjust();
				if(snes_spc7110.r4818 & 8)
				{
					increment = (INT16)increment;  //16-bit sign extend
				}
				spc7110_set_data_pointer(spc7110_data_pointer() + increment);
			}
			break;
		}

	case 0x4815:
		{
			snes_spc7110.r4815 = data;
			snes_spc7110.r4815_latch = 1;
			if(!snes_spc7110.r4814_latch)
			{
				break;
			}
			if(!(snes_spc7110.r4818 & 2))
			{
				break;
			}
			if(snes_spc7110.r4818 & 0x10)
			{
				break;
			}

			if((snes_spc7110.r4818 & 0x60) == 0x20)
			{
				UINT32 increment = spc7110_data_adjust() & 0xff;
				if(snes_spc7110.r4818 & 8)
				{
					increment = (INT8)increment;  //8-bit sign extend
				}
				spc7110_set_data_pointer(spc7110_data_pointer() + increment);
			}
			else if((snes_spc7110.r4818 & 0x60) == 0x40)
			{
				UINT32 increment = spc7110_data_adjust();
				if(snes_spc7110.r4818 & 8)
				{
					increment = (INT16)increment;  //16-bit sign extend
				}
				spc7110_set_data_pointer(spc7110_data_pointer() + increment);
			}
			break;
		}

	case 0x4816: snes_spc7110.r4816 = data; break;
	case 0x4817: snes_spc7110.r4817 = data; break;
	case 0x4818:
		{
    			if(snes_spc7110.r481x != 0x07)
				break;

	    		snes_spc7110.r4818 = data;
    			snes_spc7110.r4814_latch = snes_spc7110.r4815_latch = 0;
    			break;
    		}

	//=========
	//math unit
	//=========

	case 0x4820: snes_spc7110.r4820 = data; break;
	case 0x4821: snes_spc7110.r4821 = data; break;
	case 0x4822: snes_spc7110.r4822 = data; break;
	case 0x4823: snes_spc7110.r4823 = data; break;
	case 0x4824: snes_spc7110.r4824 = data; break;
	case 0x4825:
		{
	    		snes_spc7110.r4825 = data;

    			if(snes_spc7110.r482e & 1)
			{
    				//signed 16-bit x 16-bit multiplication
    				INT16 r0 = (INT16)(snes_spc7110.r4824 + (snes_spc7110.r4825 << 8));
    				INT16 r1 = (INT16)(snes_spc7110.r4820 + (snes_spc7110.r4821 << 8));

	    			INT32 result = r0 * r1;
	    			snes_spc7110.r4828 = result;
	    			snes_spc7110.r4829 = result >> 8;
	    			snes_spc7110.r482a = result >> 16;
	    			snes_spc7110.r482b = result >> 24;
			}
			else
			{
	    			//unsigned 16-bit x 16-bit multiplication
	    			UINT16 r0 = (UINT16)(snes_spc7110.r4824 + (snes_spc7110.r4825 << 8));
	    			UINT16 r1 = (UINT16)(snes_spc7110.r4820 + (snes_spc7110.r4821 << 8));

	    			UINT32 result = r0 * r1;
    				snes_spc7110.r4828 = result;
    				snes_spc7110.r4829 = result >> 8;
    				snes_spc7110.r482a = result >> 16;
    				snes_spc7110.r482b = result >> 24;
			}

			snes_spc7110.r482f = 0x80;
			break;
		}

	case 0x4826: snes_spc7110.r4826 = data; break;
	case 0x4827:
		{
			snes_spc7110.r4827 = data;

			if(snes_spc7110.r482e & 1)
			{
				//signed 32-bit x 16-bit division
				INT32 dividend = (INT32)(snes_spc7110.r4820 + (snes_spc7110.r4821 << 8) + (snes_spc7110.r4822 << 16) + (snes_spc7110.r4823 << 24));
				INT16 divisor  = (INT16)(snes_spc7110.r4826 + (snes_spc7110.r4827 << 8));

				INT32 quotient;
				INT16 remainder;

				if(divisor)
				{
					quotient  = (INT32)(dividend / divisor);
					remainder = (INT32)(dividend % divisor);
				}
				else
				{
					//illegal division by zero
					quotient  = 0;
					remainder = dividend & 0xffff;
				}

				snes_spc7110.r4828 = quotient;
				snes_spc7110.r4829 = quotient >> 8;
				snes_spc7110.r482a = quotient >> 16;
				snes_spc7110.r482b = quotient >> 24;

				snes_spc7110.r482c = remainder;
				snes_spc7110.r482d = remainder >> 8;
			}
			else
			{
				//unsigned 32-bit x 16-bit division
				UINT32 dividend = (UINT32)(snes_spc7110.r4820 + (snes_spc7110.r4821 << 8) + (snes_spc7110.r4822 << 16) + (snes_spc7110.r4823 << 24));
				UINT16 divisor  = (UINT16)(snes_spc7110.r4826 + (snes_spc7110.r4827 << 8));

				UINT32 quotient;
				UINT16 remainder;

				if(divisor)
				{
					quotient  = (UINT32)(dividend / divisor);
					remainder = (UINT16)(dividend % divisor);
				}
				else
				{
					//illegal division by zero
					quotient  = 0;
					remainder = dividend & 0xffff;
				}

				snes_spc7110.r4828 = quotient;
				snes_spc7110.r4829 = quotient >> 8;
				snes_spc7110.r482a = quotient >> 16;
				snes_spc7110.r482b = quotient >> 24;

				snes_spc7110.r482c = remainder;
				snes_spc7110.r482d = remainder >> 8;
			}

			snes_spc7110.r482f = 0x80;
			break;
		}

	case 0x482e:
		{
			//reset math unit
			snes_spc7110.r4820 = snes_spc7110.r4821 = snes_spc7110.r4822 = snes_spc7110.r4823 = 0;
			snes_spc7110.r4824 = snes_spc7110.r4825 = snes_spc7110.r4826 = snes_spc7110.r4827 = 0;
			snes_spc7110.r4828 = snes_spc7110.r4829 = snes_spc7110.r482a = snes_spc7110.r482b = 0;
			snes_spc7110.r482c = snes_spc7110.r482d = 0;

			snes_spc7110.r482e = data;
			break;
		}

	//===================
	//memory mapping unit
	//===================

	case 0x4830: snes_spc7110.r4830 = data; break;

	case 0x4831:
		{
			snes_spc7110.r4831 = data;
			snes_spc7110.dx_offset = spc7110_datarom_addr(data * 0x100000);
			break;
		}

	case 0x4832:
		{
			snes_spc7110.r4832 = data;
			snes_spc7110.ex_offset = spc7110_datarom_addr(data * 0x100000);
			break;
		}

	case 0x4833:
		{
			snes_spc7110.r4833 = data;
			snes_spc7110.fx_offset = spc7110_datarom_addr(data * 0x100000);
			break;
		}

	case 0x4834: snes_spc7110.r4834 = data; break;

	//====================
	//real-time clock unit
	//====================

	case 0x4840:
		{
			snes_spc7110.r4840 = data;

			if (!(snes_spc7110.r4840 & 1))
			{
				//disable RTC
				snes_spc7110.rtc_state = RTCS_Inactive;
				spc7110_update_time(machine, 0);
			}
			else
			{
				//enable RTC
				snes_spc7110.r4842 = 0x80;
				snes_spc7110.rtc_state = RTCS_ModeSelect;
			}
		}
		break;

	case 0x4841:
		{
			snes_spc7110.r4841 = data;

			switch (snes_spc7110.rtc_state)
			{
			case RTCS_ModeSelect:
				if (data == RTCM_Linear || data == RTCM_Indexed)
				{
					snes_spc7110.r4842 = 0x80;
					snes_spc7110.rtc_state = RTCS_IndexSelect;
					snes_spc7110.rtc_mode = (RTC_Mode)data;
					snes_spc7110.rtc_index = 0;
				}
				break;

			case RTCS_IndexSelect:
				snes_spc7110.r4842 = 0x80;
				snes_spc7110.rtc_index = data & 15;
				if (snes_spc7110.rtc_mode == RTCM_Linear)
					snes_spc7110.rtc_state = RTCS_Write;
				break;

			case RTCS_Write:
				snes_spc7110.r4842 = 0x80;

				//control register 0
				if (snes_spc7110.rtc_index == 13)
				{
					//increment second counter
					if (data & 2)
						spc7110_update_time(machine, 1);

					//round minute counter
					if (data & 8)
					{
						spc7110_update_time(machine, 0);

						UINT8 second = snes_spc7110.rtc_ram[0] + snes_spc7110.rtc_ram[1] * 10;
						//clear seconds
						snes_spc7110.rtc_ram[0] = 0;
						snes_spc7110.rtc_ram[1] = 0;

						if (second >= 30)
							spc7110_update_time(machine, 60);
					}
				}

				//control register 2
				if (snes_spc7110.rtc_index == 15)
				{
					//disable timer and clear second counter
					if ((data & 1) && !(snes_spc7110.rtc_ram[15]  & 1))
					{
						spc7110_update_time(machine, 0);

						//clear seconds
						snes_spc7110.rtc_ram[0] = 0;
						snes_spc7110.rtc_ram[1] = 0;
					}

					//disable timer
					if((data & 2) && !(snes_spc7110.rtc_ram[15] & 2))
						spc7110_update_time(machine, 0);
				}

				snes_spc7110.rtc_ram[snes_spc7110.rtc_index] = data & 15;
				snes_spc7110.rtc_index = (snes_spc7110.rtc_index + 1) & 15;
				break;
			}
		}
		break;
	}
}

static UINT8 spc7110_bank7_read(const address_space *space, UINT32 offset)
{
	UINT8 *ROM = memory_region(space->machine, "cart");
	UINT32 addr = offset & 0x0fffff;

	switch (offset & 0xf00000)
	{
	case 0x100000:
		return ROM[snes_spc7110.dx_offset + addr];
	case 0x200000:
		return ROM[snes_spc7110.ex_offset + addr];
	case 0x300000:
		return ROM[snes_spc7110.fx_offset + addr];
	default:
		break;
	}
	return snes_open_bus_r(space, 0);
}<|MERGE_RESOLUTION|>--- conflicted
+++ resolved
@@ -138,11 +138,7 @@
 
 	UINT32 morton16[2][256];
 	UINT32 morton32[4][256];
-<<<<<<< HEAD
-	
-=======
-
->>>>>>> a8b9bfa7
+
 	UINT32 rom_size;
 } SPC7110Decomp;
 
@@ -871,11 +867,7 @@
 	UINT64 rtc_offset;
 
 	UINT8 rtc_ram[16];	// 0-12 secs, min, hrs, etc.; 13-14-15 control registers
-<<<<<<< HEAD
-	
-=======
-
->>>>>>> a8b9bfa7
+
 	UINT32 size;
 } _snes_spc7110_t;
 
@@ -937,15 +929,9 @@
 	snes_spc7110.r4840 = 0x00;
 	snes_spc7110.r4841 = 0x00;
 	snes_spc7110.r4842 = 0x00;
-<<<<<<< HEAD
-	
-	snes_spc7110.size = state->cart_size;	
-	
-=======
 
 	snes_spc7110.size = state->cart_size;
 
->>>>>>> a8b9bfa7
 	snes_spc7110.decomp = SPC7110Decomp_ctor(machine, snes_spc7110.size);
 }
 
