--- conflicted
+++ resolved
@@ -34,11 +34,7 @@
 
 	int timer_irq_enable;
 	int timer_irq;
-<<<<<<< HEAD
-	mame_timer	*timer;
-=======
 	mame_timer	*counter_timer;
->>>>>>> 2573d04d
 };
 
 
@@ -156,14 +152,8 @@
 				r6532[n].shift = 10;
 				break;
 			}
-<<<<<<< HEAD
-			r6532[n]->target = activecpu_gettotalcycles() + (data << r6532[n]->shift);
-			r6532[n]->timer_irq_enable = (offset & 8);
-			timer_adjust( r6532[n]->timer, TIME_IN_CYCLES( 0, ( data << r6532[n]->shift ) ) + 1, n, 0 );
-=======
 			r6532[n].timer_irq_enable = (offset & 8);
 			mame_timer_adjust( r6532[n].counter_timer, double_to_mame_time((double) ( data << r6532[n].shift ) / r6532[n].intf->base_clock), n, time_zero );
->>>>>>> 2573d04d
 		}
 		else
 		{
@@ -196,13 +186,8 @@
 
 static UINT8 r6532_read_timer(int n)
 {
-<<<<<<< HEAD
-	int count = ( r6532[n]->target ? r6532[n]->target : 5 ) - activecpu_gettotalcycles();
-	if (count >= 0)
-=======
 	double timeleft = mame_time_to_double(mame_timer_timeleft( r6532[n].counter_timer ));
 	if ( timeleft >= 0)
->>>>>>> 2573d04d
 	{
 		return (int)( timeleft * r6532[n].intf->base_clock ) >> r6532[n].shift;
 	}
@@ -211,19 +196,6 @@
 		int count = (int)( timeleft * r6532[n].intf->base_clock );
 		if (count != -1)
 		{
-<<<<<<< HEAD
-			r6532[n]->cleared = 1;
-			if (r6532[n]->intf.irq_func != NULL && r6532[n]->timer_irq)
-			{
-				(*r6532[n]->intf.irq_func)(CLEAR_LINE);
-			}
-		}
-
-		/* Timer flag is cleared, so adjust the target */
-		count = ( count > -256 ) ? count & 0xFF : 0;
-		r6532[n]->target = activecpu_gettotalcycles() + ( count << r6532[n]->shift );
-		timer_adjust( r6532[n]->timer, TIME_IN_CYCLES( 0, ( count << r6532[n]->shift ) ) + 1, n, 0 );
-=======
 			if (r6532[n].intf->irq_func != NULL && r6532[n].timer_irq)
 			{
 				(*r6532[n].intf->irq_func)(CLEAR_LINE);
@@ -233,7 +205,6 @@
 			count = ( count > -256 ) ? count & 0xFF : 0;
 			mame_timer_adjust( r6532[n].counter_timer, double_to_mame_time((double) ( count << r6532[n].shift ) / r6532[n].intf->base_clock), n, time_zero );
 		}
->>>>>>> 2573d04d
 		return count;
 	}
 }
@@ -268,19 +239,6 @@
 	int count = 0;
 	int res = 0;
 
-<<<<<<< HEAD
-	if ( !r6532[n]->cleared )
-	{
-		if ( count < 0 )
-			res |= 0x80;
-		if ( count < -1 )
-		{
-			r6532[n]->cleared = 1;
-			if ( r6532[n]->intf.irq_func != NULL )
-				(*r6532[n]->intf.irq_func)(CLEAR_LINE);
-		}
-	}
-=======
 	if ( timeleft < 0 )
 	{
 		res |= 0x80;
@@ -289,7 +247,6 @@
 		{
 			if ( r6532[n].intf->irq_func != NULL )
 				(*r6532[n].intf->irq_func)(CLEAR_LINE);
->>>>>>> 2573d04d
 
 			/* Timer flag is cleared, so adjust the target */
 			count = ( count > -256 ) ? count & 0xFF : 0;
@@ -302,15 +259,9 @@
 		res |= 0x40;
 		r6532[n].pa7_flag = 0;
 
-<<<<<<< HEAD
-		if (r6532[n]->intf.irq_func != NULL && count != -1)
-		{
-			(*r6532[n]->intf.irq_func)(CLEAR_LINE);
-=======
 		if (r6532[n].intf->irq_func != NULL && count != -1)
 		{
 			(*r6532[n].intf->irq_func)(CLEAR_LINE);
->>>>>>> 2573d04d
 		}
 	}
 
@@ -338,11 +289,7 @@
 		break;
 	case 4:
 	case 6:
-<<<<<<< HEAD
-		r6532[n]->timer_irq_enable = offset & 8;
-=======
 		r6532[n].timer_irq_enable = offset & 8;
->>>>>>> 2573d04d
 		val = r6532_read_timer(n);
 		break;
 	case 5:
@@ -375,25 +322,14 @@
 
 	mame_timer_adjust( r6532[n].counter_timer, double_to_mame_time((double) ( ( 0xff << r6532[n].shift ) + r6532[n].intf->reset_delay_cycles ) / r6532[n].intf->base_clock), n, time_zero );
 
-<<<<<<< HEAD
-	r6532[n]->intf = *intf;
-	r6532[n]->timer = timer_alloc(r6532_timer_callback);
-=======
 	r6532[n].pa7_enable = 0;
 	r6532[n].pa7_direction = 0;
 	r6532[n].pa7_flag = 0;
 	r6532[n].pa7_last = 0;
->>>>>>> 2573d04d
 
 	r6532[n].timer_irq_enable = 0;
 	r6532[n].timer_irq = 0;
 
-<<<<<<< HEAD
-	r6532[n]->shift = 10;
-	r6532[n]->cleared = 0;
-
-	r6532[n]->target = 0xff*1024;
-=======
 	if (r6532[n].intf->irq_func != NULL)
 		(*r6532[n].intf->irq_func)(CLEAR_LINE);
 }
@@ -402,18 +338,9 @@
 {
 	assert_always(mame_get_phase(Machine) == MAME_PHASE_INIT, "Can only call r6532_init at init time!");
 	assert_always( n < MAX_R6532, "n exceeds maximum number of configured r6532s!" );
->>>>>>> 2573d04d
 
 	r6532[n].intf = intf;
 	r6532[n].counter_timer = mame_timer_alloc(r6532_counter_timer_callback);
 
-<<<<<<< HEAD
-	r6532[n]->timer_irq_enable = 0;
-	r6532[n]->timer_irq = 0;
-
-	if (r6532[n]->intf.irq_func != NULL)
-		(*r6532[n]->intf.irq_func)(CLEAR_LINE);
-=======
 	r6532_reset( n );
->>>>>>> 2573d04d
 }