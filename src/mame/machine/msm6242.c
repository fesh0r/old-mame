--- conflicted
+++ resolved
@@ -10,31 +10,6 @@
 static mame_system_time msm6264_hold_time = { 0 };
 
 enum
-<<<<<<< HEAD
-{
-	MSM6264_REG_S1		= 0,
-	MSM6264_REG_S10,
-	MSM6264_REG_MI1,
-	MSM6264_REG_MI10,
-	MSM6264_REG_H1,
-	MSM6264_REG_H10,
-	MSM6264_REG_D1,
-	MSM6264_REG_D10,
-	MSM6264_REG_MO1,
-	MSM6264_REG_MO10,
-	MSM6264_REG_Y1,
-	MSM6264_REG_Y10,
-	MSM6264_REG_W,
-	MSM6264_REG_CD,
-	MSM6264_REG_CE,
-	MSM6264_REG_CF
-};
-
-READ8_HANDLER( msm6242_r )
-{
-	mame_system_time curtime, *systime = &curtime;
-	
-=======
 {
 	MSM6264_REG_S1		= 0,
 	MSM6264_REG_S10,
@@ -58,7 +33,6 @@
 {
 	mame_system_time curtime, *systime = &curtime;
 
->>>>>>> e2d94e3d
 	if ( msm6264_reg[0] & 1 ) /* if HOLD is set, use the hold time */
 	{
 		systime = &msm6264_hold_time;
@@ -82,24 +56,6 @@
 			{
 				int	hour = systime->local_time.hour;
 				int	pm = (hour >= 12) ? 1 : 0;
-<<<<<<< HEAD
-				
-				if ( pm ) hour -= 12;
-				if ( hour == 0 ) hour = 12;
-				
-				if ( offset == MSM6264_REG_H1 )
-					return hour % 10;
-					
-				return (hour / 10) | (pm << 2);
-			}
-			
-			if ( offset == MSM6264_REG_H1 )
-				return systime->local_time.hour % 10;
-					
-			return systime->local_time.hour / 10;
-		}
-		
-=======
 
 				if ( pm ) hour -= 12;
 				if ( hour == 0 ) hour = 12;
@@ -116,7 +72,6 @@
 			return systime->local_time.hour / 10;
 		}
 
->>>>>>> e2d94e3d
 		case MSM6264_REG_D1: return systime->local_time.mday % 10;
 		case MSM6264_REG_D10: return systime->local_time.mday / 10;
 		case MSM6264_REG_MO1: return (systime->local_time.month+1) % 10;
@@ -140,30 +95,17 @@
 		case MSM6264_REG_CD:
 		{
 			 msm6264_reg[0] = data;
-<<<<<<< HEAD
-			 
-=======
 
->>>>>>> e2d94e3d
 			 if ( data & 1 )	/* was Hold set? */
 			 {
 			 	mame_get_current_datetime(Machine, &msm6264_hold_time);
 			 }
-<<<<<<< HEAD
-			 
-			 return;
-		}
-		
-		case MSM6264_REG_CE: msm6264_reg[1] = data; return;
-		
-=======
 
 			 return;
 		}
 
 		case MSM6264_REG_CE: msm6264_reg[1] = data; return;
 
->>>>>>> e2d94e3d
 		case MSM6264_REG_CF:
 		{
 			/* the 12/24 mode bit can only be changed while REST is 1 */
@@ -179,11 +121,7 @@
 			return;
 		}
 	}
-<<<<<<< HEAD
-	
-=======
 
->>>>>>> e2d94e3d
 	logerror("%04x: MSM6242 unmapped offset %02X written with %02X\n",activecpu_get_pc(),offset,data);
 }
 
