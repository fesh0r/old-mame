/* machine/n64.c - contains N64 hardware emulation shared between MAME and MESS */

#include "emu.h"
#include "cpu/mips/mips3.h"
#include "cpu/mips/mips3com.h"
#include "includes/n64.h"
#include "sound/dmadac.h"
#include "profiler.h"

UINT32 *rdram;
UINT32 *rsp_imem;
UINT32 *rsp_dmem;

// Memory Interface
static UINT32 mi_version = 0;
static UINT32 mi_interrupt = 0;
static UINT32 mi_intr_mask = 0;
static UINT32 mi_mode = 0;

// Memory Interface (MI)

#define MI_CLR_INIT             0x0080      /* Bit  7: clear init mode */
#define MI_SET_INIT             0x0100      /* Bit  8: set init mode */
#define MI_CLR_EBUS             0x0200      /* Bit  9: clear ebus test */
#define MI_SET_EBUS             0x0400      /* Bit 10: set ebus test mode */
#define MI_CLR_DP_INTR          0x0800      /* Bit 11: clear dp interrupt */
#define MI_CLR_RDRAM            0x1000      /* Bit 12: clear RDRAM reg */
#define MI_SET_RDRAM            0x2000      /* Bit 13: set RDRAM reg mode */
#define MI_MODE_INIT            0x0080      /* Bit  7: init mode */
#define MI_MODE_EBUS            0x0100      /* Bit  8: ebus test mode */
#define MI_MODE_RDRAM           0x0200      /* Bit  9: RDRAM reg mode */

READ32_HANDLER( n64_mi_reg_r )
{
	switch (offset)
	{
        case 0x00/4:            // MI_MODE_REG
            return mi_mode;

		case 0x04/4:			// MI_VERSION_REG
			return mi_version;

		case 0x08/4:			// MI_INTR_REG
			return mi_interrupt;

		case 0x0c/4:			// MI_INTR_MASK_REG
			return mi_intr_mask;

		default:
			logerror("mi_reg_r: %08X, %08X at %08X\n", offset, mem_mask, cpu_get_pc(&space->device()));
			break;
	}

	return 0;
}

WRITE32_HANDLER( n64_mi_reg_w )
{
	switch (offset)
	{
		case 0x00/4:		// MI_INIT_MODE_REG
            if (data & MI_CLR_INIT)     mi_mode &= ~MI_MODE_INIT;
            if (data & MI_SET_INIT)     mi_mode |=  MI_MODE_INIT;
            if (data & MI_CLR_EBUS)     mi_mode &= ~MI_MODE_EBUS;
            if (data & MI_SET_EBUS)     mi_mode |=  MI_MODE_EBUS;
            if (data & MI_CLR_RDRAM)    mi_mode &= ~MI_MODE_RDRAM;
            if (data & MI_SET_RDRAM)    mi_mode |=  MI_MODE_RDRAM;
            if (data & MI_CLR_DP_INTR)
			{
				clear_rcp_interrupt(space->machine(), DP_INTERRUPT);
			}
			break;

		case 0x04/4:		// MI_VERSION_REG
			mi_version = data;
			break;

		case 0x0c/4:		// MI_INTR_MASK_REG
		{
            if (data & 0x0001)
            {
                mi_intr_mask &= ~0x1;      // clear SP mask
            }
            if (data & 0x0002)
            {
                mi_intr_mask |= 0x1;           // set SP mask
            }
            if (data & 0x0004)
            {
                mi_intr_mask &= ~0x2;      // clear SI mask
            }
            if (data & 0x0008)
            {
                mi_intr_mask |= 0x2;           // set SI mask
            }
            if (data & 0x0010)
            {
                mi_intr_mask &= ~0x4;      // clear AI mask
            }
            if (data & 0x0020)
            {
                mi_intr_mask |= 0x4;           // set AI mask
            }
            if (data & 0x0040)
            {
                mi_intr_mask &= ~0x8;      // clear VI mask
            }
            if (data & 0x0080)
            {
                mi_intr_mask |= 0x8;           // set VI mask
            }
            if (data & 0x0100)
            {
                mi_intr_mask &= ~0x10;     // clear PI mask
            }
            if (data & 0x0200)
            {
                mi_intr_mask |= 0x10;      // set PI mask
            }
            if (data & 0x0400)
            {
                mi_intr_mask &= ~0x20;     // clear DP mask
            }
            if (data & 0x0800)
            {
                mi_intr_mask |= 0x20;      // set DP mask
            }
			break;
		}

		default:
			logerror("mi_reg_w: %08X, %08X, %08X at %08X\n", data, offset, mem_mask, cpu_get_pc(&space->device()));
			break;
	}
}

static dmadac_sound_device *dmadac[2];

void signal_rcp_interrupt(running_machine &machine, int interrupt)
{
	if (mi_intr_mask & interrupt)
	{
		mi_interrupt |= interrupt;

		cputag_set_input_line(machine, "maincpu", INPUT_LINE_IRQ0, ASSERT_LINE);
	}
}

void clear_rcp_interrupt(running_machine &machine, int interrupt)
{
	mi_interrupt &= ~interrupt;

	//if (!mi_interrupt)
	{
		cputag_set_input_line(machine, "maincpu", INPUT_LINE_IRQ0, CLEAR_LINE);
	}
}

static UINT8 is64_buffer[0x10000];

READ32_HANDLER( n64_is64_r )
{
    switch(offset)
    {
        case 0x0000/4:
            return 0x49533634;

        case 0x0004/4:
        case 0x0008/4:
        case 0x000c/4:
        case 0x0010/4:
        case 0x0014/4:
        case 0x0018/4:
        case 0x001c/4:
            return 0;

        default:
            return ( is64_buffer[(offset << 2) + 0] << 24 ) |
                   ( is64_buffer[(offset << 2) + 1] << 16 ) |
                   ( is64_buffer[(offset << 2) + 2] <<  8 ) |
                   ( is64_buffer[(offset << 2) + 3] <<  0 );
    }
}

WRITE32_HANDLER( n64_is64_w )
{
    int i = 0;

    switch(offset)
    {
        case 0x0014/4:
            for(i = 0x20; i < (0x20 + data); i++)
            {
                printf( "%c", is64_buffer[i] );
                if(is64_buffer[i] == 0x0a)
                {
                    printf( "%c", 0x0d );
                }
                is64_buffer[i] = 0;
            }
            break;

        default:
            is64_buffer[(offset << 2) + 0] = (data >> 24) & 0x000000ff;
            is64_buffer[(offset << 2) + 1] = (data >> 16) & 0x000000ff;
            is64_buffer[(offset << 2) + 2] = (data >>  8) & 0x000000ff;
            is64_buffer[(offset << 2) + 3] = (data >>  0) & 0x000000ff;
            break;
    }
}

READ32_HANDLER( n64_open_r )
{
    UINT32 retval = (offset << 2) & 0x0000ffff;
    retval = (retval << 16) | retval;
    return retval;
}

WRITE32_HANDLER( n64_open_w )
{
    // Do nothing
}

// RDRAM registers
static UINT32 rdram_config;
static UINT32 rdram_device_id;
static UINT32 rdram_delay;
static UINT32 rdram_mode;
static UINT32 rdram_ref_interval;
static UINT32 rdram_ref_row;
static UINT32 rdram_ras_interval;
static UINT32 rdram_min_interval;
static UINT32 rdram_addr_select;
static UINT32 rdram_device_manuf;

READ32_HANDLER( n64_rdram_reg_r )
{
    switch (offset)
    {
        case 0x00/4:            // RDRAM_CONFIG_REG / RDRAM_DEVICE_TYPE_REG
            return rdram_config;

        case 0x04/4:            // RDRAM_CONFIG_REG / RDRAM_DEVICE_TYPE_REG
            return rdram_device_id;

        case 0x08/4:            // RDRAM_CONFIG_REG / RDRAM_DEVICE_TYPE_REG
            return rdram_delay;

        case 0x0c/4:            // RDRAM_CONFIG_REG / RDRAM_DEVICE_TYPE_REG
            return rdram_mode;

        case 0x10/4:            // RDRAM_CONFIG_REG / RDRAM_DEVICE_TYPE_REG
            return rdram_ref_interval;

        case 0x14/4:            // RDRAM_CONFIG_REG / RDRAM_DEVICE_TYPE_REG
            return rdram_ref_row;

        case 0x18/4:            // RDRAM_CONFIG_REG / RDRAM_DEVICE_TYPE_REG
            return rdram_ras_interval;

        case 0x1c/4:            // RDRAM_CONFIG_REG / RDRAM_DEVICE_TYPE_REG
            return rdram_min_interval;

        case 0x20/4:            // RDRAM_CONFIG_REG / RDRAM_DEVICE_TYPE_REG
            return rdram_addr_select;

        case 0x24/4:            // RDRAM_CONFIG_REG / RDRAM_DEVICE_TYPE_REG
            return rdram_device_manuf;

        default:
            logerror("rdram_reg_r: %08X, %08X at %08X\n", offset, mem_mask, cpu_get_pc(&space->device()));
            break;
    }
    return 0;
}

WRITE32_HANDLER( n64_rdram_reg_w )
{
    switch (offset)
    {
        case 0x00/4:            // RDRAM_CONFIG_REG / RDRAM_DEVICE_TYPE_REG
            rdram_config = data;
            break;

        case 0x04/4:            // RDRAM_CONFIG_REG / RDRAM_DEVICE_TYPE_REG
            rdram_device_id = data;
            break;

        case 0x08/4:            // RDRAM_CONFIG_REG / RDRAM_DEVICE_TYPE_REG
            rdram_delay = data;
            break;

        case 0x0c/4:            // RDRAM_CONFIG_REG / RDRAM_DEVICE_TYPE_REG
            rdram_mode = data;
            break;

        case 0x10/4:            // RDRAM_CONFIG_REG / RDRAM_DEVICE_TYPE_REG
            rdram_ref_interval = data;
            break;

        case 0x14/4:            // RDRAM_CONFIG_REG / RDRAM_DEVICE_TYPE_REG
            rdram_ref_row = data;
            break;

        case 0x18/4:            // RDRAM_CONFIG_REG / RDRAM_DEVICE_TYPE_REG
            rdram_ras_interval = data;
            break;

        case 0x1c/4:            // RDRAM_CONFIG_REG / RDRAM_DEVICE_TYPE_REG
            rdram_min_interval = data;
            break;

        case 0x20/4:            // RDRAM_CONFIG_REG / RDRAM_DEVICE_TYPE_REG
            rdram_addr_select = data;
            break;

        case 0x24/4:            // RDRAM_CONFIG_REG / RDRAM_DEVICE_TYPE_REG
            rdram_device_manuf = data;
            break;

        default:
            logerror("mi_reg_w: %08X, %08X, %08X at %08X\n", data, offset, mem_mask, cpu_get_pc(&space->device()));
            break;
    }
}

// RSP Interface

static UINT32 sp_mem_addr;
static UINT32 sp_dram_addr;
static int sp_dma_length;
static int sp_dma_count;
static int sp_dma_skip;
static UINT32 sp_semaphore;
static UINT32 dp_clock = 0;

<<<<<<< HEAD
static void sp_dma(running_machine *machine, int direction)
{
	address_space *space = cputag_get_address_space(machine, "maincpu", ADDRESS_SPACE_PROGRAM);
=======
static void sp_dma(running_machine &machine, int direction)
{
	address_space *space = machine.device("maincpu")->memory().space(AS_PROGRAM);
>>>>>>> 7a192cfe
	int i, c;

	if (sp_dma_length == 0)
	{
		return;
	}

	sp_dma_length++;
	if ((sp_dma_length & 7) != 0)
	{
		//fatalerror("sp_dma (%s): sp_dma_length unaligned %08X\n", cpu ? "RSP" : "R4300i", sp_dma_length);
		//sp_dma_length = sp_dma_length & ~3;
        sp_dma_length = (sp_dma_length + 7) & ~7;

		//sp_dma_length &= ~7;
	}

	if (sp_mem_addr & 0x3)
	{
        //sp_mem_addr = (sp_mem_addr + 3) & ~3;
        sp_mem_addr = sp_mem_addr & ~3;
        // sp_mem_addr &= ~0x3;
        // fatalerror("sp_dma (%s): sp_mem_addr unaligned: %08X\n", cpu ? "RSP" : "R4300i", sp_mem_addr);
	}
	if (sp_dram_addr & 0x7)
	{
        sp_dram_addr = sp_dram_addr & ~7;
	}

	if (sp_dma_count > 0)
	{
		// fatalerror("sp_dma: dma_count = %d\n", sp_dma_count);
	}
	if (sp_dma_skip > 0)
	{
		// fatalerror("sp_dma: dma_skip = %d\n", sp_dma_skip);
	}

	if ((sp_mem_addr & 0xfff) + (sp_dma_length) > 0x1000)
	{
		printf("sp_dma: dma out of memory area: %08X, %08X\n", sp_mem_addr, sp_dma_length);
		//fatalerror("sp_dma: dma out of memory area: %08X, %08X\n", sp_mem_addr, sp_dma_length);
		sp_dma_length = 0x1000 - (sp_mem_addr & 0xfff);
	}

	if (direction == 0)		// RDRAM -> I/DMEM
	{
        for (c=0; c <= sp_dma_count; c++)
        {
            UINT32 src = sp_dram_addr;
            UINT32 dst = 0x04000000 | (sp_mem_addr & 0x1fff);

			//printf("CPU %08x -> RSP %08x\n", sp_dram_addr, 0x04000000 | sp_mem_addr);
            for (i=0; i < sp_dma_length; i++)
            {
				//printf("%02x ", space->read_byte((src + i)^3));
				space->write_byte(dst + i, space->read_byte(src + i));
            }
            //printf("\n");

            sp_mem_addr += sp_dma_length;
            sp_dram_addr += sp_dma_length;

            sp_mem_addr += sp_dma_skip;
        }
	}
	else					// I/DMEM -> RDRAM
	{
        for (c=0; c <= sp_dma_count; c++)
        {
            UINT32 src = 0x04000000 | (sp_mem_addr & 0x1fff);
            UINT32 dst = sp_dram_addr;

			//printf("RSP %08x -> CPU %08x\n", 0x04000000 | sp_mem_addr, sp_dram_addr);
            for (i=0; i < sp_dma_length; i++)
            {
				//printf("%02x ", space->read_byte((src + i)^3));
				space->write_byte(dst + i, space->read_byte(src + i));
            }
            //printf("\n");

            sp_mem_addr += sp_dma_length;
            sp_dram_addr += sp_dma_length;

            sp_dram_addr += sp_dma_skip;
        }
	}
}

static void sp_set_status(device_t *device, UINT32 status)
{
	if (status & 0x1)
	{
		//device->machine().scheduler().trigger(6789);

		device_set_input_line(device, INPUT_LINE_HALT, ASSERT_LINE);
        cpu_set_reg(device, RSP_SR, cpu_get_reg(device, RSP_SR) | RSP_STATUS_HALT);
		//rsp_sp_status |= SP_STATUS_HALT;
	}
	if (status & 0x2)
	{
		//rsp_sp_status |= SP_STATUS_BROKE;
        cpu_set_reg(device, RSP_SR, cpu_get_reg(device, RSP_SR) | RSP_STATUS_BROKE);

        if (cpu_get_reg(device, RSP_SR) & RSP_STATUS_INTR_BREAK)
		{
			signal_rcp_interrupt(device->machine(), SP_INTERRUPT);
		}
	}
}

READ32_DEVICE_HANDLER( n64_sp_reg_r )
{
	switch (offset)
	{
		case 0x00/4:		// SP_MEM_ADDR_REG
			return sp_mem_addr;

		case 0x04/4:		// SP_DRAM_ADDR_REG
			return sp_dram_addr;

		case 0x08/4:		// SP_RD_LEN_REG
			return (sp_dma_skip << 20) | (sp_dma_count << 12) | sp_dma_length;

		case 0x10/4:		// SP_STATUS_REG
            return cpu_get_reg(device, RSP_SR);

		case 0x14/4:		// SP_DMA_FULL_REG
			return 0;

		case 0x18/4:		// SP_DMA_BUSY_REG
			return 0;

		case 0x1c/4:		// SP_SEMAPHORE_REG
            if( sp_semaphore )
            {
                return 1;
            }
            else
            {
                sp_semaphore = 1;
                return 0;
            }

        case 0x20/4:        // DP_CMD_START
        case 0x24/4:        // DP_CMD_END
        case 0x28/4:        // DP_CMD_CURRENT
        case 0x34/4:        // DP_CMD_BUSY
        case 0x38/4:        // DP_CMD_PIPE_BUSY
        case 0x3c/4:        // DP_CMD_TMEM_BUSY
            return 0;

        case 0x2c/4:        // DP_CMD_STATUS
        	return 0x88;

        case 0x30/4:        // DP_CMD_CLOCK
        	return ++dp_clock;

        case 0x40000/4:     // PC
            return cpu_get_reg(device, RSP_PC) & 0x00000fff;

        default:
            logerror("sp_reg_r: %08X, %08X at %08X\n", offset, mem_mask, cpu_get_pc(device));
            break;
	}

	return 0;
}

WRITE32_DEVICE_HANDLER( n64_sp_reg_w )
{
	if ((offset & 0x10000) == 0)
	{
		switch (offset & 0xffff)
		{
			case 0x00/4:		// SP_MEM_ADDR_REG
				sp_mem_addr = data;
				break;

			case 0x04/4:		// SP_DRAM_ADDR_REG
				sp_dram_addr = data & 0xffffff;
				break;

			case 0x08/4:		// SP_RD_LEN_REG
				sp_dma_length = data & 0xfff;
				sp_dma_count = (data >> 12) & 0xff;
				sp_dma_skip = (data >> 20) & 0xfff;
<<<<<<< HEAD
				sp_dma(device->machine, 0);
=======
				sp_dma(device->machine(), 0);
>>>>>>> 7a192cfe
				break;

			case 0x0c/4:		// SP_WR_LEN_REG
				sp_dma_length = data & 0xfff;
				sp_dma_count = (data >> 12) & 0xff;
				sp_dma_skip = (data >> 20) & 0xfff;
<<<<<<< HEAD
				sp_dma(device->machine, 1);
=======
				sp_dma(device->machine(), 1);
>>>>>>> 7a192cfe
				break;

            case 0x10/4:        // RSP_STATUS_REG
            {
            	UINT32 oldstatus = cpu_get_reg(device, RSP_SR);
            	UINT32 newstatus = oldstatus;

                // printf( "RSP_STATUS_REG Write; %08x\n", data );
                if (data & 0x00000001)      // clear halt
                {
                    //if (first_rsp)
                    //{
                    //  device_spin_until_trigger(device, 6789);

                        // printf( "Clearing RSP_STATUS_HALT\n" );
                        device_set_input_line(device, INPUT_LINE_HALT, CLEAR_LINE);
                        newstatus &= ~RSP_STATUS_HALT;
                        // RSP_STATUS &= ~RSP_STATUS_HALT;
                    //}
                    //else
                    //{
                    //  first_rsp = 1;
                    //}
                }
                if (data & 0x00000002)      // set halt
                {
                    // printf( "Setting RSP_STATUS_HALT\n" );
                    device_set_input_line(device, INPUT_LINE_HALT, ASSERT_LINE);
                    newstatus |= RSP_STATUS_HALT;
                    // RSP_STATUS |= RSP_STATUS_HALT;
                }
                if (data & 0x00000004)
                {
                    //printf( "Clearing RSP_STATUS_BROKE\n" );
                    newstatus &= ~RSP_STATUS_BROKE;
                    // RSP_STATUS &= ~RSP_STATUS_BROKE;     // clear broke
                }
                if (data & 0x00000008)      // clear interrupt
                {
                    clear_rcp_interrupt(device->machine(), SP_INTERRUPT);
                }
                if (data & 0x00000010)      // set interrupt
                {
                    signal_rcp_interrupt(device->machine(), SP_INTERRUPT);
                }
                if (data & 0x00000020)
                {
                    // printf( "Clearing RSP_STATUS_SSTEP\n" );
                    newstatus &= ~RSP_STATUS_SSTEP;
                    // RSP_STATUS &= ~RSP_STATUS_SSTEP;     // clear single step
                }
                if (data & 0x00000040)
                {
                    //printf( "Setting RSP_STATUS_SSTEP\n" );
                    newstatus |= RSP_STATUS_SSTEP;
                    if( !( oldstatus & ( RSP_STATUS_BROKE | RSP_STATUS_HALT ) ) )
                    {
                        cpu_set_reg(device, RSP_STEPCNT, 1 );
                    }
                    // RSP_STATUS |= RSP_STATUS_SSTEP;      // set single step
                }
                if (data & 0x00000080)
                {
                    newstatus &= ~RSP_STATUS_INTR_BREAK;
                    // RSP_STATUS &= ~RSP_STATUS_INTR_BREAK;    // clear interrupt on break
                }
                if (data & 0x00000100)
                {
                    newstatus |= RSP_STATUS_INTR_BREAK;
                    // RSP_STATUS |= RSP_STATUS_INTR_BREAK; // set interrupt on break
                }
                if (data & 0x00000200)
                {
                    newstatus &= ~RSP_STATUS_SIGNAL0;
                    // RSP_STATUS &= ~RSP_STATUS_SIGNAL0;       // clear signal 0
                }
                if (data & 0x00000400)
                {
                    newstatus |= RSP_STATUS_SIGNAL0;
                    // RSP_STATUS |= RSP_STATUS_SIGNAL0;        // set signal 0
                }
                if (data & 0x00000800)
                {
                    newstatus &= ~RSP_STATUS_SIGNAL1;
                    // RSP_STATUS &= ~RSP_STATUS_SIGNAL1;       // clear signal 1
                }
                if (data & 0x00001000)
                {
                    newstatus |= RSP_STATUS_SIGNAL1;
                    // RSP_STATUS |= RSP_STATUS_SIGNAL1;        // set signal 1
                }
                if (data & 0x00002000)
                {
                    newstatus &= ~RSP_STATUS_SIGNAL2 ;
                    // RSP_STATUS &= ~RSP_STATUS_SIGNAL2;       // clear signal 2
                }
                if (data & 0x00004000)
                {
                    newstatus |= RSP_STATUS_SIGNAL2;
                    // RSP_STATUS |= RSP_STATUS_SIGNAL2;        // set signal 2
                }
                if (data & 0x00008000)
                {
                    newstatus &= ~RSP_STATUS_SIGNAL3;
                    // RSP_STATUS &= ~RSP_STATUS_SIGNAL3;       // clear signal 3
                }
                if (data & 0x00010000)
                {
                    newstatus |= RSP_STATUS_SIGNAL3;
                    // RSP_STATUS |= RSP_STATUS_SIGNAL3;        // set signal 3
                }
                if (data & 0x00020000)
                {
                    newstatus &= ~RSP_STATUS_SIGNAL4;
                    // RSP_STATUS &= ~RSP_STATUS_SIGNAL4;       // clear signal 4
                }
                if (data & 0x00040000)
                {
                    newstatus |= RSP_STATUS_SIGNAL4;
                    // RSP_STATUS |= RSP_STATUS_SIGNAL4;        // set signal 4
                }
                if (data & 0x00080000)
                {
                    newstatus &= ~RSP_STATUS_SIGNAL5;
                    // RSP_STATUS &= ~RSP_STATUS_SIGNAL5;       // clear signal 5
                }
                if (data & 0x00100000)
                {
                    newstatus |= RSP_STATUS_SIGNAL5;
                    // RSP_STATUS |= RSP_STATUS_SIGNAL5;        // set signal 5
                }
                if (data & 0x00200000)
                {
                    newstatus &= ~RSP_STATUS_SIGNAL6;
                    // RSP_STATUS &= ~RSP_STATUS_SIGNAL6;       // clear signal 6
                }
                if (data & 0x00400000)
                {
                    newstatus |= RSP_STATUS_SIGNAL6;
                    // RSP_STATUS |= RSP_STATUS_SIGNAL6;        // set signal 6
                }
                if (data & 0x00800000)
                {
                    newstatus &= ~RSP_STATUS_SIGNAL7;
                    // RSP_STATUS &= ~RSP_STATUS_SIGNAL7;       // clear signal 7
                }
                if (data & 0x01000000)
                {
                    newstatus |= RSP_STATUS_SIGNAL7;
                    // RSP_STATUS |= RSP_STATUS_SIGNAL7;        // set signal 7
                }
                cpu_set_reg(device, RSP_SR, newstatus);
                break;
            }

			case 0x1c/4:		// SP_SEMAPHORE_REG
				if(data == 0)
				{
                	sp_semaphore = 0;
				}
		//      mame_printf_debug("sp_semaphore = %08X\n", sp_semaphore);
				break;

			default:
				logerror("sp_reg_w: %08X, %08X, %08X at %08X\n", data, offset, mem_mask, cpu_get_pc(device));
				break;
		}
	}
	else
	{
        switch (offset & 0xffff)
        {
            case 0x00/4:        // SP_PC_REG
                //printf( "Setting PC to: %08x\n", 0x04001000 | (data & 0xfff ) );
                if( cpu_get_reg(device, RSP_NEXTPC) != 0xffffffff )
                {
                    cpu_set_reg(device, RSP_NEXTPC, 0x1000 | (data & 0xfff));
                }
                else
                {
                    cpu_set_reg(device, RSP_PC, 0x1000 | (data & 0xfff));
                }
                break;

            default:
                logerror("sp_reg_w: %08X, %08X, %08X at %08X\n", data, offset, mem_mask, cpu_get_pc(device));
                break;
		}
	}
}

// RDP Interface

void dp_full_sync(running_machine &machine)
{
	signal_rcp_interrupt(machine, DP_INTERRUPT);
}

READ32_DEVICE_HANDLER( n64_dp_reg_r )
{
	_n64_state *state = device->machine().driver_data<_n64_state>();

	//printf("%08x\n", offset);
	switch (offset)
	{
		case 0x00/4:		// DP_START_REG
			return state->m_rdp.GetStartReg();

		case 0x04/4:		// DP_END_REG
			return state->m_rdp.GetEndReg();

		case 0x08/4:		// DP_CURRENT_REG
			return state->m_rdp.GetCurrentReg();

		case 0x0c/4:		// DP_STATUS_REG
			return state->m_rdp.GetStatusReg();

		default:
			logerror("dp_reg_r: %08X, %08X at %08X\n", offset, mem_mask, cpu_get_pc(device));
			break;
	}

	return 0;
}

WRITE32_DEVICE_HANDLER( n64_dp_reg_w )
{
	_n64_state *state = device->machine().driver_data<_n64_state>();

	//printf("%08x: %08x\n", offset, data);
	switch (offset)
	{
		case 0x00/4:		// DP_START_REG
			state->m_rdp.SetStartReg(data);
			state->m_rdp.SetCurrentReg(state->m_rdp.GetStartReg());
			break;

		case 0x04/4:		// DP_END_REG
			state->m_rdp.SetEndReg(data);
			g_profiler.start(PROFILER_USER1);
			state->m_rdp.ProcessList();
			g_profiler.stop();
			break;

		case 0x0c/4:		// DP_STATUS_REG
		{
			UINT32 current_status = state->m_rdp.GetStatusReg();
			if (data & 0x00000001)	current_status &= ~DP_STATUS_XBUS_DMA;
			if (data & 0x00000002)	current_status |= DP_STATUS_XBUS_DMA;
			if (data & 0x00000004)	current_status &= ~DP_STATUS_FREEZE;
			if (data & 0x00000008)	current_status |= DP_STATUS_FREEZE;
			if (data & 0x00000010)	current_status &= ~DP_STATUS_FLUSH;
			if (data & 0x00000020)	current_status |= DP_STATUS_FLUSH;
			state->m_rdp.SetStatusReg(current_status);
			break;
		}

		default:
			logerror("dp_reg_w: %08X, %08X, %08X at %08X\n", data, offset, mem_mask, cpu_get_pc(device));
			break;
	}
}


const rsp_config n64_rsp_config =
{
	n64_dp_reg_r,
	n64_dp_reg_w,
	n64_sp_reg_r,
	n64_sp_reg_w,
	sp_set_status
};


// Video Interface
UINT32 n64_vi_width;
UINT32 n64_vi_origin;
UINT32 n64_vi_control;
UINT32 n64_vi_blank;
UINT32 n64_vi_hstart;
UINT32 n64_vi_vstart;
UINT32 n64_vi_xscale;
UINT32 n64_vi_yscale;
static UINT32 n64_vi_burst, n64_vi_vsync,  n64_vi_hsync,  n64_vi_leap;
static UINT32 n64_vi_intr,  n64_vi_vburst;


static void n64_vi_recalculate_resolution(running_machine &machine)
{
	_n64_state *state = machine.driver_data<_n64_state>();

    int x_start = (n64_vi_hstart & 0x03ff0000) >> 16;
    int x_end = n64_vi_hstart & 0x000003ff;
    int y_start = ((n64_vi_vstart & 0x03ff0000) >> 16) / 2;
    int y_end = (n64_vi_vstart & 0x000003ff) / 2;
    int width = ((n64_vi_xscale & 0x00000fff) * (x_end - x_start)) / 0x400;
    int height = ((n64_vi_yscale & 0x00000fff) * (y_end - y_start)) / 0x400;
    rectangle visarea = machine.primary_screen->visible_area();
    attoseconds_t period = machine.primary_screen->frame_period().attoseconds;

    if (width == 0 || height == 0)
    {
        n64_vi_blank = 1;
        /*
        FIXME: MAME doesn't handle well a h/w res of zero (otherwise it hardlocks the emu, seen especially in Aleck 64 games
        that sets the res after a longer delay than n64), guess that this just disables drawing?
        */
        return;
    }
    else
    {
        n64_vi_blank = 0;
    }

//  if (width == 0)
//      width = 1;

//  if (height == 0)
//      height = 1;

    if (width > 640)
        width = 640;

    if (height > 480)
        height = 480;

	state->m_rdp.GetMiscState()->m_fb_height = height;

    visarea.max_x = width - 1;
    visarea.max_y = height - 1;
    machine.primary_screen->configure(width, 525, visarea, period);
}

READ32_HANDLER( n64_vi_reg_r )
{
	switch (offset)
	{
		case 0x00/4:		// VI_CONTROL_REG
			return n64_vi_control;

		case 0x04/4:		// VI_ORIGIN_REG
            return n64_vi_origin;

		case 0x08/4:		// VI_WIDTH_REG
            return n64_vi_width;

		case 0x0c/4:
            return n64_vi_intr;

		case 0x10/4:		// VI_CURRENT_REG
			return space->machine().primary_screen->vpos();

		case 0x14/4:		// VI_BURST_REG
            return n64_vi_burst;

		case 0x18/4:		// VI_V_SYNC_REG
            return n64_vi_vsync;

		case 0x1c/4:		// VI_H_SYNC_REG
            return n64_vi_hsync;

		case 0x20/4:		// VI_LEAP_REG
            return n64_vi_leap;

		case 0x24/4:		// VI_H_START_REG
            return n64_vi_hstart;

		case 0x28/4:		// VI_V_START_REG
            return n64_vi_vstart;

		case 0x2c/4:		// VI_V_BURST_REG
            return n64_vi_vburst;

		case 0x30/4:		// VI_X_SCALE_REG
            return n64_vi_xscale;

		case 0x34/4:		// VI_Y_SCALE_REG
            return n64_vi_yscale;

		default:
			logerror("vi_reg_r: %08X, %08X at %08X\n", offset, mem_mask, cpu_get_pc(&space->device()));
			break;
	}
	return 0;
}

WRITE32_HANDLER( n64_vi_reg_w )
{
	_n64_state *state = space->machine().driver_data<_n64_state>();

	switch (offset)
	{
		case 0x00/4:		// VI_CONTROL_REG
            n64_vi_control = data;
            n64_vi_recalculate_resolution(space->machine());
			break;

		case 0x04/4:		// VI_ORIGIN_REG
            n64_vi_origin = data & 0xffffff;
			break;

		case 0x08/4:		// VI_WIDTH_REG
            if (n64_vi_width != data && data > 0)
			{
                n64_vi_recalculate_resolution(space->machine());
			}
            n64_vi_width = data;
		    state->m_rdp.GetMiscState()->m_fb_width = data;
			break;

		case 0x0c/4:		// VI_INTR_REG
            n64_vi_intr = data;
			break;

		case 0x10/4:		// VI_CURRENT_REG
			clear_rcp_interrupt(space->machine(), VI_INTERRUPT);
			break;

		case 0x14/4:		// VI_BURST_REG
            n64_vi_burst = data;
			break;

		case 0x18/4:		// VI_V_SYNC_REG
            n64_vi_vsync = data;
			break;

		case 0x1c/4:		// VI_H_SYNC_REG
            n64_vi_hsync = data;
			break;

		case 0x20/4:		// VI_LEAP_REG
            n64_vi_leap = data;
			break;

		case 0x24/4:		// VI_H_START_REG
            n64_vi_hstart = data;
            n64_vi_recalculate_resolution(space->machine());
			break;

		case 0x28/4:		// VI_V_START_REG
            n64_vi_vstart = data;
            n64_vi_recalculate_resolution(space->machine());
			break;

		case 0x2c/4:		// VI_V_BURST_REG
            n64_vi_vburst = data;
			break;

		case 0x30/4:		// VI_X_SCALE_REG
            n64_vi_xscale = data;
            n64_vi_recalculate_resolution(space->machine());
			break;

		case 0x34/4:		// VI_Y_SCALE_REG
            n64_vi_yscale = data;
            n64_vi_recalculate_resolution(space->machine());
			break;

        /*
        Uncomment this for convenient homebrew debugging
        */
        case 0x44/4:        // TEMP DEBUG
            printf( "E Ping: %08x\n", data );
            break;

		default:
			logerror("vi_reg_w: %08X, %08X, %08X at %08X\n", data, offset, mem_mask, cpu_get_pc(&space->device()));
			break;
	}
}


// Audio Interface
static UINT32 ai_dram_addr;
static UINT32 ai_len;
static UINT32 ai_control = 0;
static int ai_dacrate;
static int ai_bitrate;
static UINT32 ai_status = 0;

static emu_timer *audio_timer;

#define AUDIO_DMA_DEPTH     2

static void start_audio_dma(running_machine &machine);

typedef struct
{
    UINT32 address;
    UINT32 length;
} AUDIO_DMA;

static AUDIO_DMA audio_fifo[AUDIO_DMA_DEPTH];
static int audio_fifo_wpos = 0;
static int audio_fifo_rpos = 0;
static int audio_fifo_num = 0;

static void audio_fifo_push(running_machine &machine, UINT32 address, UINT32 length)
{
    AUDIO_DMA *current;

    if (audio_fifo_num == AUDIO_DMA_DEPTH)
    {
        mame_printf_debug("audio_fifo_push: tried to push to full DMA FIFO!!!\n");
    }

//  mame_printf_debug("fifo_push: adr %08x len %08x\n", address, length);

    audio_fifo[audio_fifo_wpos].address = address;
    audio_fifo[audio_fifo_wpos].length = length;
    current = &audio_fifo[audio_fifo_wpos];

    audio_fifo_wpos++;
    audio_fifo_num++;

    if (audio_fifo_wpos >= AUDIO_DMA_DEPTH)
    {
        audio_fifo_wpos = 0;
    }

    if (audio_fifo_num >= AUDIO_DMA_DEPTH)
    {
        ai_status |= 0x80000001;    // FIFO full
    }

    if (! (ai_status & 0x40000000))
    {
        signal_rcp_interrupt(machine, AI_INTERRUPT);
        start_audio_dma(machine);
    }
}

static void audio_fifo_pop(running_machine &machine)
{
    audio_fifo_rpos++;
    audio_fifo_num--;

    if (audio_fifo_num < 0)
    {
        fatalerror("audio_fifo_pop: FIFO underflow!\n");
    }

    if (audio_fifo_rpos >= AUDIO_DMA_DEPTH)
    {
        audio_fifo_rpos = 0;
    }

    if (audio_fifo_num < AUDIO_DMA_DEPTH)
    {
        ai_status &= ~0x80000001;   // FIFO not full
        signal_rcp_interrupt(machine, AI_INTERRUPT);
    }
}

static AUDIO_DMA *audio_fifo_get_top(void)
{
    if (audio_fifo_num > 0)
    {
        return &audio_fifo[audio_fifo_rpos];
    }
    else
    {
        return NULL;
    }
}

#define N64_ATTOTIME_NORMALIZE(a)   do { while ((a).attoseconds >= ATTOSECONDS_PER_SECOND) { (a).seconds++; (a).attoseconds -= ATTOSECONDS_PER_SECOND; } } while (0)

static void start_audio_dma(running_machine &machine)
{
    INT16 *ram = (INT16*)rdram;
    AUDIO_DMA *current = audio_fifo_get_top();
    attotime period;

    //static FILE * audio_dump = NULL;
    //
    //if (audio_dump == NULL)
    //    audio_dump = fopen("audio_dump.raw","wb");
    //
    //fwrite(&ram[current->address/2],current->length,1,audio_dump);

    ram = &ram[current->address/2];

//  mame_printf_debug("DACDMA: %x for %x bytes\n", current->address, current->length);

<<<<<<< HEAD
	dmadac[0] = machine->device<dmadac_sound_device>("dac1");
	dmadac[1] = machine->device<dmadac_sound_device>("dac2");
=======
	dmadac[0] = machine.device<dmadac_sound_device>("dac1");
	dmadac[1] = machine.device<dmadac_sound_device>("dac2");
>>>>>>> 7a192cfe
    dmadac_transfer(&dmadac[0], 2, 1, 2, current->length/4, ram);

    ai_status |= 0x40000000;

   // adjust the timer
   period = attotime::from_hz(DACRATE_NTSC) * ((ai_dacrate + 1) * (current->length / 4));
   audio_timer->adjust(period);
}

static TIMER_CALLBACK( audio_timer_callback )
{
    audio_fifo_pop(machine);

    // keep playing if there's another DMA queued
    if (audio_fifo_get_top() != NULL)
    {
        start_audio_dma(machine);
        signal_rcp_interrupt(machine, AI_INTERRUPT);
    }
    else
    {
        ai_status &= ~0x40000000;
    }
}

READ32_HANDLER( n64_ai_reg_r )
{
    switch (offset)
    {
        case 0x04/4:        // AI_LEN_REG
        {
            if (ai_status & 0x80000001)
            {
                return ai_len;
            }
            else if (ai_status & 0x40000000)
            {
                double secs_left = (audio_timer->expire() - space->machine().time()).as_double();
                unsigned int samples_left = secs_left * DACRATE_NTSC / (ai_dacrate + 1);
                return samples_left * 4;
            }
            else return 0;
        }

        case 0x0c/4:        // AI_STATUS_REG
            return ai_status;

        default:
            logerror("ai_reg_r: %08X, %08X at %08X\n", offset, mem_mask, cpu_get_pc(&space->device()));
            break;
    }

    return 0;
}

WRITE32_HANDLER( n64_ai_reg_w )
{
//  UINT16 *ram = (UINT16*)rdram;

    switch (offset)
    {
        case 0x00/4:        // AI_DRAM_ADDR_REG
//          mame_printf_debug("ai_dram_addr = %08X at %08X\n", data, cpu_get_pc(&space->device()));
            ai_dram_addr = data & 0xffffff;
            break;

        case 0x04/4:        // AI_LEN_REG
//          mame_printf_debug("ai_len = %08X at %08X\n", data, cpu_get_pc(&space->device()));
            ai_len = data & 0x3ffff;        // Hardware v2.0 has 18 bits, v1.0 has 15 bits
            audio_fifo_push(space->machine(), ai_dram_addr, ai_len);
            break;

        case 0x08/4:        // AI_CONTROL_REG
//          mame_printf_debug("ai_control = %08X at %08X\n", data, cpu_get_pc(&space->device()));
            ai_control = data;
            break;

        case 0x0c/4:
            clear_rcp_interrupt(space->machine(), AI_INTERRUPT);
            break;

        case 0x10/4:        // AI_DACRATE_REG
            ai_dacrate = data & 0x3fff;
            dmadac_set_frequency(&dmadac[0], 2, (double)DACRATE_NTSC / (double)(ai_dacrate+1));
            printf( "frequency: %f\n", (double)DACRATE_NTSC / (double)(ai_dacrate+1) );
            dmadac_enable(&dmadac[0], 2, 1);
            break;

        case 0x14/4:        // AI_BITRATE_REG
//          mame_printf_debug("ai_bitrate = %08X\n", data);
            ai_bitrate = data & 0xf;
            break;

        default:
            logerror("ai_reg_w: %08X, %08X, %08X at %08X\n", data, offset, mem_mask, cpu_get_pc(&space->device()));
            break;
    }
}


// Peripheral Interface

static UINT32 pi_dram_addr, pi_cart_addr;
static UINT32 pi_first_dma = 1;
static UINT32 pi_rd_len = 0;
static UINT32 pi_wr_len = 0;
static UINT32 pi_status = 0;
static UINT32 pi_bsd_dom1_lat = 0;
static UINT32 pi_bsd_dom1_pwd = 0;
static UINT32 pi_bsd_dom1_pgs = 0;
static UINT32 pi_bsd_dom1_rls = 0;
static UINT32 pi_bsd_dom2_lat = 0;
static UINT32 pi_bsd_dom2_pwd = 0;
static UINT32 pi_bsd_dom2_pgs = 0;
static UINT32 pi_bsd_dom2_rls = 0;

READ32_HANDLER( n64_pi_reg_r )
{
	switch (offset)
	{
		case 0x00/4:		// PI_DRAM_ADDR_REG
			return pi_dram_addr;

		case 0x04/4:		// PI_CART_ADDR_REG
			return pi_cart_addr;

		case 0x10/4:		// PI_STATUS_REG
			return pi_status;

        case 0x14/4:        // PI_BSD_DOM1_LAT
            return pi_bsd_dom1_lat;

        case 0x18/4:        // PI_BSD_DOM1_PWD
            return pi_bsd_dom1_pwd;

        case 0x1c/4:        // PI_BSD_DOM1_PGS
            return pi_bsd_dom1_pgs;

        case 0x20/4:        // PI_BSD_DOM1_RLS
            return pi_bsd_dom1_rls;

        case 0x24/4:        // PI_BSD_DOM2_LAT
            return pi_bsd_dom2_lat;

        case 0x28/4:        // PI_BSD_DOM2_PWD
            return pi_bsd_dom2_pwd;

        case 0x2c/4:        // PI_BSD_DOM2_PGS
            return pi_bsd_dom2_pgs;

        case 0x30/4:        // PI_BSD_DOM2_RLS
            return pi_bsd_dom2_rls;

		default:
			logerror("pi_reg_r: %08X, %08X at %08X\n", offset, mem_mask, cpu_get_pc(&space->device()));
			break;
	}
	return 0;
}

WRITE32_HANDLER( n64_pi_reg_w )
{
	switch (offset)
	{
		case 0x00/4:		// PI_DRAM_ADDR_REG
		{
			pi_dram_addr = data;
			break;
		}

		case 0x04/4:		// PI_CART_ADDR_REG
		{
			pi_cart_addr = data;
			break;
		}

		case 0x08/4:		// PI_RD_LEN_REG
		{
			int i;
			UINT32 dma_length = (data + 1);
            pi_rd_len = data;

			/*if (dma_length & 3)
            {
                dma_length = (dma_length + 3) & ~3;
            }*/

			//mame_printf_debug("PI DMA: %08X to %08X, length %08X\n", pi_dram_addr, pi_cart_addr, dma_length);

			if (pi_dram_addr != 0xffffffff)
			{
				for (i=0; i < dma_length; i++)
				{
					UINT8 b = space->read_byte(pi_dram_addr);
					space->write_byte(pi_cart_addr & 0x1fffffff, b);
					pi_cart_addr += 1;
					pi_dram_addr += 1;
				}
			}

			signal_rcp_interrupt(space->machine(), PI_INTERRUPT);
			break;
		}

		case 0x0c/4:		// PI_WR_LEN_REG
		{
			int i;
			UINT32 dma_length = (data + 1);
            pi_wr_len = data;

			if (dma_length & 3)
            {
                dma_length = (dma_length + 3) & ~3;
            }

			//printf("PI DMA: %08X to %08X, length %08X\n", pi_cart_addr, pi_dram_addr, dma_length);

			if (pi_dram_addr != 0xffffffff)
			{
				for (i=0; i < dma_length; i++)
				{
					/*UINT32 d = space->read_dword(pi_cart_addr);
                    space->write_dword(pi_dram_addr, d);
                    pi_cart_addr += 4;
                    pi_dram_addr += 4;*/

					UINT8 b = space->read_byte(pi_cart_addr);
					space->write_byte(pi_dram_addr & 0x1fffffff, b);
					pi_cart_addr += 1;
					pi_dram_addr += 1;
				}
			}
			signal_rcp_interrupt(space->machine(), PI_INTERRUPT);

			if (pi_first_dma)
			{
				// TODO: CIC-6105 has different address...
				space->write_dword(0x00000318, 0x400000);
				space->write_dword(0x000003f0, 0x800000);
				pi_first_dma = 0;
			}

			break;
		}

		case 0x10/4:		// PI_STATUS_REG
		{
			if (data & 0x2)
			{
				clear_rcp_interrupt(space->machine(), PI_INTERRUPT);
			}
			break;
		}

        case 0x14/4:        // PI_BSD_DOM1_LAT
            pi_bsd_dom1_lat = data;
            break;

        case 0x18/4:        // PI_BSD_DOM1_PWD
            pi_bsd_dom1_pwd = data;
            break;

        case 0x1c/4:        // PI_BSD_DOM1_PGS
            pi_bsd_dom1_pgs = data;
            break;

        case 0x20/4:        // PI_BSD_DOM1_RLS
            pi_bsd_dom1_rls = data;
            break;

        case 0x24/4:        // PI_BSD_DOM2_LAT
            pi_bsd_dom2_lat = data;
            break;

        case 0x28/4:        // PI_BSD_DOM2_PWD
            pi_bsd_dom2_pwd = data;
            break;

        case 0x2c/4:        // PI_BSD_DOM2_PGS
            pi_bsd_dom2_pgs = data;
            break;

        case 0x30/4:        // PI_BSD_DOM2_RLS
            pi_bsd_dom2_rls = data;
            break;

		default:
			logerror("pi_reg_w: %08X, %08X, %08X at %08X\n", data, offset, mem_mask, cpu_get_pc(&space->device()));
			break;
	}
}

// RDRAM Interface
static UINT32 ri_mode = 0;
static UINT32 ri_config = 0;
static UINT32 ri_current_load = 0;
static UINT32 ri_select = 0;
static UINT32 ri_count = 0;
static UINT32 ri_latency = 0;
static UINT32 ri_rerror = 0;
static UINT32 ri_werror = 0;

READ32_HANDLER( n64_ri_reg_r )
{
    //printf( "n64_ri_reg_r: 0x%02x/4 (%08x)\n", offset << 2, mem_mask );
	switch (offset)
	{
        case 0x00/4: // RI_MODE_REG
            return ri_mode;

        case 0x04/4: // RI_CONFIG_REG
            return ri_config;

        case 0x08/4: // RI_CURRENT_LOAD_REG
            return ri_current_load;

        case 0x0c/4: // RI_SELECT_REG
            return ri_select;

        case 0x10/4: // RI_COUNT_REG
            return ri_count;

        case 0x14/4: // RI_LATENCY_REG
            return ri_latency;

        case 0x18/4: // RI_RERROR_REG
            return ri_rerror;

        case 0x1c/4: // RI_WERROR_REG
            return ri_werror;

		default:
			logerror("ri_reg_r: %08X, %08X at %08X\n", offset, mem_mask, cpu_get_pc(&space->device()));
			break;
	}

	return 0;
}

WRITE32_HANDLER( n64_ri_reg_w )
{
    //printf( "n64_ri_reg_w: 0x%02x/4 = %08x (%08x)\n", offset << 2, data, mem_mask );
	switch (offset)
	{
        case 0x00/4: // RI_MODE_REG
            ri_mode = data;
            break;

        case 0x04/4: // RI_CONFIG_REG
            ri_config = data;
            break;

        case 0x08/4: // RI_CURRENT_LOAD_REG
            ri_current_load = data;
            break;

        case 0x0c/4: // RI_SELECT_REG
            ri_select = data;
            break;

        case 0x10/4: // RI_COUNT_REG
            ri_count = data;
            break;

        case 0x14/4: // RI_LATENCY_REG
            ri_latency = data;
            break;

        case 0x18/4: // RI_RERROR_REG
            ri_rerror = data;
            break;

        case 0x1c/4: // RI_WERROR_REG
            ri_werror = data;
            break;

		default:
			logerror("ri_reg_w: %08X, %08X, %08X at %08X\n", data, offset, mem_mask, cpu_get_pc(&space->device()));
			break;
	}
}

// Serial Interface
static UINT8 pif_ram[0x40];
static UINT8 pif_cmd[0x40];
static UINT32 si_dram_addr = 0;
static UINT32 si_pif_addr = 0;
static UINT32 si_pif_addr_rd64b = 0;
static UINT32 si_pif_addr_wr64b = 0;
static UINT32 si_status = 0;

static UINT8 eeprom[512];
static UINT8 mempack[0x8000];

static UINT8 calc_mempack_crc(UINT8 *buffer, int length)
{
	int i, j;
	UINT32 crc = 0;
	UINT32 temp2 = 0;

	for (i=0; i <= length; i++)
	{
		for (j=7; j >= 0; j--)
		{
			if ((crc & 0x80) != 0)
			{
				temp2 = 0x85;
			}
			else
			{
				temp2 = 0;
			}

			crc <<= 1;

			if (i == length)
			{
				crc &= 0xff;
			}
			else
			{
				if ((buffer[i] & (1 << j)) != 0)
				{
					crc |= 0x1;
				}
			}

			crc ^= temp2;
		}
	}

	return crc;
}

static int pif_channel_handle_command(running_machine &machine, int channel, int slength, UINT8 *sdata, int rlength, UINT8 *rdata)
{
	int i;
	UINT8 command = sdata[0];

	switch (command)
	{
		case 0x00:		// Read status
		{
			if (slength != 1 || rlength != 3)
			{
				// osd_die("handle_pif: read status (bytes to send %d, bytes to receive %d)\n", bytes_to_send, bytes_to_recv);
			}

			switch (channel)
			{
				case 0:
				case 1:
				{
					rdata[0] = 0x05;
					rdata[1] = 0x00;
					rdata[2] = 0x02;
					return 0;
				}
				case 2:
				case 3:
				{
					// not connected
					return 1;
				}
				case 4:
				{
					rdata[0] = 0x00;
					rdata[1] = 0x80;
					rdata[2] = 0x00;
					//rdata[0] = 0xff;
					//rdata[1] = 0xff;
					//rdata[2] = 0xff;

					return 1;
				}
				case 5:
				{
					mame_printf_debug("EEPROM2? read status\n");
					return 1;
				}
			}

			break;
		}

		case 0x01:		// Read button values
		{
			UINT16 buttons = 0;
			INT8 x = 0, y = 0;
			/* add here tags for P3 and P4 when implemented */
			static const char *const portnames[] = { "P1", "P1_ANALOG_X", "P1_ANALOG_Y", "P2", "P2_ANALOG_X", "P2_ANALOG_Y" };

			if (slength != 1 || rlength != 4)
			{
				fatalerror("handle_pif: read button values (bytes to send %d, bytes to receive %d)\n", slength, rlength);
			}

			switch (channel)
			{
				case 0: //p1 inputs
				case 1: //p2 inputs
				{
                    buttons = input_port_read(machine, portnames[(channel*3) + 0]);
                    x = input_port_read(machine, portnames[(channel*3) + 1]) - 128;
                    y = input_port_read(machine, portnames[(channel*3) + 2]) - 128;

					rdata[0] = (buttons >> 8) & 0xff;
					rdata[1] = (buttons >> 0) & 0xff;
					rdata[2] = (UINT8)(x);
					rdata[3] = (UINT8)(y);
					return 0;
				}
				case 2:
				case 3:
				{
					// not connected
					return 1;
				}
			}

			break;
		}

		case 0x02:
		{
			UINT32 address, checksum;

			/*mame_printf_debug("Read from mempack, rlength = %d, slength = %d\n", rlength, slength);
            for (i=0; i < slength; i++)
            {
                mame_printf_debug("%02X ", sdata[i]);
            }
            mame_printf_debug("\n");*/

			address = (sdata[1] << 8) | (sdata[2]);
			checksum = address & 0x1f;
			address &= ~0x1f;

			if (address == 0x400)
			{
				for (i=0; i < rlength-1; i++)
				{
					rdata[i] = 0x00;
				}

				rdata[rlength-1] = calc_mempack_crc(rdata, rlength-1);
		//      mame_printf_debug("CRC = %02X\n", rdata[rlength-1]);
			}
			else if (address < 0x7fe0)
			{
				for (i=0; i < rlength-1; i++)
				{
					rdata[i] = mempack[address+i];
				}

				rdata[rlength-1] = calc_mempack_crc(rdata, rlength-1);
		//      mame_printf_debug("CRC = %02X\n", rdata[rlength-1]);
			}
			return 1;
		}
		case 0x03:
		{
			UINT32 address, checksum;
			int i;
			/*mame_printf_debug("Write to mempack, rlength = %d, slength = %d\n", rlength, slength);
            for (i=0; i < slength; i++)
            {
                mame_printf_debug("%02X ", sdata[i]);
            }
            mame_printf_debug("\n");*/

			address = (sdata[1] << 8) | (sdata[2]);
			checksum = address & 0x1f;
			address &= ~0x1f;

			if (address == 0x8000)
			{

			}
			else
			{
				for (i=3; i < slength; i++)
				{
					mempack[address++] = sdata[i];
				}
			}

			rdata[0] = calc_mempack_crc(&sdata[3], slength-3);

			return 1;
		}

		case 0x04:		// Read from EEPROM
		{
			UINT8 block_offset;

			if (channel != 4)
			{
				//fatalerror("Tried to write to EEPROM on channel %d\n", channel);
				return 1;
			}

			if (slength != 2 || rlength != 8)
			{
				fatalerror("handle_pif: write EEPROM (bytes to send %d, bytes to receive %d)\n", slength, rlength);
			}

			block_offset = sdata[1] * 8;

			for (i=0; i < 8; i++)
			{
				rdata[i] = eeprom[block_offset+i];
			}

			return 1;
		}

		case 0x05:		// Write to EEPROM
		{
			UINT8 block_offset;

			if (channel != 4)
			{
				//fatalerror("Tried to write to EEPROM on channel %d\n", channel);
				return 1;
			}

			if (slength != 10 || rlength != 1)
			{
				fatalerror("handle_pif: write EEPROM (bytes to send %d, bytes to receive %d)\n", slength, rlength);
			}

			block_offset = sdata[1] * 8;
			//mame_printf_debug("Write EEPROM: offset %02X: ", block_offset);
			for (i=0; i < 8; i++)
			{
				//mame_printf_debug("%02X ", sdata[2+i]);
				eeprom[block_offset+i] = sdata[2+i];
			}
			//mame_printf_debug("\n");

			//rdata[0] = 0;

			return 1;
		}

		case 0xff:		// reset
		{
			rdata[0] = 0xff;
			rdata[1] = 0xff;
			rdata[2] = 0xff;
			return 0;
		}

		default:
		{
			mame_printf_debug("handle_pif: unknown/unimplemented command %02X\n", command);
			return 1;
		}
	}

	return 0;
}

static void handle_pif(running_machine &machine)
{
	int j;

	/*
    {
        int i;
        for (i=0; i < 8; i++)
        {
            int j = i * 8;
            mame_printf_debug("PIFCMD%d: %02X %02X %02X %02X %02X %02X %02X %02X\n", i, pif_cmd[j], pif_cmd[j+1], pif_cmd[j+2], pif_cmd[j+3], pif_cmd[j+4], pif_cmd[j+5], pif_cmd[j+6], pif_cmd[j+7]);
        }
        mame_printf_debug("\n");
    }
    */

	if (pif_cmd[0x3f] == 0x1)		// only handle the command if the last byte is 1
	{
		int channel = 0;
		int end = 0;
		int cmd_ptr = 0;

		while (cmd_ptr < 0x3f && !end)
		{
			UINT8 bytes_to_send;
			INT8 bytes_to_recv;

			bytes_to_send = pif_cmd[cmd_ptr++];

			if (bytes_to_send == 0xfe)
			{
				end = 1;
			}
			else if (bytes_to_send == 0xff)
			{
				// do nothing
			}
			else
			{
				if (bytes_to_send > 0 && (bytes_to_send & 0xc0) == 0)
				{
					int res;
					UINT8 recv_buffer[0x40];
					UINT8 send_buffer[0x40];

					bytes_to_recv = pif_cmd[cmd_ptr++];

					for (j=0; j < bytes_to_send; j++)
					{
						send_buffer[j] = pif_cmd[cmd_ptr++];
					}

                    res = pif_channel_handle_command(machine, channel, bytes_to_send, send_buffer, bytes_to_recv, recv_buffer);

					if (res == 0)
					{
						if (cmd_ptr + bytes_to_recv > 0x3f)
						{
							fatalerror("cmd_ptr overflow\n");
						}
						for (j=0; j < bytes_to_recv; j++)
						{
							pif_ram[cmd_ptr++] = recv_buffer[j];
						}
					}
					else if (res == 1)
					{
						int offset = 0;//bytes_to_send;
						pif_ram[cmd_ptr-offset-2] |= 0x80;
					}
				}

				channel++;
			}
		}

		pif_ram[0x3f] = 0;
	}

	/*
    {
        int i;
        for (i=0; i < 8; i++)
        {
            int j = i * 8;
            mame_printf_debug("PIFRAM%d: %02X %02X %02X %02X %02X %02X %02X %02X\n", i, pif_ram[j], pif_ram[j+1], pif_ram[j+2], pif_ram[j+3], pif_ram[j+4], pif_ram[j+5], pif_ram[j+6], pif_ram[j+7]);
        }
        mame_printf_debug("\n");
    }
    */
}

static void pif_dma(running_machine &machine, int direction)
{
	int i;
	UINT32 *src, *dst;

	if (si_dram_addr & 0x3)
	{
		fatalerror("pif_dma: si_dram_addr unaligned: %08X\n", si_dram_addr);
	}

	if (direction)		// RDRAM -> PIF RAM
	{
		src = (UINT32*)&rdram[(si_dram_addr & 0x1fffffff) / 4];

		for (i=0; i < 64; i+=4)
		{
			UINT32 d = *src++;
			pif_ram[i+0] = (d >> 24) & 0xff;
			pif_ram[i+1] = (d >> 16) & 0xff;
			pif_ram[i+2] = (d >>  8) & 0xff;
			pif_ram[i+3] = (d >>  0) & 0xff;
		}

		memcpy(pif_cmd, pif_ram, 0x40);
	}
	else				// PIF RAM -> RDRAM
	{
		handle_pif(machine);

		dst = (UINT32*)&rdram[(si_dram_addr & 0x1fffffff) / 4];

		for (i=0; i < 64; i+=4)
		{
			UINT32 d = 0;
			d |= pif_ram[i+0] << 24;
			d |= pif_ram[i+1] << 16;
			d |= pif_ram[i+2] <<  8;
			d |= pif_ram[i+3] <<  0;

			*dst++ = d;
		}
	}

	si_status |= 0x1000;
	signal_rcp_interrupt(machine, SI_INTERRUPT);
}

READ32_HANDLER( n64_si_reg_r )
{
	switch (offset)
	{
		//case 0x00/4:      // SI_DRAM_ADDR_REG
			//return si_dram_addr;

		case 0x18/4:		// SI_STATUS_REG
			return si_status;
	}
	return 0;
}

WRITE32_HANDLER( n64_si_reg_w )
{
	switch (offset)
	{
		case 0x00/4:		// SI_DRAM_ADDR_REG
			si_dram_addr = data;
	//      mame_printf_debug("si_dram_addr = %08X\n", si_dram_addr);
			break;

		case 0x04/4:		// SI_PIF_ADDR_RD64B_REG
			// PIF RAM -> RDRAM
			si_pif_addr = data;
            si_pif_addr_rd64b = data;
            pif_dma(space->machine(), 0);
			break;

		case 0x10/4:		// SI_PIF_ADDR_WR64B_REG
			// RDRAM -> PIF RAM
			si_pif_addr = data;
            si_pif_addr_wr64b = data;
            pif_dma(space->machine(), 1);
			break;

		case 0x18/4:		// SI_STATUS_REG
			si_status &= ~0x1000;
			clear_rcp_interrupt(space->machine(), SI_INTERRUPT);
			break;

		default:
			logerror("si_reg_w: %08X, %08X, %08X\n", data, offset, mem_mask);
			break;
	}
}

static UINT32 cic_status = 0x00000000;

READ32_HANDLER( n64_pif_ram_r )
{
    /*mame_printf_debug( "pif_ram_r: %08X, %08X = %08X\n", offset << 2, mem_mask, ( ( pif_ram[offset*4+0] << 24 ) | ( pif_ram[offset*4+1] << 16 ) | ( pif_ram[offset*4+2] <<  8 ) | ( pif_ram[offset*4+3] <<  0 ) ) & mem_mask );*/
    if(!space->debugger_access())
    {
    	if( offset == ( 0x24 / 4 ) )
    	{
    	    cic_status = 0x00000080;
    	}
    	if( offset == ( 0x3C / 4 ) )
    	{
    	    return cic_status;
    	}
	}
    return ( ( pif_ram[offset*4+0] << 24 ) | ( pif_ram[offset*4+1] << 16 ) | ( pif_ram[offset*4+2] <<  8 ) | ( pif_ram[offset*4+3] <<  0 ) ) & mem_mask;
}

WRITE32_HANDLER( n64_pif_ram_w )
{
    /*mame_printf_debug("pif_ram_w: %08X, %08X, %08X\n", data, offset << 4, mem_mask);*/
    if( mem_mask & 0xff000000 )
    {
        pif_ram[offset*4+0] = ( data >> 24 ) & 0x000000ff;
    }
    if( mem_mask & 0x00ff0000 )
    {
        pif_ram[offset*4+1] = ( data >> 16 ) & 0x000000ff;
    }
    if( mem_mask & 0x0000ff00 )
    {
        pif_ram[offset*4+2] = ( data >>  8 ) & 0x000000ff;
    }
    if( mem_mask & 0x000000ff )
    {
        pif_ram[offset*4+3] = ( data >>  0 ) & 0x000000ff;
    }

    signal_rcp_interrupt(space->machine(), SI_INTERRUPT);
}

//static UINT16 crc_seed = 0x3f;

MACHINE_START( n64 )
{
	mips3drc_set_options(machine.device("maincpu"), MIPS3DRC_FASTEST_OPTIONS + MIPS3DRC_STRICT_VERIFY);

	/* configure fast RAM regions for DRC */
	mips3drc_add_fastram(machine.device("maincpu"), 0x00000000, 0x007fffff, FALSE, rdram);

<<<<<<< HEAD
	rspdrc_set_options(machine->device("rsp"), RSPDRC_STRICT_VERIFY);
	rspdrc_flush_drc_cache(machine->device("rsp"));
=======
	rspdrc_set_options(machine.device("rsp"), RSPDRC_STRICT_VERIFY);
	rspdrc_flush_drc_cache(machine.device("rsp"));
>>>>>>> 7a192cfe

	audio_timer = machine.scheduler().timer_alloc(FUNC(audio_timer_callback));
}

MACHINE_RESET( n64 )
{
	int i;
<<<<<<< HEAD
	//UINT32 *pif_rom   = (UINT32*)machine->region("user1");
	UINT32 *cart = (UINT32*)machine->region("user2");
=======
	UINT32 *cart = (UINT32*)machine.region("user2")->base();
>>>>>>> 7a192cfe
	UINT64 boot_checksum;

	mi_version = 0;
	mi_interrupt = 0;
	mi_intr_mask = 0;
	mi_mode = 0;

	sp_mem_addr = 0;
	sp_dram_addr = 0;
	sp_dma_length = 0;
	sp_dma_count = 0;
	sp_dma_skip = 0;
	sp_semaphore = 0;

	n64_vi_width = 0;
	n64_vi_origin = 0;
	n64_vi_control = 0;
	n64_vi_burst = n64_vi_vsync = n64_vi_hsync = n64_vi_leap = n64_vi_hstart = n64_vi_vstart = 0;
	n64_vi_intr = n64_vi_vburst = n64_vi_xscale = n64_vi_yscale = 0;

	ai_dram_addr = 0;
	ai_len = 0 ;
	ai_control = 0;
	ai_dacrate = 0;
	ai_bitrate = 0;
	ai_status = 0;

	memset(audio_fifo, 0, sizeof(audio_fifo));
	audio_fifo_wpos = 0;
	audio_fifo_rpos = 0;
	audio_fifo_num = 0;

	pi_dram_addr = 0;
	pi_cart_addr = 0;
	pi_first_dma = 1;

	memset(pif_ram, 0, sizeof(pif_ram));
	memset(pif_cmd, 0, sizeof(pif_cmd));
	si_dram_addr = 0;
	si_pif_addr = 0;
	si_status = 0;

	memset(eeprom, 0, sizeof(eeprom));
	memset(mempack, 0, sizeof(mempack));

	cic_status = 0;

	audio_timer->adjust(attotime::never);

	cputag_set_input_line(machine, "rsp", INPUT_LINE_HALT, ASSERT_LINE);

    // bootcode differs between CIC-chips, so we can use its checksum to detect the CIC-chip
    boot_checksum = 0;
    for (i=0x40; i < 0x1000; i+=4)
    {
        boot_checksum += cart[i/4]+i;
    }

    if (boot_checksum == U64(0x000000d057e84864))
    {
        // CIC-NUS-6101
        printf("CIC-NUS-6102 detected\n");
        pif_ram[0x24] = 0x00;
        pif_ram[0x25] = 0x02;
        pif_ram[0x26] = 0x3f;
        pif_ram[0x27] = 0x3f;
        // crc_seed = 0x3f;
    }
    else if (boot_checksum == U64(0x000000cffb830843) || boot_checksum == U64(0x000000d0027fdf31))
    {
        // CIC-NUS-6103
        printf("CIC-NUS-6101 detected\n");
        // crc_seed = 0x78;
        pif_ram[0x24] = 0x00;
        pif_ram[0x25] = 0x06;
        pif_ram[0x26] = 0x3f;
        pif_ram[0x27] = 0x3f;
    }
    else if (boot_checksum == U64(0x000000d6499e376b))
    {
        // CIC-NUS-6103
        printf("CIC-NUS-6103 detected\n");
        // crc_seed = 0x78;
        pif_ram[0x24] = 0x00;
        pif_ram[0x25] = 0x02;
        pif_ram[0x26] = 0x78;
        pif_ram[0x27] = 0x3f;
    }
    else if (boot_checksum == U64(0x0000011a4a1604b6))
    {
        // CIC-NUS-6105
        printf("CIC-NUS-6105 detected\n");
        // crc_seed = 0x91;

        // first_rsp = 0;
        pif_ram[0x24] = 0x00;
        pif_ram[0x25] = 0x02;
        pif_ram[0x26] = 0x91;
        pif_ram[0x27] = 0x3f;
    }
    else if (boot_checksum == U64(0x000000d6d5de4ba0))
    {
        // CIC-NUS-6106
        printf("CIC-NUS-6106 detected\n");
        // crc_seed = 0x85;
        pif_ram[0x24] = 0x00;
        pif_ram[0x25] = 0x02;
        pif_ram[0x26] = 0x85;
        pif_ram[0x27] = 0x3f;
    }
    else
    {
        printf("Unknown BootCode Checksum %08X%08X\n", (UINT32)(boot_checksum>>32),(UINT32)(boot_checksum));
    }
}<|MERGE_RESOLUTION|>--- conflicted
+++ resolved
@@ -334,15 +334,9 @@
 static UINT32 sp_semaphore;
 static UINT32 dp_clock = 0;
 
-<<<<<<< HEAD
-static void sp_dma(running_machine *machine, int direction)
-{
-	address_space *space = cputag_get_address_space(machine, "maincpu", ADDRESS_SPACE_PROGRAM);
-=======
 static void sp_dma(running_machine &machine, int direction)
 {
 	address_space *space = machine.device("maincpu")->memory().space(AS_PROGRAM);
->>>>>>> 7a192cfe
 	int i, c;
 
 	if (sp_dma_length == 0)
@@ -530,22 +524,14 @@
 				sp_dma_length = data & 0xfff;
 				sp_dma_count = (data >> 12) & 0xff;
 				sp_dma_skip = (data >> 20) & 0xfff;
-<<<<<<< HEAD
-				sp_dma(device->machine, 0);
-=======
 				sp_dma(device->machine(), 0);
->>>>>>> 7a192cfe
 				break;
 
 			case 0x0c/4:		// SP_WR_LEN_REG
 				sp_dma_length = data & 0xfff;
 				sp_dma_count = (data >> 12) & 0xff;
 				sp_dma_skip = (data >> 20) & 0xfff;
-<<<<<<< HEAD
-				sp_dma(device->machine, 1);
-=======
 				sp_dma(device->machine(), 1);
->>>>>>> 7a192cfe
 				break;
 
             case 0x10/4:        // RSP_STATUS_REG
@@ -1131,13 +1117,8 @@
 
 //  mame_printf_debug("DACDMA: %x for %x bytes\n", current->address, current->length);
 
-<<<<<<< HEAD
-	dmadac[0] = machine->device<dmadac_sound_device>("dac1");
-	dmadac[1] = machine->device<dmadac_sound_device>("dac2");
-=======
 	dmadac[0] = machine.device<dmadac_sound_device>("dac1");
 	dmadac[1] = machine.device<dmadac_sound_device>("dac2");
->>>>>>> 7a192cfe
     dmadac_transfer(&dmadac[0], 2, 1, 2, current->length/4, ram);
 
     ai_status |= 0x40000000;
@@ -2039,13 +2020,8 @@
 	/* configure fast RAM regions for DRC */
 	mips3drc_add_fastram(machine.device("maincpu"), 0x00000000, 0x007fffff, FALSE, rdram);
 
-<<<<<<< HEAD
-	rspdrc_set_options(machine->device("rsp"), RSPDRC_STRICT_VERIFY);
-	rspdrc_flush_drc_cache(machine->device("rsp"));
-=======
 	rspdrc_set_options(machine.device("rsp"), RSPDRC_STRICT_VERIFY);
 	rspdrc_flush_drc_cache(machine.device("rsp"));
->>>>>>> 7a192cfe
 
 	audio_timer = machine.scheduler().timer_alloc(FUNC(audio_timer_callback));
 }
@@ -2053,12 +2029,7 @@
 MACHINE_RESET( n64 )
 {
 	int i;
-<<<<<<< HEAD
-	//UINT32 *pif_rom   = (UINT32*)machine->region("user1");
-	UINT32 *cart = (UINT32*)machine->region("user2");
-=======
 	UINT32 *cart = (UINT32*)machine.region("user2")->base();
->>>>>>> 7a192cfe
 	UINT64 boot_checksum;
 
 	mi_version = 0;
