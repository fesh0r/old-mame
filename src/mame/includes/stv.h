--- conflicted
+++ resolved
@@ -59,12 +59,8 @@
 	struct {
 	    UINT8     *gfx_decode;
 	    bitmap_t  *roz_bitmap[2];
-<<<<<<< HEAD
-	    UINT8     pixel_clock;
-=======
 	    UINT8     dotsel;
 	    UINT8     pal;
->>>>>>> 62cde834
 	}m_vdp2;
 
 	struct {
