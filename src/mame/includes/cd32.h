/***************************************************************************

CuboCD32 definitions

***************************************************************************/

#ifndef __CUBOCD32_H__
#define __CUBOCD32_H__

#include "includes/amiga.h"
#include "machine/microtch.h"

class cd32_state : public amiga_state
{
public:
	cd32_state(const machine_config &mconfig, device_type type, const char *tag)
		: amiga_state(mconfig, type, tag),
		  m_microtouch(*this, "microtouch")
		{ }

	required_device<microtouch_device> m_microtouch;
<<<<<<< HEAD
	
=======

>>>>>>> ec4b0c1a
	DECLARE_WRITE8_MEMBER(microtouch_tx);
	UINT16 m_potgo_value;
	int m_cd32_shifter[2];
	void (*m_input_hack)(running_machine &machine);
	int m_oldstate[2];
};

/*----------- defined in machine/cd32.c -----------*/

READ32_DEVICE_HANDLER( amiga_akiko32_r );
WRITE32_DEVICE_HANDLER( amiga_akiko32_w );

DECLARE_LEGACY_DEVICE(AKIKO, akiko);

#endif /* __CUBOCD32_H__ */<|MERGE_RESOLUTION|>--- conflicted
+++ resolved
@@ -19,11 +19,7 @@
 		{ }
 
 	required_device<microtouch_device> m_microtouch;
-<<<<<<< HEAD
-	
-=======
 
->>>>>>> ec4b0c1a
 	DECLARE_WRITE8_MEMBER(microtouch_tx);
 	UINT16 m_potgo_value;
 	int m_cd32_shifter[2];
