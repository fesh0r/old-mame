/******************************************************************************

    Atari 400/800

    ANTIC video controller
    GTIA  graphics television interface adapter

    Juergen Buchmueller, June 1998

******************************************************************************/

#ifndef ATARI_H
#define ATARI_H

#include "machine/6821pia.h"

/*----------- defined in machine/atari.c -----------*/

extern const pia6821_interface atarixl_pia_interface;

/* These handlers are needed by MESS Atari 8bit drivers (for their custom pia_interface) */
READ8_DEVICE_HANDLER(atari_pia_pa_r);
READ8_DEVICE_HANDLER(atari_pia_pb_r);
WRITE8_DEVICE_HANDLER(a600xl_pia_pb_w);

/* This is needed in MESS as well for Atari 8bit drivers */
<<<<<<< HEAD
void atari_machine_start(running_machine *machine);	
=======
void atari_machine_start(running_machine *machine);
>>>>>>> 05fa2d96

MACHINE_START( atarixl );

void atari_interrupt_cb(const device_config *device, int mask);

void a800_handle_keyboard(running_machine *machine);
void a5200_handle_keypads(running_machine *machine);

/* video */

#define CYCLES_PER_LINE 114 	/* total number of cpu cycles per scanline (incl. hblank) */
#define CYCLES_REFRESH	9		/* number of cycles lost for ANTICs RAM refresh using DMA */
#define CYCLES_HSTART	32		/* where does the ANTIC DMA fetch start */
#define CYCLES_DLI_NMI	7		/* number of cycles until the CPU recognizes a DLI */
#define CYCLES_HSYNC	104 	/* where does the HSYNC position of a scanline start */

#define VBL_END 		8		/* vblank ends in this scanline */
#define VDATA_START 	11		/* video display begins in this scanline */
#define VDATA_END		244 	/* video display ends in this scanline */
#define VBL_START		248 	/* vblank starts in this scanline */

/* total number of lines per frame (incl. vblank) */
#define TOTAL_LINES_60HZ 262
#define TOTAL_LINES_50HZ 312

/* frame rates */
#define FRAME_RATE_50HZ (double)1789790/114/TOTAL_LINES_50HZ
#define FRAME_RATE_60HZ (double)1789790/114/TOTAL_LINES_60HZ

#define HWIDTH			48		/* total characters per line */
#define HCHARS			44		/* visible characters per line */
#define VHEIGHT 		32
#define VCHARS			(VDATA_END-VDATA_START+7)/8
#define BUF_OFFS0		(HWIDTH-HCHARS)/2
#define MIN_X			((HWIDTH-42)/2)*8
#define MAX_X			MIN_X+42*8-1
#define MIN_Y			VDATA_START
#define MAX_Y			VDATA_END-8-1

#define PMOFFSET		32		/* # of pixels to adjust p/m hpos */

#define VPAGE			0xf000	/* 4K page mask for video data src */
#define VOFFS			0x0fff	/* 4K offset mask for video data src */
#define DPAGE			0xfc00	/* 1K page mask for display list */
#define DOFFS			0x03ff	/* 1K offset mask for display list */

#define DLI_NMI         0x80    /* 10000000b bit mask for display list interrupt */
#define VBL_NMI 		0x40	/* 01000000b bit mask for vertical blank interrupt */

#define ANTIC_DLI		0x80	/* 10000000b cmds with display list intr    */
#define ANTIC_LMS		0x40	/* 01000000b cmds with load memory scan     */
#define ANTIC_VSCR		0x20	/* 00100000b cmds with vertical scroll      */
#define ANTIC_HSCR		0x10	/* 00010000b cmds with horizontal scroll    */
#define ANTIC_MODE		0x0f	/* 00001111b cmd mode mask                  */

#define DMA_ANTIC		0x20	/* 00100000b ANTIC DMA enable               */
#define DMA_PM_DBLLINE	0x10	/* 00010000b double line player/missile     */
#define DMA_PLAYER		0x08	/* 00001000b player DMA enable              */
#define DMA_MISSILE 	0x04	/* 00000100b missile DMA enable             */

#define OFS_MIS_SINGLE	3*256	/* offset missiles single line DMA          */
#define OFS_PL0_SINGLE	4*256	/* offset player 0 single line DMA          */
#define OFS_PL1_SINGLE	5*256	/* offset player 1 single line DMA          */
#define OFS_PL2_SINGLE	6*256	/* offset player 2 single line DMA          */
#define OFS_PL3_SINGLE	7*256	/* offset player 3 single line DMA          */

#define OFS_MIS_DOUBLE  3*128   /* offset missiles double line DMA          */
#define OFS_PL0_DOUBLE	4*128	/* offset player 0 double line DMA          */
#define OFS_PL1_DOUBLE	5*128	/* offset player 1 double line DMA          */
#define OFS_PL2_DOUBLE	6*128	/* offset player 2 double line DMA          */
#define OFS_PL3_DOUBLE	7*128	/* offset player 3 double line DMA          */

#define PFD 	0x00	/* 00000000b playfield default color */

#define PBK 	0x00	/* 00000000b playfield background */
#define PF0 	0x01	/* 00000001b playfield color #0   */
#define PF1 	0x02	/* 00000010b playfield color #1   */
#define PF2 	0x04	/* 00000100b playfield color #2   */
#define PF3 	0x08	/* 00001000b playfield color #3   */
#define PL0 	0x11	/* 00010001b player #0            */
#define PL1 	0x12	/* 00010010b player #1            */
#define PL2 	0x14	/* 00010100b player #2            */
#define PL3 	0x18	/* 00011000b player #3            */
#define MI0 	0x21	/* 00100001b missile #0           */
#define MI1 	0x22	/* 00100010b missile #1           */
#define MI2 	0x24	/* 00100100b missile #2           */
#define MI3 	0x28	/* 00101000b missile #3           */
#define T00 	0x40	/* 01000000b text mode pixels 00  */
#define P000	0x48	/* 01001000b player #0 pixels 00  */
#define P100	0x4a	/* 01001010b player #1 pixels 00  */
#define P200	0x4c	/* 01001100b player #2 pixels 00  */
#define P300	0x4e	/* 01001110b player #3 pixels 00  */
#define P400	0x4f	/* 01001111b missiles  pixels 00  */
#define T01 	0x50	/* 01010000b text mode pixels 01  */
#define P001	0x58	/* 01011000b player #0 pixels 01  */
#define P101	0x5a	/* 01011010b player #1 pixels 01  */
#define P201	0x5c	/* 01011100b player #2 pixels 01  */
#define P301	0x5e	/* 01011110b player #3 pixels 01  */
#define P401	0x5f	/* 01011111b missiles  pixels 01  */
#define T10 	0x60	/* 01100000b text mode pixels 10  */
#define P010	0x68	/* 01101000b player #0 pixels 10  */
#define P110	0x6a	/* 01101010b player #1 pixels 10  */
#define P210	0x6c	/* 01101100b player #2 pixels 10  */
#define P310	0x6e	/* 01101110b player #3 pixels 10  */
#define P410	0x6f	/* 01101111b missiles  pixels 10  */
#define T11 	0x70	/* 01110000b text mode pixels 11  */
#define P011	0x78	/* 01111000b player #0 pixels 11  */
#define P111	0x7a	/* 01111010b player #1 pixels 11  */
#define P211	0x7c	/* 01111100b player #2 pixels 11  */
#define P311	0x7e	/* 01111110b player #3 pixels 11  */
#define P411	0x7f	/* 01111111b missiles  pixels 11  */
#define G00 	0x80	/* 10000000b hires gfx pixels 00  */
#define G01 	0x90	/* 10010000b hires gfx pixels 01  */
#define G10 	0xa0	/* 10100000b hires gfx pixels 10  */
#define G11 	0xb0	/* 10110000b hires gfx pixels 11  */
#define GT1 	0xc0	/* 11000000b gtia mode 1          */
#define GT2 	0xd0	/* 11010000b gtia mode 2          */
#define GT3 	0xe0	/* 11100000b gtia mode 3          */
#define ILL 	0xfe	/* 11111110b illegal priority     */
#define EOR 	0xff	/* 11111111b EOR mode color       */

#define LUM 	0x0f	/* 00001111b luminance bits       */
#define HUE 	0xf0	/* 11110000b hue bits             */

#define TRIGGER_VBLANK	64715
#define TRIGGER_STEAL	64716
#define TRIGGER_HSYNC	64717

#define GTIA_MISSILE	0x01
#define GTIA_PLAYER 	0x02
#define GTIA_TRIGGER	0x04

#ifdef  LSB_FIRST

/* make a UINT32 from four bytes */
#define MKD(b0,b1,b2,b3) ((b0)|((b1)<<8)|((b2)<<16)|((b3)<<24))

#define BYTE0	0x000000ff
#define BYTE1   0x0000ff00
#define BYTE2   0x00ff0000
#define BYTE3   0xff000000

#else

/* make a UINT32 from four bytes */
#define MKD(b0,b1,b2,b3) (((b0)<<24)|((b1)<<16)|((b2)<<8)|(b3))

#define BYTE0	0xff000000
#define BYTE1   0x00ff0000
#define BYTE2   0x0000ff00
#define BYTE3   0x000000ff

#endif

/* make a qUINT16 from eight bytes */
#define MKQ(b0,b1,b2,b3,b4,b5,b6,b7) MKD(b0,b1,b2,b3), MKD(b4,b5,b6,b7)

/* make two UINT32s from 4 bytes by doubling them */
#define MKDD(b0,b1,b2,b3) MKD(b0,b0,b1,b1), MKD(b2,b2,b3,b3)

/* make a four UINT32s from 4 bytes by quadrupling them */
#define MKQD(b0,b1,b2,b3) MKD(b0,b0,b0,b0), MKD(b1,b1,b1,b1), MKD(b2,b2,b2,b2), MKD(b3,b3,b3,b3)

/*****************************************************************************
 * If your memcpy does not expand too well if you use it with constant
 * size_t field, you might want to define these macros somehow different.
 * NOTE: dst is not necessarily UINT32 aligned (because of horz scrolling)!
 *****************************************************************************/
#define COPY4(dst,s1) *dst++ = s1
#define COPY8(dst,s1,s2) *dst++ = s1; *dst++ = s2
#define COPY16(dst,s1,s2,s3,s4) *dst++ = s1; *dst++ = s2; *dst++ = s3; *dst++ = s4

typedef struct {
	UINT8	antic00;	/* 00 nothing */
	UINT8	antic01;	/* 01 nothing */
	UINT8	antic02;	/* 02 nothing */
	UINT8	antic03;	/* 03 nothing */
	UINT8	antic04;	/* 04 nothing */
	UINT8	antic05;	/* 05 nothing */
	UINT8	antic06;	/* 06 nothing */
	UINT8	antic07;	/* 07 nothing */
	UINT8	antic08;	/* 08 nothing */
	UINT8	antic09;	/* 09 nothing */
	UINT8	antic0a;	/* 0a nothing */
	UINT8	vcount; 	/* 0b vertical (scanline) counter */
	UINT8	penh;		/* 0c light pen horizontal pos */
	UINT8	penv;		/* 0d light pen vertical pos */
	UINT8	antic0e;	/* 0e nothing */
	UINT8	nmist;		/* 0f NMI status */
}	ANTIC_R;  /* read registers */

typedef struct {
	UINT8	dmactl; 	/* 00 write DMA control */
	UINT8	chactl; 	/* 01 write character control */
	UINT8	dlistl; 	/* 02 display list low */
	UINT8	dlisth; 	/* 03 display list high */
	UINT8	hscrol; 	/* 04 horz scroll */
	UINT8	vscrol; 	/* 05 vert scroll */
	UINT8	pmbasl; 	/* 06 player/missile base addr low */
	UINT8	pmbash; 	/* 07 player/missile base addr high */
	UINT8	chbasl; 	/* 08 character generator base addr low */
	UINT8	chbash; 	/* 09 character generator base addr high */
	UINT8	wsync;		/* 0a wait for hsync */
	UINT8	antic0b;	/* 0b nothing */
	UINT8	antic0c;	/* 0c nothing */
	UINT8	antic0d;	/* 0d nothing */
	UINT8	nmien;		/* 0e NMI enable */
	UINT8	nmires; 	/* 0f NMI reset */
}	ANTIC_W;  /* write registers */

/* per scanline buffer for video data (and optimization variables) */
typedef struct {
    UINT32  cmd;                /* antic command for this scanline */
    UINT16  data[HWIDTH];       /* graphics data buffer (text through chargen) */
}   VIDEO;

typedef struct {
	UINT32	cmd;				/* currently executed display list command */
	UINT32	steal_cycles;		/* steal how many cpu cycles for this line ? */
	UINT32	vscrol_old; 		/* old vscrol value */
	UINT32	hscrol_old; 		/* old hscrol value */
	INT32	modelines;			/* number of lines for current ANTIC mode */
	UINT32	chbase; 			/* character mode source base */
	UINT32	chand;				/* character and mask (chactl) */
	UINT32	chxor;				/* character xor mask (chactl) */
    UINT32  scanline;           /* current scan line */
	UINT32	pfwidth;			/* playfield width */
	UINT32	dpage;				/* display list address page */
	UINT32	doffs;				/* display list offset into page */
	UINT32	vpage;				/* video data source page */
	UINT32	voffs;				/* video data offset into page */
	UINT32	pmbase_s;			/* p/m graphics single line source base */
	UINT32	pmbase_d;			/* p/m graphics double line source base */
	ANTIC_R r;					/* ANTIC read registers */
	ANTIC_W w;					/* ANTIC write registers */
	UINT8	cclock[256+32]; 	/* color clock buffer filled by ANTIC */
	UINT8	pmbits[256+32]; 	/* player missile buffer filled by GTIA */
	UINT16	color_lookup[256];	/* color lookup table */
	UINT8   *prio_table[64]; 	/* player/missile priority tables */
	VIDEO	*video[312];		/* video buffer */
	UINT32	*cclk_expand;		/* shared buffer for the following: */
	UINT32  *pf_21;				/* 1cclk 2 color txt 2,3 */
	UINT32  *pf_x10b;			/* 1cclk 4 color txt 4,5, gfx D,E */
	UINT32  *pf_3210b2;			/* 1cclk 5 color txt 6,7, gfx 9,B,C */
	UINT32  *pf_210b4;			/* 4cclk 4 color gfx 8 */
	UINT32  *pf_210b2;			/* 2cclk 4 color gfx A */
	UINT32  *pf_1b;				/* 1cclk hires gfx F */
	UINT32  *pf_gtia1;			/* 1cclk gtia mode 1 */
	UINT32  *pf_gtia2;			/* 1cclk gtia mode 2 */
	UINT32  *pf_gtia3;			/* 1cclk gtia mode 3 */
    UINT8   *used_colors;       /* shared buffer for the following: */
	UINT8   *uc_21;				/* used colors for txt (2,3) */
	UINT8   *uc_x10b;			/* used colors for txt 4,5, gfx D,E */
	UINT8   *uc_3210b2;			/* used colors for txt 6,7, gfx 9,B,C */
	UINT8   *uc_210b4;			/* used colors for gfx 8 */
	UINT8   *uc_210b2;			/* used colors for gfx A */
	UINT8   *uc_1b;				/* used colors for gfx F */
	UINT8   *uc_g1;				/* used colors for gfx GTIA 1 */
	UINT8   *uc_g2;				/* used colors for gfx GTIA 2 */
	UINT8   *uc_g3;				/* used colors for gfx GTIA 3 */
}   ANTIC;

#define RDANTIC(space)		memory_read_byte(space, antic.dpage+antic.doffs)
#define RDVIDEO(space,o)	memory_read_byte(space, antic.vpage+((antic.voffs+(o))&VOFFS))
#define RDCHGEN(space,o)	memory_read_byte(space, antic.chbase+(o))
#define RDPMGFXS(space,o) 	memory_read_byte(space, antic.pmbase_s+(o)+(antic.scanline>>1))
#define RDPMGFXD(space,o) 	memory_read_byte(space, antic.pmbase_d+(o)+antic.scanline)

#define PREPARE()												\
	UINT32 *dst = (UINT32 *)&antic.cclock[PMOFFSET]

#define PREPARE_TXT2(space,width)								\
	UINT32 *dst = (UINT32 *)&antic.cclock[PMOFFSET];			\
    int i;                                                      \
	for( i = 0; i < width; i++ )								\
	{															\
		UINT16 ch = RDVIDEO(space,i) << 3;						\
		if( ch & 0x400 )										\
		{														\
			ch = RDCHGEN(space,(ch & 0x3f8) + antic.w.chbasl);	\
			ch = (ch ^ antic.chxor) & antic.chand;				\
		}														\
		else													\
		{														\
			ch = RDCHGEN(space,ch + antic.w.chbasl);			\
		}														\
		video->data[i] = ch;									\
	}

#define PREPARE_TXT3(space,width)								\
	UINT32 *dst = (UINT32 *)&antic.cclock[PMOFFSET];			\
    int i;                                                      \
	for( i = 0; i < width; i++ )								\
	{															\
		UINT16 ch = RDVIDEO(space,i) << 3;						\
		if( ch & 0x400 )										\
		{														\
			ch &= 0x3f8;										\
			if( (ch & 0x300) == 0x300 ) 						\
			{													\
				if (antic.w.chbasl < 2) /* first two lines empty */ \
					ch = 0x00;									\
				else /* lines 2..7 are standard, 8&9 are 0&1 */ \
					ch = RDCHGEN(space,ch + (antic.w.chbasl & 7));\
			}													\
			else												\
			{													\
				if (antic.w.chbasl > 7) /* last two lines empty */	\
					ch = 0x00;									\
				else /* lines 0..7 are standard */				\
					ch = RDCHGEN(space,ch + antic.w.chbasl);		\
			}													\
			ch = (ch ^ antic.chxor) & antic.chand;				\
		}														\
		else													\
		{														\
			if( (ch & 0x300) == 0x300 ) 						\
			{													\
				if (antic.w.chbasl < 2) /* first two lines empty */ \
					ch = 0x00;									\
				else /* lines 2..7 are standard, 8&9 are 0&1 */ \
					ch = RDCHGEN(space,ch + (antic.w.chbasl & 7));\
			}													\
			else												\
			{													\
				if (antic.w.chbasl > 7) /* last two lines empty */	\
					ch = 0x00;									\
				else /* lines 0..7 are standard */				\
					ch = RDCHGEN(space,ch + antic.w.chbasl);		\
			}													\
		}														\
        video->data[i] = ch;                                    \
	}

#define PREPARE_TXT45(space,width,shift)							\
	UINT32 *dst = (UINT32 *)&antic.cclock[PMOFFSET];			\
    int i;                                                      \
	for( i = 0; i < width; i++ )								\
	{															\
		UINT16 ch = RDVIDEO(space,i) << 3;						\
		ch = ((ch>>2)&0x100)|RDCHGEN(space,(ch&0x3f8)+(antic.w.chbasl>>shift)); \
		video->data[i] = ch;									\
	}


#define PREPARE_TXT67(space,width,shift)							\
	UINT32 *dst = (UINT32 *)&antic.cclock[PMOFFSET];			\
    int i;                                                      \
	for( i = 0; i < width; i++ )								\
	{															\
		UINT16 ch = RDVIDEO(space,i) << 3;						\
		ch = (ch&0x600)|(RDCHGEN(space,(ch&0x1f8)+(antic.w.chbasl>>shift))<<1); \
		video->data[i] = ch;									\
	}

#define PREPARE_GFX8(space,width)                                 \
	UINT32 *dst = (UINT32 *)&antic.cclock[PMOFFSET];			\
    int i;                                                      \
	for( i = 0; i < width; i++ )								\
		video->data[i] = RDVIDEO(space,i) << 2

#define PREPARE_GFX9BC(space,width)								\
	UINT32 *dst = (UINT32 *)&antic.cclock[PMOFFSET];			\
    int i;                                                      \
	for( i = 0; i < width; i++ )								\
		video->data[i] = RDVIDEO(space,i) << 1

#define PREPARE_GFXA(space,width) 								\
	UINT32 *dst = (UINT32 *)&antic.cclock[PMOFFSET];			\
    int i;                                                      \
	for( i = 0; i < width; i++ )								\
		video->data[i] = RDVIDEO(space,i) << 1

#define PREPARE_GFXDE(space,width)								\
	UINT32 *dst = (UINT32 *)&antic.cclock[PMOFFSET];			\
    int i;                                                      \
	for( i = 0; i < width; i++ )								\
		video->data[i] = RDVIDEO(space,i)

#define PREPARE_GFXF(space,width) 								\
	UINT32 *dst = (UINT32 *)&antic.cclock[PMOFFSET];			\
    int i;                                                      \
	for( i = 0; i < width; i++ )								\
		video->data[i] = RDVIDEO(space,i)

#define PREPARE_GFXG1(space,width)								\
	UINT32 *dst = (UINT32 *)&antic.cclock[PMOFFSET];			\
    int i;                                                      \
	for( i = 0; i < width; i++ )								\
		video->data[i] = RDVIDEO(space,i)

#define PREPARE_GFXG2(space,width)								\
	UINT32 *dst = (UINT32 *)&antic.cclock[PMOFFSET];			\
    int i;                                                      \
	for( i = 0; i < width; i++ )								\
		video->data[i] = RDVIDEO(space,i)

#define PREPARE_GFXG3(space,width)								\
	UINT32 *dst = (UINT32 *)&antic.cclock[PMOFFSET];			\
    int i;                                                      \
	for( i = 0; i < width; i++ )								\
		video->data[i] = RDVIDEO(space,i)

/******************************************************************
 * common end of a single antic/gtia mode emulation function
 ******************************************************************/
#define POST()													\
	--antic.modelines

#define POST_GFX(width) 										\
	antic.steal_cycles += width;								\
	if( --antic.modelines == 0 )								\
		antic.voffs = (antic.voffs + width) & VOFFS

#define POST_TXT(width) 										\
	antic.steal_cycles += width;								\
	if( --antic.modelines == 0 )								\
		antic.voffs = (antic.voffs + width) & VOFFS;			\
	else														\
	if( antic.w.chactl & 4 )									\
		antic.w.chbasl--;										\
	else														\
        antic.w.chbasl++

/* erase a number of color clocks to background color PBK */
#define ERASE4	{	\
	*dst++ = (PBK << 24) | (PBK << 16) | (PBK << 8) | PBK;	\
    *dst++ = (PBK << 24) | (PBK << 16) | (PBK << 8) | PBK;  \
    *dst++ = (PBK << 24) | (PBK << 16) | (PBK << 8) | PBK;  \
	*dst++ = (PBK << 24) | (PBK << 16) | (PBK << 8) | PBK;	\
	}

#define ZAP48() 												\
	dst = (UINT32 *)&antic.cclock[PMOFFSET];					\
	dst[ 0] = (PBK << 24) | (PBK << 16) | (PBK << 8) | PBK; 	\
	dst[ 1] = (PBK << 24) | (PBK << 16) | (PBK << 8) | PBK; 	\
	dst[ 2] = (PBK << 24) | (PBK << 16) | (PBK << 8) | PBK; 	\
	dst[45] = (PBK << 24) | (PBK << 16) | (PBK << 8) | PBK; 	\
	dst[46] = (PBK << 24) | (PBK << 16) | (PBK << 8) | PBK; 	\
	dst[47] = (PBK << 24) | (PBK << 16) | (PBK << 8) | PBK

#define ERASE8  \
	ERASE4; 	\
	ERASE4

#define REP08(FUNC) 						\
	ERASE8; 								\
	FUNC( 0); FUNC( 1); FUNC( 2); FUNC( 3); \
	FUNC( 4); FUNC( 5); FUNC( 6); FUNC( 7); \
	ERASE8

#define REP10(FUNC) 						\
    ERASE4;                                 \
    FUNC( 0); FUNC( 1); FUNC( 2); FUNC( 3); \
	FUNC( 4); FUNC( 5); FUNC( 6); FUNC( 7); \
	FUNC( 8); FUNC( 9); 					\
	ERASE4

#define REP12(FUNC) 						\
    FUNC( 0); FUNC( 1); FUNC( 2); FUNC( 3); \
	FUNC( 4); FUNC( 5); FUNC( 6); FUNC( 7); \
	FUNC( 8); FUNC( 9); FUNC(10); FUNC(11)

#define REP16(FUNC) 						\
    ERASE8;                                 \
	FUNC( 0); FUNC( 1); FUNC( 2); FUNC( 3); \
	FUNC( 4); FUNC( 5); FUNC( 6); FUNC( 7); \
	FUNC( 8); FUNC( 9); FUNC(10); FUNC(11); \
	FUNC(12); FUNC(13); FUNC(14); FUNC(15); \
	ERASE8

#define REP20(FUNC) 						\
    ERASE4;                                 \
	FUNC( 0); FUNC( 1); FUNC( 2); FUNC( 3); \
	FUNC( 4); FUNC( 5); FUNC( 6); FUNC( 7); \
	FUNC( 8); FUNC( 9); FUNC(10); FUNC(11); \
	FUNC(12); FUNC(13); FUNC(14); FUNC(15); \
	FUNC(16); FUNC(17); FUNC(18); FUNC(19); \
	ERASE4

#define REP24(FUNC) 						\
    FUNC( 0); FUNC( 1); FUNC( 2); FUNC( 3); \
	FUNC( 4); FUNC( 5); FUNC( 6); FUNC( 7); \
	FUNC( 8); FUNC( 9); FUNC(10); FUNC(11); \
	FUNC(12); FUNC(13); FUNC(14); FUNC(15); \
	FUNC(16); FUNC(17); FUNC(18); FUNC(19); \
	FUNC(20); FUNC(21); FUNC(22); FUNC(23)

#define REP32(FUNC) 						\
    ERASE8;                                 \
	FUNC( 0); FUNC( 1); FUNC( 2); FUNC( 3); \
	FUNC( 4); FUNC( 5); FUNC( 6); FUNC( 7); \
	FUNC( 8); FUNC( 9); FUNC(10); FUNC(11); \
	FUNC(12); FUNC(13); FUNC(14); FUNC(15); \
	FUNC(16); FUNC(17); FUNC(18); FUNC(19); \
	FUNC(20); FUNC(21); FUNC(22); FUNC(23); \
	FUNC(24); FUNC(25); FUNC(26); FUNC(27); \
	FUNC(28); FUNC(29); FUNC(30); FUNC(31); \
	ERASE8

#define REP40(FUNC) 						\
    ERASE4;                                 \
	FUNC( 0); FUNC( 1); FUNC( 2); FUNC( 3); \
	FUNC( 4); FUNC( 5); FUNC( 6); FUNC( 7); \
	FUNC( 8); FUNC( 9); FUNC(10); FUNC(11); \
	FUNC(12); FUNC(13); FUNC(14); FUNC(15); \
	FUNC(16); FUNC(17); FUNC(18); FUNC(19); \
	FUNC(20); FUNC(21); FUNC(22); FUNC(23); \
	FUNC(24); FUNC(25); FUNC(26); FUNC(27); \
	FUNC(28); FUNC(29); FUNC(30); FUNC(31); \
	FUNC(32); FUNC(33); FUNC(34); FUNC(35); \
	FUNC(36); FUNC(37); FUNC(38); FUNC(39); \
	ERASE4

#define REP48(FUNC) 						\
	FUNC( 0); FUNC( 1); FUNC( 2); FUNC( 3); \
	FUNC( 4); FUNC( 5); FUNC( 6); FUNC( 7); \
	FUNC( 8); FUNC( 9); FUNC(10); FUNC(11); \
	FUNC(12); FUNC(13); FUNC(14); FUNC(15); \
	FUNC(16); FUNC(17); FUNC(18); FUNC(19); \
	FUNC(20); FUNC(21); FUNC(22); FUNC(23); \
	FUNC(24); FUNC(25); FUNC(26); FUNC(27); \
	FUNC(28); FUNC(29); FUNC(30); FUNC(31); \
	FUNC(32); FUNC(33); FUNC(34); FUNC(35); \
	FUNC(36); FUNC(37); FUNC(38); FUNC(39); \
	FUNC(40); FUNC(41); FUNC(42); FUNC(43); \
	FUNC(44); FUNC(45); FUNC(46); FUNC(47);

typedef void (*atari_renderer_func)(const address_space *space, VIDEO *video);

/*----------- defined in video/antic.c -----------*/

extern ANTIC antic;

void antic_reset(void);

 READ8_HANDLER ( atari_antic_r );
WRITE8_HANDLER ( atari_antic_w );

#define ANTIC_RENDERER(name) void name(const address_space *space, VIDEO *video)

ANTIC_RENDERER( antic_mode_0_xx );
ANTIC_RENDERER( antic_mode_2_32 );
ANTIC_RENDERER( antic_mode_2_40 );
ANTIC_RENDERER( antic_mode_2_48 );
ANTIC_RENDERER( antic_mode_3_32 );
ANTIC_RENDERER( antic_mode_3_40 );
ANTIC_RENDERER( antic_mode_3_48 );
ANTIC_RENDERER( antic_mode_4_32 );
ANTIC_RENDERER( antic_mode_4_40 );
ANTIC_RENDERER( antic_mode_4_48 );
ANTIC_RENDERER( antic_mode_5_32 );
ANTIC_RENDERER( antic_mode_5_40 );
ANTIC_RENDERER( antic_mode_5_48 );
ANTIC_RENDERER( antic_mode_6_32 );
ANTIC_RENDERER( antic_mode_6_40 );
ANTIC_RENDERER( antic_mode_6_48 );
ANTIC_RENDERER( antic_mode_7_32 );
ANTIC_RENDERER( antic_mode_7_40 );
ANTIC_RENDERER( antic_mode_7_48 );
ANTIC_RENDERER( antic_mode_8_32 );
ANTIC_RENDERER( antic_mode_8_40 );
ANTIC_RENDERER( antic_mode_8_48 );
ANTIC_RENDERER( antic_mode_9_32 );
ANTIC_RENDERER( antic_mode_9_40 );
ANTIC_RENDERER( antic_mode_9_48 );
ANTIC_RENDERER( antic_mode_a_32 );
ANTIC_RENDERER( antic_mode_a_40 );
ANTIC_RENDERER( antic_mode_a_48 );
ANTIC_RENDERER( antic_mode_b_32 );
ANTIC_RENDERER( antic_mode_b_40 );
ANTIC_RENDERER( antic_mode_b_48 );
ANTIC_RENDERER( antic_mode_c_32 );
ANTIC_RENDERER( antic_mode_c_40 );
ANTIC_RENDERER( antic_mode_c_48 );
ANTIC_RENDERER( antic_mode_d_32 );
ANTIC_RENDERER( antic_mode_d_40 );
ANTIC_RENDERER( antic_mode_d_48 );
ANTIC_RENDERER( antic_mode_e_32 );
ANTIC_RENDERER( antic_mode_e_40 );
ANTIC_RENDERER( antic_mode_e_48 );
ANTIC_RENDERER( antic_mode_f_32 );
ANTIC_RENDERER( antic_mode_f_40 );
ANTIC_RENDERER( antic_mode_f_48 );

/*----------- defined in video/atari.c -----------*/

extern char atari_frame_message[64+1];
extern int atari_frame_counter;

extern VIDEO_START( atari );
extern VIDEO_UPDATE( atari );

INTERRUPT_GEN( a400_interrupt );
INTERRUPT_GEN( a800_interrupt );
INTERRUPT_GEN( a800xl_interrupt );
INTERRUPT_GEN( a5200_interrupt );

/*----------- defined in drivers/maxaflex.c -----------*/

int atari_input_disabled(void);

#endif /* ATARI_H */
<|MERGE_RESOLUTION|>--- conflicted
+++ resolved
@@ -24,11 +24,7 @@
 WRITE8_DEVICE_HANDLER(a600xl_pia_pb_w);
 
 /* This is needed in MESS as well for Atari 8bit drivers */
-<<<<<<< HEAD
-void atari_machine_start(running_machine *machine);	
-=======
 void atari_machine_start(running_machine *machine);
->>>>>>> 05fa2d96
 
 MACHINE_START( atarixl );
 
