This file describes Windows-specific usage information about MAME. It is 
intended to cover aspects of using and configuring the program that are 
specific to running MAME from the command line on a Windows-based system.
For common options that apply to all systems, please see config.txt.



Default Keys
------------

In addition to the keys described in config.txt, the following additional
keys are defined for Windows versions of MAME:


Alt+Enter Toggles between full-screen and windowed mode.



Windows debugging options
-------------------------

-[no]oslog

	Outputs the error.log data to the Windows debugger. This can be used at
	the same time as -log to output the log data to both targets as well.
	Default is OFF (-nooslog).

<<<<<<< HEAD
-[no]verbose / -[no]v

	Displays internal diagnostic information. This information is very 
	useful for debugging problems with your configuration. IMPORTANT: when
	reporting bugs, please run with mame -verbose and include the resulting
	information. The default is off (-noverbose)

-[no]debug

	Activates the integrated debugger. This is available only if the program
	is compiled with MAME_DEBUG defined. By default, the debugger is
	entered by pressing the tilde (~) key during emulation. It is also
	entered immediately at startup. The default is OFF (-nodebug).

-debugscript <filename>

	Specifies a file that contains a list of debugger commands to execute
	immediately upon startup. The default is NULL (no commands).



Perormance options
------------------

-[no]autoframeskip / -[no]afs

	Automatically determines the frameskip level while you're playing the
	game, adjusting it constantly in a frantic attempt to keep the game
	running at full speed. Turning this on overrides the value you have set
	for -frameskip below. The default is OFF (-noautoframeskip).

-frameskip / -fs

	Specifies the frameskip value. This is the number of frames out of
	every 12 to drop when running. For example, if you say -frameskip 2,
	then MAME will display 10 out of every 12 frames. By skipping those
	frames, you may be able to get full speed in a game that requires more
	horsepower than your computer has. The default value is -frameskip 0,
	which skips no frames.

-frames_to_run / -ftr

	This option can be used for benchmarking and automated testing. It tells 
	MAME to stop execution after a fixed number of frames. By combining 
	this with a fixed set of other command line options, you can set up a 
	consistent environment for benchmarking MAME performance. In addition, 
	upon exit, the -ftr option will write a screenshot called 
	_<gamename>.png to the snapshot directory.

-[no]throttle
=======
>>>>>>> 002a5e2c


Windows performance options
---------------------------

-[no]rdtsc

	Specifies that MAME should use RDTSC for timing. RDTSC is very fast but
	unfortunately rather inaccurate on many modern CPUs that dynamically
	change clock speeds to conserve power. By default, MAME uses the
	Windows function QueryPerformanceCounter for timing. The default is
	OFF (-nordtsc).

-priority <priority>

	Sets the thread priority for the MAME threads. By default the priority
	is left alone to guarantee proper cooperation with other applications. 
	The valid range is -15 to 1, with 1 being the highest priority. The 
	default is 0 (NORMAL priority).

-[no]multithreading / -[no]mt

	Enables multithreading within MAME. At the moment, this causes the 
	window and all DirectDraw/Direct3D code to execute on a second thread, 
	which can improve performance on hyperthreaded and multicore systems. 
	The default is OFF (-nomultithreading).



Windows video options
---------------------

-video <gdi|ddraw|d3d|none>

	Specifies which video subsystem to use for drawing. By specifying 'gdi'
	here, you tell MAME to render video using standard Windows graphics
	drawing calls. This is the slowest but most compatible option. 
	Specifying 'ddraw' instructs MAME to use DirectDraw for rendering. 
	This causes MAME to render everything at a lower resolution and then 
	upscale the results at the end. This produces high performance, 
	especially on older or low-power video cards, but has a noticeably 
	lower output quality. Specifying 'd3d' tells MAME to use Direct3D for 
	rendering. This produces the highest quality output and enables all 
	rendering options. It is recommended if you have a recent (2002+) 
	video card. The final option 'none' displays no windows and does no 
	drawing. This is primarily present for doing CPU benchmarks without 
	the overhead of the video system. The default is d3d.
	
-numscreens <count>

	Tells MAME how many output windows to create. For most games, a single
	output window is all you need, but some games originally used multiple
	screens. Each screen (up to 4) has its own independent settings for
	physical monitor, aspect ratio, resolution, and view, which can be
	set using the options below. The default is 1.
	
-[no]window

	Run MAME in either a window or full screen. The default is OFF
	(-nowindow).

-[no]maximize / -[no]max

	Controls initial window size in windowed mode. If it is set on, the
	window will initially be set to the maximum supported size when you
	start MAME. If it is turned off, the window will start out at the
	smallest supported size. This option only has an effect when the 
	-window option is used. The default is ON (-maximize).

-[no]keepaspect / -[no]ka

	Enables aspect ratio enforcement. When this option is on, the game's
	proper aspect ratio (generally 4:3 or 3:4) is enforced, so you get the
	game looking like it should. When running in a window with this option
	on, you can only resize the window to the proper aspect ratio, unless
	you are holding down the CONTROL key. By turning the option off, the
	aspect ratio is allowed to float. In full screen mode, this means that
	all games will stretch to the full screen size (even vertical games).
	In window mode, it means that you can freely resize the window without
	any constraints. The default is ON (-keepaspect).

-prescale <amount>

	Controls the size of the screen images when they are passed off to the
	graphics system for scaling. At the minimum setting of 1, the screen
	is rendered at its original resolution before being scaled. At higher
	settings, the screen is expanded by a factor of <amount> before being
	scaled. With -video ddraw or -video d3d, this produces a less blurry
	image at the expense of some speed. In -video ddraw mode, this also
	increases the effective resolution of non-screen elements such as 
	artwork and fonts. The default is 1.

-effect <filename>

	Specifies a single PNG file that is used as an overlay over any game
	screens in the video display. This PNG file is assumed to live in the
	root of one of the artpath directories. The pattern in the PNG file is 
	repeated both horizontally and vertically to cover the entire game 
	screen areas (but not any external artwork), and is rendered at
	the target resolution of the game image. For -video gdi and -video d3d
	modes, this means that one pixel in the PNG will map to one pixel on
	your output display. For -video ddraw, this means that one pixel in the
	PNG will map to one pixel in the prescaled game screen. If you wish to
	use an effect that requires mapping n PNG pixels to each game screen
	pixel with -video ddraw, you need to specify a -prescale factor of n as
	well. The RGB values of each pixel in the PNG are multiplied against the
	RGB values of the target screen. The default is 'none', meaning no 
	effect.

-[no]waitvsync

	Waits for the refresh period on your computer's monitor to finish
	before starting to draw video to your screen. If this option is off,
	MAME will just draw to the screen at any old time, even in the middle
	of a refresh cycle. This can cause "tearing" artifacts, where the top
	portion of the screen is out of sync with the bottom portion. Tearing
	is not noticeable on all games, and some people hate it more than
	others. However, if you turn this option on, you will waste more of
	your CPU cycles waiting for the proper time to draw, so you will see a
	performance hit. You should only need to turn this on in windowed mode.
	In full screen mode, it is only needed if -triplebuffer does not
	remove the tearing, in which case you should use -notriplebuffer 
	-waitvsync. Note that this option does not work with -video gdi mode.
	The default is OFF (-nowaitvsync).

-[no]syncrefresh

	Enables speed throttling only to the refresh of your monitor. This
	means that the game's actual refresh rate is ignored; however, the
	sound code still attempts to keep up with the game's original refresh
	rate, so you may encounter sound problems. This option is intended 
	mainly for those who have tweaked their video card's settings to
	provide carefully matched refresh rate options. Note that this option 
	does not work with -video gdi mode.The default is OFF (-nosyncrefresh).



DirectDraw-specific options
---------------------------

-[no]hwstretch / -[no]hws

	When enabled, MAME uses the hardware stretching abilities of your
	video card to scale the game image and associated artwork to the 
	target resolution. Depending on the quality of your graphic card and 
	its drivers, this may be a fractional, antialiased scaling (nice) or 
	an integer, blocky scaling (not so nice), in which case you might want
	to disable this option. In addition, if you have configured specific
	arcade-like video modes for MAME and don't want MAME to perform any
	non-integral scaling of the image, you should also disable this option.
	The default is ON (-hwstretch).



Direct3D-specific options
-------------------------

-d3dversion <version>

	MAME supports both Direct3D 9 and Direct3D 8 for maximum compatibility.
	By default, it will automatically detect which one it can use and use
	that version exclusively. You can override MAME's selection with this
	option. It is primarily intended as a means for the MAME developers to
	test compatibility with older hardware; for the most part, there is no
	reason to alter this setting. The default is 9.

-[no]filter / -[no]d3dfilter / -[no]flt

	Enable bilinear filtering on the game screen graphics. When disabled,
	point filtering is applied, which is crisper but leads to scaling
	artifacts. If you don't like the filtered look, you are probably better
	off increasing the -prescale value rather than turning off filtering
	altogether. The default is ON (-filter).



Per-window options
------------------

-screen <display>
-screen0 <display>
-screen1 <display>
-screen2 <display>
-screen3 <display>

	Specifies which physical monitor on your system you wish to have each
	window use by default. In order to use multiple windows, you must have
	increased the value of the -numscreens option. The name of each 
	display in your system can be determined by running MAME with the 
	-verbose option. The display names are typically in the format of: 
	\\.\DISPLAYn, where 'n' is a number from 1 to the number of connected 
	monitors. The default value for these options is 'auto', which means 
	that the first window is placed on the first display, the second 
	window on the second display, etc.
	
	The -screen0, -screen1, -screen2, -screen3 parameters apply to the
	specific window. The -screen parameter applies to all windows. The
	window-specific options override values from the all window option.

-aspect <width:height> / -screen_aspect <num:den>
-aspect0 <width:height>
-aspect1 <width:height>
-aspect2 <width:height>
-aspect3 <width:height>

	Specifies the physical aspect ratio of the physical monitor for each
	window. In order to use multiple windows, you must have increased the 
	value of the -numscreens option. The physical aspect ratio can be
	determined by measuring the width and height of the visible screen 
	image and specifying them separated by a colon. The default value for
	these options is 'auto', which means that MAME assumes the aspect 
	ratio is proportional to the number of pixels in the desktop video 
	mode for each monitor.
	
	The -aspect0, -aspect1, -aspect2, -aspect3 parameters apply to the
	specific window. The -aspect parameter applies to all windows. The
	window-specific options override values from the all window option.
	
-resolution <widthxheight[@refresh]> / -r <widthxheight[@refresh]>
-resolution0 <widthxheight[@refresh]> / -r0 <widthxheight[@refresh]>
-resolution1 <widthxheight[@refresh]> / -r1 <widthxheight[@refresh]>
-resolution2 <widthxheight[@refresh]> / -r2 <widthxheight[@refresh]>
-resolution3 <widthxheight[@refresh]> / -r3 <widthxheight[@refresh]>

	Specifies an exact resolution to run in. In full screen mode, MAME 
	will try to use the specific resolution you request. The width and
	height are required; the refresh rate is optional. If omitted or
	set to 0, MAME will determine the mode auomatically. For example,
	-resolution 640x480 will force 640x480 resolution, but MAME is free to
	choose the refresh rate. Similarly, -resolution 0x0@60 will force a
	60Hz refresh rate, but allows MAME to choose the resolution. The 
	string "auto" is also supported, and is equivalent to 0x0@0. In window 
	mode, this resolution is used as a maximum size for the window. This 
	option requires the -switchres option as well in order to actually 
	enable resolution switching with -video ddraw or -video d3d. The 
	default value for these options is 'auto'.
	
	The -resolution0, -resolution1, -resolution2, -resolution3 parameters 
	apply to the specific window. The -resolution parameter applies to all
	windows. The window-specific options override values from the all 
	window option.

-view <viewname>
-view0 <viewname>	
-view1 <viewname>
-view2 <viewname>
-view3 <viewname>

	Specifies the initial view setting for each window. The <viewname> 
	does not need to be a perfect match; rather, it will select the first 
	view whose name matches all the characters specified by <viewname>. 
	For example, -view native will match the "Native (15:14)" view even 
	though it is not a perfect match. The value 'auto' is also supported, 
	and requests that MAME perform a default selection. The default value 
	for these options is 'auto'.
	
	The -view0, -view1, -view2, -view3 parameters apply to the
	specific window. The -view parameter applies to all windows. The
	window-specific options override values from the all window option.



Full screen options
-------------------

-[no]triplebuffer / -[no]tb

	Enables or disables "triple buffering". Normally, MAME just draws
	directly to the screen, without any fancy buffering. But with this
	option enabled, MAME creates three buffers to draw to, and cycles
	between them in order. It attempts to keep things flowing such that one
	buffer is currently displayed, the second buffer is waiting to be
	displayed, and the third buffer is being drawn to. -triplebuffer will 
	override -waitvsync, if the buffer is sucessfully created. This option
	does not work with -video gdi. The default is OFF (-notriplebuffer).

-[no]switchres

	Enables resolution switching. This option is required for the
	-resolution* options to switch resolutions in full screen mode. On
	modern video cards, there is little reason to switch resolutions unless
	you are trying to achieve the "exact" pixel resolutions of the original
	games, which requires significant tweaking. This option is also useful 
	on LCD displays, since they run with a fixed resolution and switching
	resolutions on them is just silly. This option does not work with
	-video gdi. The default is OFF (-noswitchres).

-full_screen_brightness / -fsb <value>

	Controls the brightness, or black level, of the entire display. The
	standard value is 1.0. Selecting lower values (down to 0.1) will produce
	a darkened display, while selecting higher values (up to 2.0) will
	give a brighter display. Note that not all video cards have hardware to
	support this option. This option does not work with -video gdi. The
	default is 1.0.

-full_screen_contrast / -fsc <value>

	Controls the contrast, or white level, of the entire display. The
	standard value is 1.0. Selecting lower values (down to 0.1) will produce
	a dimmer display, while selecting higher values (up to 2.0) will
	give a more saturated display. Note that not all video cards have 
	hardware to support this option. This option does not work with 
	-video gdi. The	default is 1.0.

-full_screen_gamma / -fsg <value>

	Controls the gamma, which produces a potentially nonlinear black to
	white ramp, for the entire display. The standard value is 1.0, which 
	gives a linear ramp from black to white. Selecting lower values (down 
	to 0.1) will increase the nonlinearity toward black, while selecting 
	higher values (up to 3.0) will push the nonlinearity toward white. Note 
	that not all video cards have hardware to support this option. This 
	option does not work with -video gdi. The default is 1.0.



Windows sound options
---------------------

-audio_latency <value>

	This controls the amount of latency built into the audio streaming. By
	default MAME tries to keep the DirectSound audio buffer between 1/5 and
	2/5 full. On some systems, this is pushing it too close to the edge,
	and you get poor sound sometimes. The latency parameter controls the
	lower threshold. The default is 1 (meaning lower=1/5 and upper=2/5).
	Set it to 2 (-audio_latency 2) to keep the sound buffer between 2/5 and
	3/5 full. If you crank it up to 4, you can definitely notice the lag.



Input device options
--------------------

-[no]dual_lightgun / -[no]dual

	Controls whether or not MAME attempts to track two lightguns connected
	at the same time. This option requires -lightgun. This option is a hack
	for supporting older dual lightgun setups. If you have multiple 
	lightguns connected, you will probably just need to enable -mouse and
	configure each lightgun independently. The default is OFF
<<<<<<< HEAD
	(-nodual_lightgun).

-[no]offscreen_reload / -[no]reload

	Controls whether or not MAME treats a second button input from a
	lightgun as a reload signal. In this case, MAME will report the gun's
	position as (0,MAX) with the trigger held, which is equivalent to an
	offscreen reload. This is only needed for games that required you to 
	shoot offscreen to reload, and then only if your gun does not support 
	off screen reloads. The default is OFF (-nooffscreen_reload).

-[no]steadykey / -[no]steady

	Some games require two or more buttons to be pressed at exactly the
	same time to make special moves. Due to limitations in the PC keyboard
	hardware, it can be difficult or even impossible to accomplish that
	using the standard keyboard handling. This option selects a different
	handling that makes it easier to register simultaneous button presses,
	but has the disadvantage of making controls less responsive. The
	default is OFF (-nosteadykey)

-a2d_deadzone / -a2d

	If you play with an analog joystick, but the game requires digital
	input, MAME needs to convert the signals. Here you can give the ratio
	of movement along an axis that accounts for a digital signal. This
	option expects a float in the range of 0.0 to 1.0. Note that the 
	current handling is not accurate enough to handle diagonal movement
	properly. The default is 0.3.

-digital <all|none|j<N>[a<M>[a<K>...]][,j<X>[a<Y>...]][,...]>

	Controls which joystick axes are considered digital. If MAME knows that
	a given joystick axis is digital, it can make much better decisions about
	how to treat that axis. If you are using a digital gamepad with MAME, 
	you will want to use this option. There are a number of ways to do this:

	-digital all means that all axes of all connected joysticks will be 
		treated as digital.

	-digital none means that all axes of all connected joysticks will be 
		treated as analog (this is the default behavior).
    
	-digital j2 will treat all axes of joystick #2 as digital; axes on all 
		other joysticks will be treated as analog.

	-digital j1a0a1 will treat axis 0 and 1 on joystick #1 as digital; all 
		other axes will be treated as analog.

	-digital j1a0a1,j2a5 will treat axis 0 and 1 on joystick #1 as digital, 
		as well as axis 5 on joystick #2; all other axes will be treated 
		as analog.

	Make use of the information provided by -verbose to determine which 
	joysticks and axes you should be configuring this way. The default is
	'none'.



Automatic device selection options
----------------------------------

-paddle_device <keyboard|mouse|joystick|lightgun> / -paddle
-adstick_device <keyboard|mouse|joystick|lightgun> / -adstick
-pedal_device <keyboard|mouse|joystick|lightgun> / -pedal
-dial_device <keyboard|mouse|joystick|lightgun> / -dial
-trackball_device <keyboard|mouse|joystick|lightgun> / -trackball
-lightgun_device <keyboard|mouse|joystick|lightgun>
-positional_device <keyboard|mouse|joystick|lightgun>

	Each of these options controls autoenabling the mouse, joystick, or
	lightgun depending on the presence of a particular class of analog
	control for a particular game. For example, if you specify the option
	-paddle mouse, then any game that has a paddle control will automatically
	enable mouse controls just as if you had explicitly specified -mouse.
	Note that these controls override the values of -[no]mouse,
	-[no]joystick, etc.
=======
	(-nodual_lightgun).
>>>>>>> 002a5e2c
<|MERGE_RESOLUTION|>--- conflicted
+++ resolved
@@ -25,59 +25,6 @@
 	the same time as -log to output the log data to both targets as well.
 	Default is OFF (-nooslog).
 
-<<<<<<< HEAD
--[no]verbose / -[no]v
-
-	Displays internal diagnostic information. This information is very 
-	useful for debugging problems with your configuration. IMPORTANT: when
-	reporting bugs, please run with mame -verbose and include the resulting
-	information. The default is off (-noverbose)
-
--[no]debug
-
-	Activates the integrated debugger. This is available only if the program
-	is compiled with MAME_DEBUG defined. By default, the debugger is
-	entered by pressing the tilde (~) key during emulation. It is also
-	entered immediately at startup. The default is OFF (-nodebug).
-
--debugscript <filename>
-
-	Specifies a file that contains a list of debugger commands to execute
-	immediately upon startup. The default is NULL (no commands).
-
-
-
-Perormance options
-------------------
-
--[no]autoframeskip / -[no]afs
-
-	Automatically determines the frameskip level while you're playing the
-	game, adjusting it constantly in a frantic attempt to keep the game
-	running at full speed. Turning this on overrides the value you have set
-	for -frameskip below. The default is OFF (-noautoframeskip).
-
--frameskip / -fs
-
-	Specifies the frameskip value. This is the number of frames out of
-	every 12 to drop when running. For example, if you say -frameskip 2,
-	then MAME will display 10 out of every 12 frames. By skipping those
-	frames, you may be able to get full speed in a game that requires more
-	horsepower than your computer has. The default value is -frameskip 0,
-	which skips no frames.
-
--frames_to_run / -ftr
-
-	This option can be used for benchmarking and automated testing. It tells 
-	MAME to stop execution after a fixed number of frames. By combining 
-	this with a fixed set of other command line options, you can set up a 
-	consistent environment for benchmarking MAME performance. In addition, 
-	upon exit, the -ftr option will write a screenshot called 
-	_<gamename>.png to the snapshot directory.
-
--[no]throttle
-=======
->>>>>>> 002a5e2c
 
 
 Windows performance options
@@ -420,84 +367,4 @@
 	for supporting older dual lightgun setups. If you have multiple 
 	lightguns connected, you will probably just need to enable -mouse and
 	configure each lightgun independently. The default is OFF
-<<<<<<< HEAD
-	(-nodual_lightgun).
-
--[no]offscreen_reload / -[no]reload
-
-	Controls whether or not MAME treats a second button input from a
-	lightgun as a reload signal. In this case, MAME will report the gun's
-	position as (0,MAX) with the trigger held, which is equivalent to an
-	offscreen reload. This is only needed for games that required you to 
-	shoot offscreen to reload, and then only if your gun does not support 
-	off screen reloads. The default is OFF (-nooffscreen_reload).
-
--[no]steadykey / -[no]steady
-
-	Some games require two or more buttons to be pressed at exactly the
-	same time to make special moves. Due to limitations in the PC keyboard
-	hardware, it can be difficult or even impossible to accomplish that
-	using the standard keyboard handling. This option selects a different
-	handling that makes it easier to register simultaneous button presses,
-	but has the disadvantage of making controls less responsive. The
-	default is OFF (-nosteadykey)
-
--a2d_deadzone / -a2d
-
-	If you play with an analog joystick, but the game requires digital
-	input, MAME needs to convert the signals. Here you can give the ratio
-	of movement along an axis that accounts for a digital signal. This
-	option expects a float in the range of 0.0 to 1.0. Note that the 
-	current handling is not accurate enough to handle diagonal movement
-	properly. The default is 0.3.
-
--digital <all|none|j<N>[a<M>[a<K>...]][,j<X>[a<Y>...]][,...]>
-
-	Controls which joystick axes are considered digital. If MAME knows that
-	a given joystick axis is digital, it can make much better decisions about
-	how to treat that axis. If you are using a digital gamepad with MAME, 
-	you will want to use this option. There are a number of ways to do this:
-
-	-digital all means that all axes of all connected joysticks will be 
-		treated as digital.
-
-	-digital none means that all axes of all connected joysticks will be 
-		treated as analog (this is the default behavior).
-    
-	-digital j2 will treat all axes of joystick #2 as digital; axes on all 
-		other joysticks will be treated as analog.
-
-	-digital j1a0a1 will treat axis 0 and 1 on joystick #1 as digital; all 
-		other axes will be treated as analog.
-
-	-digital j1a0a1,j2a5 will treat axis 0 and 1 on joystick #1 as digital, 
-		as well as axis 5 on joystick #2; all other axes will be treated 
-		as analog.
-
-	Make use of the information provided by -verbose to determine which 
-	joysticks and axes you should be configuring this way. The default is
-	'none'.
-
-
-
-Automatic device selection options
-----------------------------------
-
--paddle_device <keyboard|mouse|joystick|lightgun> / -paddle
--adstick_device <keyboard|mouse|joystick|lightgun> / -adstick
--pedal_device <keyboard|mouse|joystick|lightgun> / -pedal
--dial_device <keyboard|mouse|joystick|lightgun> / -dial
--trackball_device <keyboard|mouse|joystick|lightgun> / -trackball
--lightgun_device <keyboard|mouse|joystick|lightgun>
--positional_device <keyboard|mouse|joystick|lightgun>
-
-	Each of these options controls autoenabling the mouse, joystick, or
-	lightgun depending on the presence of a particular class of analog
-	control for a particular game. For example, if you specify the option
-	-paddle mouse, then any game that has a paddle control will automatically
-	enable mouse controls just as if you had explicitly specified -mouse.
-	Note that these controls override the values of -[no]mouse,
-	-[no]joystick, etc.
-=======
-	(-nodual_lightgun).
->>>>>>> 002a5e2c
+	(-nodual_lightgun).