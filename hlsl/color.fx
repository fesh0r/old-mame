//-----------------------------------------------------------------------------
// Color-Convolution Effect
//-----------------------------------------------------------------------------

texture Diffuse;

sampler DiffuseSampler = sampler_state
{
	Texture   = <Diffuse>;
	MipFilter = LINEAR;
	MinFilter = LINEAR;
	MagFilter = LINEAR;
	AddressU = CLAMP;
	AddressV = CLAMP;
	AddressW = CLAMP;
};

//-----------------------------------------------------------------------------
// Vertex Definitions
//-----------------------------------------------------------------------------

struct VS_OUTPUT
{
	float4 Position : POSITION;
	float4 Color : COLOR0;
	float2 TexCoord : TEXCOORD0;
};

struct VS_INPUT
{
	float4 Position : POSITION;
	float4 Color : COLOR0;
	float2 TexCoord : TEXCOORD0;
};

struct PS_INPUT
{
	float4 Color : COLOR0;
	float2 TexCoord : TEXCOORD0;
};

//-----------------------------------------------------------------------------
// Post-Processing Vertex Shader
//-----------------------------------------------------------------------------

uniform float TargetWidth;
uniform float TargetHeight;

uniform float RawWidth;
uniform float RawHeight;

uniform float WidthRatio;
uniform float HeightRatio;

uniform float YIQEnable;

VS_OUTPUT vs_main(VS_INPUT Input)
{
	VS_OUTPUT Output = (VS_OUTPUT)0;
	
	float2 invDims = float2(1.0f / RawWidth, 1.0f / RawHeight);
	Output.Position = float4(Input.Position.xyz, 1.0f);
	Output.Position.x /= TargetWidth;
	Output.Position.y /= TargetHeight;
	Output.Position.y = 1.0f - Output.Position.y;
	Output.Position.x -= 0.5f;
	Output.Position.y -= 0.5f;
	Output.Position *= float4(2.0f, 2.0f, 1.0f, 1.0f);
	Output.Color = Input.Color;
<<<<<<< HEAD
	Output.TexCoord = Input.TexCoord;
=======
	Output.TexCoord = Input.TexCoord + float2(0.5f, 0.5f) * invDims;
>>>>>>> 62cde834

	return Output;
}

//-----------------------------------------------------------------------------
// Post-Processing Pixel Shader
//-----------------------------------------------------------------------------

uniform float RedFromRed = 1.0f;
uniform float RedFromGrn = 0.0f;
uniform float RedFromBlu = 0.0f;
uniform float GrnFromRed = 0.0f;
uniform float GrnFromGrn = 1.0f;
uniform float GrnFromBlu = 0.0f;
uniform float BluFromRed = 0.0f;
uniform float BluFromGrn = 0.0f;
uniform float BluFromBlu = 1.0f;

uniform float RedOffset = 0.0f;
uniform float GrnOffset = 0.0f;
uniform float BluOffset = 0.0f;

uniform float RedScale = 1.0f;
uniform float GrnScale = 1.0f;
uniform float BluScale = 1.0f;

uniform float RedFloor = 0.0f;
uniform float GrnFloor = 0.0f;
uniform float BluFloor = 0.0f;

uniform float Saturation = 1.0f;

uniform float RedPower = 2.2f;
uniform float GrnPower = 2.2f;
uniform float BluPower = 2.2f;

float4 ps_main(PS_INPUT Input) : COLOR
{
	float4 BaseTexel = tex2D(DiffuseSampler, Input.TexCoord);
	
	float3 OutRGB = BaseTexel.rgb;

	// -- RGB Tint & Shift --
	float ShiftedRed = dot(OutRGB, float3(RedFromRed, RedFromGrn, RedFromBlu));
	float ShiftedGrn = dot(OutRGB, float3(GrnFromRed, GrnFromGrn, GrnFromBlu));
	float ShiftedBlu = dot(OutRGB, float3(BluFromRed, BluFromGrn, BluFromBlu));
	
	// -- RGB Offset & Scale --
	float3 RGBScale = float3(RedScale, GrnScale, BluScale);
	float3 RGBShift = float3(RedOffset, GrnOffset, BluOffset);
	float3 OutTexel = float3(ShiftedRed, ShiftedGrn, ShiftedBlu) * RGBScale + RGBShift;
	
	// -- Saturation --
	float3 Gray = float3(0.3f, 0.59f, 0.11f);
	float OutLuma = dot(OutTexel, Gray);
	float3 OutChroma = OutTexel - OutLuma;
	float3 Saturated = OutLuma + OutChroma * Saturation;
	
	OutRGB.r = pow(Saturated.r, RedPower);
	OutRGB.g = pow(Saturated.g, GrnPower);
	OutRGB.b = pow(Saturated.b, BluPower);

	return float4(OutRGB, BaseTexel.a);
}

//-----------------------------------------------------------------------------
// Color-Convolution Technique
//-----------------------------------------------------------------------------

technique ColorTechnique
{
	pass Pass0
	{
		Lighting = FALSE;

		VertexShader = compile vs_3_0 vs_main();
		PixelShader  = compile ps_3_0 ps_main();
	}
}<|MERGE_RESOLUTION|>--- conflicted
+++ resolved
@@ -67,11 +67,7 @@
 	Output.Position.y -= 0.5f;
 	Output.Position *= float4(2.0f, 2.0f, 1.0f, 1.0f);
 	Output.Color = Input.Color;
-<<<<<<< HEAD
-	Output.TexCoord = Input.TexCoord;
-=======
 	Output.TexCoord = Input.TexCoord + float2(0.5f, 0.5f) * invDims;
->>>>>>> 62cde834
 
 	return Output;
 }
