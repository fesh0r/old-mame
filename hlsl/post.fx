--- conflicted
+++ resolved
@@ -77,11 +77,7 @@
 	Output.Position.y -= 0.5f;
 	Output.Position *= float4(2.0f, 2.0f, 1.0f, 1.0f);
 	Output.Color = Input.Color;
-<<<<<<< HEAD
-	Output.TexCoord = Input.TexCoord + 0.5f / float2(RawWidth, RawHeight);
-=======
 	Output.TexCoord = Input.TexCoord + 0.5f / float2(TargetWidth, TargetHeight);
->>>>>>> 62cde834
 
 	//float Zoom = 32.0f;
 	//Output.TexCoord /= Zoom;
@@ -183,11 +179,7 @@
 	float3 ShadowTexel = lerp(1.0f, tex2D(ShadowSampler, ShadowCoord).rgb, UseShadow);
 	
 	// -- Final Pixel --
-<<<<<<< HEAD
-	float4 Output = float4(Scanned * lerp(1.0f, ShadowTexel * 1.25f, ShadowBrightness), BaseTexel.a) * Input.Color;
-=======
 	float4 Output = float4(Scanned * lerp(1.0f, ShadowTexel, ShadowBrightness), BaseTexel.a) * Input.Color;
->>>>>>> 62cde834
 	
 	return Output;
 }
